--- conflicted
+++ resolved
@@ -12,14 +12,12 @@
     def setUpClass(cls):
         super(TestTiling, cls).setUpClass()
 
-<<<<<<< HEAD
-=======
 
 class TestSplitTiles(unittest.TestCase):
     # most of the cases are covered by the resplit tests
     def test_raises(self):
-        length = torch.tensor([i + 20 for i in range(2)], device=device)
-        test = torch.arange(torch.prod(length), dtype=torch.float64, device=device).reshape(
+        length = torch.tensor([i + 20 for i in range(2)], device=self.torch_device)
+        test = torch.arange(torch.prod(length), dtype=torch.float64, device=torch_device).reshape(
             [i + 20 for i in range(2)]
         )
         a = ht.array(test, split=1)
@@ -32,8 +30,8 @@
             tiles["p"] = "p"
 
     def test_misc_coverage(self):
-        length = torch.tensor([i + 5 for i in range(3)], device=device)
-        test = torch.arange(torch.prod(length), dtype=torch.float64, device=device).reshape(
+        length = torch.tensor([i + 5 for i in range(3)], device=self.torch_device)
+        test = torch.arange(torch.prod(length), dtype=torch.float64, device=self.torch_device).reshape(
             [i + 5 for i in range(3)]
         )
         a = ht.array(test, split=None)
@@ -45,7 +43,7 @@
             # definition of adjusting tests is he same logic as the code itself,
             #   therefore, fixed tests are issued for one process confic
             tile_dims = torch.tensor(
-                [[2.0, 2.0, 1.0], [2.0, 2.0, 2.0], [3.0, 2.0, 2.0]], device=device
+                [[2.0, 2.0, 1.0], [2.0, 2.0, 2.0], [3.0, 2.0, 2.0]], device=self.torch_device
             )
             res = tiles.tile_dimensions
             self.assertTrue(torch.equal(tile_dims, res))
@@ -75,7 +73,6 @@
 
 class TestSquareDiagTiles(unittest.TestCase):
     # arrs = (m_eq_n_s0, m_eq_n_s1, m_gr_n_s0, m_gr_n_s1, m_ls_n_s0, m_ls_n_s1)
->>>>>>> bf88e5be
     if ht.MPI_WORLD.size > 1:
 
         def test_init_raises(self):
