--- conflicted
+++ resolved
@@ -59,12 +59,7 @@
         a = ht.array([[0.0, 1.0, 2.0], [0.0, 2.0, 4.0], [0.0, 3.0, 6.0]], split=0)
         res = ht.array([[0.0, 1.0, 2.0], [0.0, 2.0, -1.0], [0.0, 3.0, -1.0]], split=0)
         wh = ht.where(a < 4.0, a, -1)
-<<<<<<< HEAD
-
-        self.assertTrue(ht.all(wh[ht.nonzero(a >= 4)], -1))
-=======
         self.assertTrue(ht.all(wh[ht.nonzero(a >= 4)] == -1))
->>>>>>> 91085237
         self.assertTrue(ht.equal(wh, res))
         self.assertEqual(wh.gshape, (3, 3))
         self.assertEqual(wh.dtype, ht.float)
