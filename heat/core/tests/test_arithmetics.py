--- conflicted
+++ resolved
@@ -501,13 +501,7 @@
         out_axis = ht.ones((3, 3), device=self.ht_device)
         ht.prod(shape_noaxis, axis=0, out=out_axis)
         self.assertTrue(
-<<<<<<< HEAD
-            (out_axis._DNDarray__array == torch.full((3,), 8, device=self.torch_device)).all()
-=======
-            (
-                out_axis._DNDarray__array == torch.full((3,), 8, dtype=torch.float, device=device)
-            ).all()
->>>>>>> bf88e5be
+            (out_axis._DNDarray__array == torch.full((3,), 8, dtype=torch.float, device=self.torch_device)).all()
         )
 
         # check sum over all float elements of splitted 5d tensor with negative axis
@@ -640,14 +634,7 @@
         out_noaxis = ht.zeros((3, 3), device=self.ht_device)
         ht.sum(shape_noaxis, axis=0, out=out_noaxis)
         self.assertTrue(
-<<<<<<< HEAD
-            (out_noaxis._DNDarray__array == torch.full((3, 3), 3, device=self.torch_device)).all()
-=======
-            (
-                out_noaxis._DNDarray__array
-                == torch.full((3, 3), 3, dtype=torch.float, device=device)
-            ).all()
->>>>>>> bf88e5be
+            (out_noaxis._DNDarray__array == torch.full((3, 3), 3, dtype=torch.float, device=self.torch_device)).all()
         )
 
         # check sum over all float elements of splitted 5d tensor with negative axis
