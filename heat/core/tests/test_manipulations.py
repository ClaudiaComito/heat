--- conflicted
+++ resolved
@@ -763,7 +763,29 @@
         with self.assertRaises(ValueError):
             ht.empty((3, 4, 5), device=ht_device).expand_dims(-5)
 
-<<<<<<< HEAD
+    def test_flip(self):
+        a = ht.array([1, 2], device=ht_device)
+        r_a = ht.array([2, 1], device=ht_device)
+        self.assertTrue(ht.equal(ht.flip(a, 0), r_a))
+
+        a = ht.array([[1, 2], [3, 4]], device=ht_device)
+        r_a = ht.array([[4, 3], [2, 1]], device=ht_device)
+        self.assertTrue(ht.equal(ht.flip(a), r_a))
+
+        a = ht.array([[2, 3], [4, 5], [6, 7], [8, 9]], split=1, dtype=ht.float32, device=ht_device)
+        r_a = ht.array(
+            [[9, 8], [7, 6], [5, 4], [3, 2]], split=1, dtype=ht.float32, device=ht_device
+        )
+        self.assertTrue(ht.equal(ht.flip(a, [0, 1]), r_a))
+
+        a = ht.array(
+            [[[0, 1], [2, 3]], [[4, 5], [6, 7]]], split=0, dtype=ht.uint8, device=ht_device
+        )
+        r_a = ht.array(
+            [[[3, 2], [1, 0]], [[7, 6], [5, 4]]], split=0, dtype=ht.uint8, device=ht_device
+        )
+        self.assertTrue(ht.equal(ht.flip(a, [1, 2]), r_a))
+
     def test_flipud(self):
         a = ht.array([1, 2], device=ht_device)
         r_a = ht.array([2, 1], device=ht_device)
@@ -801,30 +823,6 @@
             dtype=ht.int8,
         )
         self.assertTrue(ht.equal(ht.resplit(ht.flipud(c), 0), r_c))
-=======
-    def test_flip(self):
-        a = ht.array([1, 2], device=ht_device)
-        r_a = ht.array([2, 1], device=ht_device)
-        self.assertTrue(ht.equal(ht.flip(a, 0), r_a))
-
-        a = ht.array([[1, 2], [3, 4]], device=ht_device)
-        r_a = ht.array([[4, 3], [2, 1]], device=ht_device)
-        self.assertTrue(ht.equal(ht.flip(a), r_a))
-
-        a = ht.array([[2, 3], [4, 5], [6, 7], [8, 9]], split=1, dtype=ht.float32, device=ht_device)
-        r_a = ht.array(
-            [[9, 8], [7, 6], [5, 4], [3, 2]], split=1, dtype=ht.float32, device=ht_device
-        )
-        self.assertTrue(ht.equal(ht.flip(a, [0, 1]), r_a))
-
-        a = ht.array(
-            [[[0, 1], [2, 3]], [[4, 5], [6, 7]]], split=0, dtype=ht.uint8, device=ht_device
-        )
-        r_a = ht.array(
-            [[[3, 2], [1, 0]], [[7, 6], [5, 4]]], split=0, dtype=ht.uint8, device=ht_device
-        )
-        self.assertTrue(ht.equal(ht.flip(a, [1, 2]), r_a))
->>>>>>> a5604d58
 
     def test_hstack(self):
         # cases to test:
