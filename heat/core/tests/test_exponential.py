--- conflicted
+++ resolved
@@ -3,7 +3,6 @@
 
 import numpy as np
 import heat as ht
-
 
 
 class TestExponential(unittest.TestCase):
@@ -26,7 +25,7 @@
         self.assertIsInstance(float64_exp, ht.DNDarray)
         self.assertEqual(float64_exp.dtype, ht.float64)
         self.assertEqual(float64_exp.dtype, ht.float64)
-        self.assertTrue(ht.allclose(float64_exp , comparison))
+        self.assertTrue(ht.allclose(float64_exp, comparison))
 
         # exponential of ints, automatic conversion to intermediate floats
         int32_tensor = ht.arange(elements, dtype=ht.int32)
@@ -315,13 +314,8 @@
         comparison = torch.arange(elements, dtype=torch.float32).sqrt()
 
         # check whether the input range remain unchanged
-<<<<<<< HEAD
-        self.assertIsInstance(number_range, ht.tensor)
-        self.assertEqual(number_range.sum(axis=0, keepdim=True), 190)  # gaussian sum
-=======
         self.assertIsInstance(number_range, ht.DNDarray)
         self.assertEqual(number_range.sum(axis=0), 190)  # gaussian sum
->>>>>>> f515b2ee
         self.assertEqual(number_range.gshape, (elements,))
 
         # check whether the output buffer still has the correct shape
