import unittest
import torch

import heat as ht

FLOAT_EPSILON = 1e-4


class TestOperations(unittest.TestCase):
    def test___binary_op_broadcast(self):
        left_tensor = ht.ones((4, 1), split=0) 
        right_tensor = ht.ones((1, 2), split=0)
        result = left_tensor + right_tensor
        self.assertEqual(result.shape, (4, 2))
        result = right_tensor + left_tensor
        self.assertEqual(result.shape, (4, 2))

        left_tensor = ht.ones((4, 1), split=1) 
        right_tensor = ht.ones((1, 2), split=1)
        result = left_tensor + right_tensor
        self.assertEqual(result.shape, (4, 2))
        result = right_tensor + left_tensor
        self.assertEqual(result.shape, (4, 2))

        left_tensor = ht.ones((4, 1, 3, 1, 2), split=0, dtype=torch.uint8) 
        right_tensor = ht.ones((1, 2, 1, 3, 1), split=0, dtype=torch.uint8)
        result = left_tensor + right_tensor
        self.assertEqual(result.shape, (4, 2, 3, 3, 2))
        result = right_tensor + left_tensor
        self.assertEqual(result.shape, (4, 2, 3, 3, 2))

    def test_all(self):
        array_len = 9

        # check all over all float elements of 1d tensor locally 
        ones_noaxis = ht.ones(array_len)
        x = (ones_noaxis == 1).all()

        self.assertIsInstance(x, ht.tensor)
        self.assertEqual(x.shape, (1,))
        self.assertEqual(x.lshape, (1,))
        self.assertEqual(x.dtype, ht.bool)
        self.assertEqual(x._tensor__array.dtype, torch.uint8)
        self.assertEqual(x.split, None)
        self.assertEqual(x._tensor__array, 1)

        out_noaxis = ht.zeros((1,))
        ht.all(ones_noaxis, out=out_noaxis)
        self.assertEqual(out_noaxis._tensor__array, 1)

        # check all over all float elements of split 1d tensor
        ones_noaxis_split = ht.ones(array_len, split=0)
        floats_is_one = ones_noaxis_split.all()

        self.assertIsInstance(floats_is_one, ht.tensor)
        self.assertEqual(floats_is_one.shape, (1,))
        self.assertEqual(floats_is_one.lshape, (1,))
        self.assertEqual(floats_is_one.dtype, ht.bool)
        self.assertEqual(floats_is_one._tensor__array.dtype, torch.uint8)
        self.assertEqual(floats_is_one.split, None)
        self.assertEqual(floats_is_one._tensor__array, 1)

        out_noaxis = ht.zeros((1,))
        ht.all(ones_noaxis_split, out=out_noaxis)
        self.assertEqual(out_noaxis._tensor__array, 1)

        # check all over all integer elements of 1d tensor locally
        ones_noaxis_int = ht.ones(array_len).astype(ht.int)
        int_is_one = ones_noaxis_int.all()

        self.assertIsInstance(int_is_one, ht.tensor)
        self.assertEqual(int_is_one.shape, (1,))
        self.assertEqual(int_is_one.lshape, (1,))
        self.assertEqual(int_is_one.dtype, ht.bool)
        self.assertEqual(int_is_one._tensor__array.dtype, torch.uint8)
        self.assertEqual(int_is_one.split, None)
        self.assertEqual(int_is_one._tensor__array, 1)

        out_noaxis = ht.zeros((1,))
        ht.all(ones_noaxis_int, out=out_noaxis)
        self.assertEqual(out_noaxis._tensor__array, 1)

        # check all over all integer elements of split 1d tensor
        ones_noaxis_split_int = ht.ones(array_len, split=0).astype(ht.int)
        split_int_is_one = ones_noaxis_split_int.all()

        self.assertIsInstance(split_int_is_one, ht.tensor)
        self.assertEqual(split_int_is_one.shape, (1,))
        self.assertEqual(split_int_is_one.lshape, (1,))
        self.assertEqual(split_int_is_one.dtype, ht.bool)
        self.assertEqual(split_int_is_one._tensor__array.dtype, torch.uint8)
        self.assertEqual(split_int_is_one.split, None)
        self.assertEqual(split_int_is_one._tensor__array, 1)

        out_noaxis = ht.zeros((1,))
        ht.all(ones_noaxis_split_int, out=out_noaxis)
        self.assertEqual(out_noaxis._tensor__array, 1)

        # check all over all float elements of 3d tensor locally
        ones_noaxis_volume = ht.ones((3, 3, 3))
        volume_is_one = ones_noaxis_volume.all()

        self.assertIsInstance(volume_is_one, ht.tensor)
        self.assertEqual(volume_is_one.shape, (1,))
        self.assertEqual(volume_is_one.lshape, (1,))
        self.assertEqual(volume_is_one.dtype, ht.bool)
        self.assertEqual(volume_is_one._tensor__array.dtype, torch.uint8)
        self.assertEqual(volume_is_one.split, None)
        self.assertEqual(volume_is_one._tensor__array, 1)

        out_noaxis = ht.zeros((1,))
        ht.all(ones_noaxis_volume, out=out_noaxis)
        self.assertEqual(out_noaxis._tensor__array, 1)

        # check sequence is not all one
        sequence = ht.arange(array_len)
        sequence_is_one = sequence.all()

        self.assertIsInstance(sequence_is_one, ht.tensor)
        self.assertEqual(sequence_is_one.shape, (1,))
        self.assertEqual(sequence_is_one.lshape, (1,))
        self.assertEqual(sequence_is_one.dtype, ht.bool)
        self.assertEqual(sequence_is_one._tensor__array.dtype, torch.uint8)
        self.assertEqual(sequence_is_one.split, None)
        self.assertEqual(sequence_is_one._tensor__array, 0)

        out_noaxis = ht.zeros((1,))
        ht.all(sequence, out=out_noaxis)
        self.assertEqual(out_noaxis._tensor__array, 0)

        # check all over all float elements of split 3d tensor
        ones_noaxis_split_axis = ht.ones((3, 3, 3), split=0)
        float_volume_is_one = ones_noaxis_split_axis.all(axis=0)

        self.assertIsInstance(float_volume_is_one, ht.tensor)
        self.assertEqual(float_volume_is_one.shape, (1, 3, 3))
        self.assertEqual(float_volume_is_one.all(axis=1).dtype, ht.bool)
        self.assertEqual(float_volume_is_one._tensor__array.dtype, torch.uint8)
        self.assertEqual(float_volume_is_one.split, None)

        out_noaxis = ht.zeros((1, 3, 3,))
        ht.all(ones_noaxis_split_axis, axis=0, out=out_noaxis)

        # check all over all float elements of split 5d tensor with negative axis
        ones_noaxis_split_axis_neg = ht.zeros((1, 2, 3, 4, 5), split=1)
        float_5d_is_one = ones_noaxis_split_axis_neg.all(axis=-2)

        self.assertIsInstance(float_5d_is_one, ht.tensor)
        self.assertEqual(float_5d_is_one.shape, (1, 2, 3, 1, 5))
        self.assertEqual(float_5d_is_one.dtype, ht.bool)
        self.assertEqual(float_5d_is_one._tensor__array.dtype, torch.uint8)
        self.assertEqual(float_5d_is_one.split, 1)

        out_noaxis = ht.zeros((1, 2, 3, 1, 5))
        ht.all(ones_noaxis_split_axis_neg, axis=-2, out=out_noaxis)

        # exceptions
        with self.assertRaises(ValueError):
            ht.ones(array_len).all(axis=1)
        with self.assertRaises(ValueError):
            ht.ones(array_len).all(axis=-2)
        with self.assertRaises(ValueError):
            ht.ones((4, 4)).all(axis=0, out=out_noaxis)
        with self.assertRaises(TypeError):
            ht.ones(array_len).all(axis='bad_axis_type')

    def test_allclose(self):
        a = ht.float32([[2, 2], [2, 2]])
        b = ht.float32([[2.00005, 2.00005], [2.00005, 2.00005]])

        self.assertFalse(ht.allclose(a, b))
<<<<<<< HEAD
        self.assertTrue(ht.allclose(a, b, atol = 1e-04))
        self.assertTrue(ht.allclose(a,b, rtol = 1e-04))
        self.assertTrue(ht.allclose(a, 2))
        self.assertTrue(ht.allclose(a, 2.0))

        with self.assertRaises(TypeError):
            ht.allclose(a, (2,2,2,2))
        with self.assertRaises(TypeError):
            ht.allclose(a, '?')
=======
        self.assertTrue(ht.allclose(a, b, atol=1e-04))
        self.assertTrue(ht.allclose(a, b, rtol=1e-04))

        with self.assertRaises(TypeError):
            ht.allclose(a, (2, 2, 2, 2))
            
    def test_argmax(self):
        torch.manual_seed(1)
        data = ht.random.randn(3, 4, 5)

        # 3D local tensor, major axis
        result = ht.argmax(data, axis=0)
        self.assertIsInstance(result, ht.tensor)
        self.assertEqual(result.dtype, ht.int64)
        self.assertEqual(result._tensor__array.dtype, torch.int64)
        self.assertEqual(result.shape, (1, 4, 5,))
        self.assertEqual(result.lshape, (1, 4, 5,))
        self.assertEqual(result.split, None)
        self.assertTrue((result._tensor__array == data._tensor__array.argmax(0)).all())

        # 3D local tensor, minor axis
        result = ht.argmax(data, axis=-1)
        self.assertIsInstance(result, ht.tensor)
        self.assertEqual(result.dtype, ht.int64)
        self.assertEqual(result._tensor__array.dtype, torch.int64)
        self.assertEqual(result.shape, (3, 4, 1,))
        self.assertEqual(result.lshape, (3, 4, 1,))
        self.assertEqual(result.split, None)
        self.assertTrue((result._tensor__array == data._tensor__array.argmax(-1, keepdim=True)).all())

        # 1D split tensor, no axis
        data = ht.arange(-10, 10, split=0)
        result = ht.argmax(data)
        self.assertIsInstance(result, ht.tensor)
        self.assertEqual(result.dtype, ht.int64)
        self.assertEqual(result._tensor__array.dtype, torch.int64)
        self.assertEqual(result.shape, (1,))
        self.assertEqual(result.lshape, (1,))
        self.assertEqual(result.split, None)
        self.assertTrue((result._tensor__array == torch.tensor([19])))

        # 2D split tensor, along the axis
        torch.manual_seed(1)
        data = ht.array(ht.random.randn(4, 5), split=0)
        result = ht.argmax(data, axis=1)
        self.assertIsInstance(result, ht.tensor)
        self.assertEqual(result.dtype, ht.int64)
        self.assertEqual(result._tensor__array.dtype, torch.int64)
        self.assertEqual(result.shape, (ht.MPI_WORLD.size * 4, 1,))
        self.assertEqual(result.lshape, (4, 1,))
        self.assertEqual(result.split, 0)
        self.assertTrue((result._tensor__array == torch.tensor([[4], [4], [2], [4]])).all())

        # 2D split tensor, across the axis
        size = ht.MPI_WORLD.size * 2
        data = ht.tril(ht.ones((size, size,), split=0), k=-1)

        result = ht.argmax(data, axis=0)
        self.assertIsInstance(result, ht.tensor)
        self.assertEqual(result.dtype, ht.int64)
        self.assertEqual(result._tensor__array.dtype, torch.int64)
        self.assertEqual(result.shape, (1, size,))
        self.assertEqual(result.lshape, (1, size,))
        self.assertEqual(result.split, None)
        self.assertTrue((result._tensor__array != 0).all())

        # 2D split tensor, across the axis, output tensor
        size = ht.MPI_WORLD.size * 2
        data = ht.triu(ht.ones((size, size,), split=0), k=-1)
>>>>>>> 60fc3d43

        output = ht.empty((1, size,))
        result = ht.argmax(data, axis=0, out=output)

        self.assertIsInstance(result, ht.tensor)
        self.assertEqual(output.dtype, ht.int64)
        self.assertEqual(output._tensor__array.dtype, torch.int64)
        self.assertEqual(output.shape, (1, size,))
        self.assertEqual(output.lshape, (1, size,))
        self.assertEqual(output.split, None)
        self.assertTrue((output._tensor__array != 0).all())

        # check exceptions
        with self.assertRaises(NotImplementedError):
            data.argmax(axis=(0, 1))
        with self.assertRaises(TypeError):
            data.argmax(axis=1.1)
        with self.assertRaises(TypeError):
            data.argmax(axis='y')
        with self.assertRaises(ValueError):
            ht.argmax(data, axis=-4)

    def test_argmin(self):
        torch.manual_seed(1)
        data = ht.random.randn(3, 4, 5)

        # 3D local tensor, no axis
        result = ht.argmin(data)
        self.assertIsInstance(result, ht.tensor)
        self.assertEqual(result.dtype, ht.int64)
        self.assertEqual(result._tensor__array.dtype, torch.int64)
        self.assertEqual(result.shape, (1,))
        self.assertEqual(result.lshape, (1,))
        self.assertEqual(result.split, None)
        self.assertTrue((result._tensor__array == data._tensor__array.argmin()).all())

        # 3D local tensor, major axis
        result = ht.argmin(data, axis=0)
        self.assertIsInstance(result, ht.tensor)
        self.assertEqual(result.dtype, ht.int64)
        self.assertEqual(result._tensor__array.dtype, torch.int64)
        self.assertEqual(result.shape, (1, 4, 5,))
        self.assertEqual(result.lshape, (1, 4, 5,))
        self.assertEqual(result.split, None)
        self.assertTrue((result._tensor__array == data._tensor__array.argmin(0)).all())

        # 3D local tensor, minor axis
        result = ht.argmin(data, axis=-1)
        self.assertIsInstance(result, ht.tensor)
        self.assertEqual(result.dtype, ht.int64)
        self.assertEqual(result._tensor__array.dtype, torch.int64)
        self.assertEqual(result.shape, (3, 4, 1,))
        self.assertEqual(result.lshape, (3, 4, 1,))
        self.assertEqual(result.split, None)
        self.assertTrue((result._tensor__array == data._tensor__array.argmin(-1, keepdim=True)).all())

        # 2D split tensor, along the axis
        torch.manual_seed(1)
        data = ht.array(ht.random.randn(4, 5), split=0)
        result = ht.argmin(data, axis=1)
        self.assertIsInstance(result, ht.tensor)
        self.assertEqual(result.dtype, ht.int64)
        self.assertEqual(result._tensor__array.dtype, torch.int64)
        self.assertEqual(result.shape, (ht.MPI_WORLD.size * 4, 1,))
        self.assertEqual(result.lshape, (4, 1,))
        self.assertEqual(result.split, 0)
        self.assertTrue((result._tensor__array == torch.tensor([[3], [1], [1], [3]])).all())

        # 2D split tensor, across the axis
        size = ht.MPI_WORLD.size * 2
        data = ht.triu(ht.ones((size, size,), split=0), k=1)

        result = ht.argmin(data, axis=0)
        self.assertIsInstance(result, ht.tensor)
        self.assertEqual(result.dtype, ht.int64)
        self.assertEqual(result._tensor__array.dtype, torch.int64)
        self.assertEqual(result.shape, (1, size,))
        self.assertEqual(result.lshape, (1, size,))
        self.assertEqual(result.split, None)
        self.assertTrue((result._tensor__array != 0).all())

        # 2D split tensor, across the axis, output tensor
        size = ht.MPI_WORLD.size * 2
        data = ht.triu(ht.ones((size, size,), split=0), k=1)

        output = ht.empty((1, size,))
        result = ht.argmin(data, axis=0, out=output)

        self.assertIsInstance(result, ht.tensor)
        self.assertEqual(output.dtype, ht.int64)
        self.assertEqual(output._tensor__array.dtype, torch.int64)
        self.assertEqual(output.shape, (1, size,))
        self.assertEqual(output.lshape, (1, size,))
        self.assertEqual(output.split, None)
        self.assertTrue((output._tensor__array != 0).all())

        # check exceptions
        with self.assertRaises(NotImplementedError):
            data.argmin(axis=(0, 1))
        with self.assertRaises(TypeError):
            data.argmin(axis=1.1)
        with self.assertRaises(TypeError):
            data.argmin(axis='y')
        with self.assertRaises(ValueError):
            ht.argmin(data, axis=-4)

    def test_clip(self):
        elements = 20

        # float tensor
        float32_tensor = ht.arange(elements, dtype=ht.float32, split=0)
        clipped = float32_tensor.clip(5, 15)
        self.assertIsInstance(clipped, ht.tensor)
        self.assertEqual(clipped.dtype, ht.float32)
        self.assertEqual(clipped.sum(axis=0), 195)

        # long tensor
        int64_tensor = ht.arange(elements, dtype=ht.int64, split=0)
        clipped = int64_tensor.clip(4, 16)
        self.assertIsInstance(clipped, ht.tensor)
        self.assertEqual(clipped.dtype, ht.int64)
        self.assertEqual(clipped.sum(axis=0), 195)

        # test the exceptions
        with self.assertRaises(TypeError):
            ht.clip(torch.arange(10), 2, 5)
        with self.assertRaises(ValueError):
            ht.arange(20).clip(None, None)
        with self.assertRaises(TypeError):
            ht.clip(ht.arange(20), 5, 15, out=torch.arange(20))

    def test_copy(self):
        tensor = ht.ones(5)
        copied = tensor.copy()

        # test identity inequality and value equality
        self.assertIsNot(tensor, copied)
        self.assertIsNot(tensor._tensor__array, copied._tensor__array)
        self.assertTrue((tensor == copied)._tensor__array.all())

        # test exceptions
        with self.assertRaises(TypeError):
            ht.copy('hello world')

    def test_transpose(self):
        # vector transpose, not distributed
        vector = ht.arange(10)
        vector_t = vector.T
        self.assertIsInstance(vector_t, ht.tensor)
        self.assertEqual(vector_t.dtype, ht.int32)
        self.assertEqual(vector_t.split, None)
        self.assertEqual(vector_t.shape, (10,))

        # simple matrix transpose, not distributed
        simple_matrix = ht.zeros((2, 4))
        simple_matrix_t = simple_matrix.transpose()
        self.assertIsInstance(simple_matrix_t, ht.tensor)
        self.assertEqual(simple_matrix_t.dtype, ht.float32)
        self.assertEqual(simple_matrix_t.split, None)
        self.assertEqual(simple_matrix_t.shape, (4, 2,))
        self.assertEqual(simple_matrix_t._tensor__array.shape, (4, 2,))

        # 4D array, not distributed, with given axis
        array_4d = ht.zeros((2, 3, 4, 5))
        array_4d_t = ht.transpose(array_4d, axes=(-1, 0, 2, 1))
        self.assertIsInstance(array_4d_t, ht.tensor)
        self.assertEqual(array_4d_t.dtype, ht.float32)
        self.assertEqual(array_4d_t.split, None)
        self.assertEqual(array_4d_t.shape, (5, 2, 4, 3,))
        self.assertEqual(array_4d_t._tensor__array.shape, (5, 2, 4, 3,))

        # vector transpose, distributed
        vector_split = ht.arange(10, split=0)
        vector_split_t = vector_split.T
        self.assertIsInstance(vector_split_t, ht.tensor)
        self.assertEqual(vector_split_t.dtype, ht.int32)
        self.assertEqual(vector_split_t.split, 0)
        self.assertEqual(vector_split_t.shape, (10,))
        self.assertLessEqual(vector_split_t.lshape[0], 10)

        # matrix transpose, distributed
        matrix_split = ht.ones((10, 20,), split=1)
        matrix_split_t = matrix_split.transpose()
        self.assertIsInstance(matrix_split_t, ht.tensor)
        self.assertEqual(matrix_split_t.dtype, ht.float32)
        self.assertEqual(matrix_split_t.split, 0)
        self.assertEqual(matrix_split_t.shape, (20, 10,))
        self.assertLessEqual(matrix_split_t.lshape[0], 20)
        self.assertEqual(matrix_split_t.lshape[1], 10)

        # 4D array, distributed
        array_4d_split = ht.ones((3, 4, 5, 6,), split=3)
        array_4d_split_t = ht.transpose(array_4d_split, axes=(1, 0, 3, 2,))
        self.assertIsInstance(array_4d_t, ht.tensor)
        self.assertEqual(array_4d_split_t.dtype, ht.float32)
        self.assertEqual(array_4d_split_t.split, 2)
        self.assertEqual(array_4d_split_t.shape, (4, 3, 6, 5,))

        self.assertEqual(array_4d_split_t.lshape[0], 4)
        self.assertEqual(array_4d_split_t.lshape[1], 3)
        self.assertLessEqual(array_4d_split_t.lshape[2], 6)
        self.assertEqual(array_4d_split_t.lshape[3], 5)

        # exceptions
        with self.assertRaises(TypeError):
            ht.transpose(1)
        with self.assertRaises(ValueError):
            ht.transpose(ht.zeros((2, 3,)), axes=1.0)
        with self.assertRaises(ValueError):
            ht.transpose(ht.zeros((2, 3,)), axes=(-1,))
        with self.assertRaises(TypeError):
            ht.zeros((2, 3,)).transpose(axes='01')
        with self.assertRaises(TypeError):
            ht.zeros((2, 3,)).transpose(axes=(0, 1.0))
        with self.assertRaises(ValueError):
            ht.zeros((2, 3,)).transpose(axes=(0, 3))

    def test_tril(self):
        local_ones = ht.ones((5,))

        # 1D case, no offset, data is not split, module-level call
        result = ht.tril(local_ones)
        comparison = torch.ones((5, 5,)).tril()
        self.assertIsInstance(result, ht.tensor)
        self.assertEqual(result.shape, (5, 5,))
        self.assertEqual(result.lshape, (5, 5,))
        self.assertEqual(result.split, None)
        self.assertTrue((result._tensor__array == comparison).all())

        # 1D case, positive offset, data is not split, module-level call
        result = ht.tril(local_ones, k=2)
        comparison = torch.ones((5, 5,)).tril(diagonal=2)
        self.assertIsInstance(result, ht.tensor)
        self.assertEqual(result.shape, (5, 5,))
        self.assertEqual(result.lshape, (5, 5,))
        self.assertEqual(result.split, None)
        self.assertTrue((result._tensor__array == comparison).all())

        # 1D case, negative offset, data is not split, module-level call
        result = ht.tril(local_ones, k=-2)
        comparison = torch.ones((5, 5,)).tril(diagonal=-2)
        self.assertIsInstance(result, ht.tensor)
        self.assertEqual(result.shape, (5, 5,))
        self.assertEqual(result.lshape, (5, 5,))
        self.assertEqual(result.split, None)
        self.assertTrue((result._tensor__array == comparison).all())

        local_ones = ht.ones((4, 5,))

        # 2D case, no offset, data is not split, method
        result = local_ones.tril()
        comparison = torch.ones((4, 5,)).tril()
        self.assertIsInstance(result, ht.tensor)
        self.assertEqual(result.shape, (4, 5,))
        self.assertEqual(result.lshape, (4, 5,))
        self.assertEqual(result.split, None)
        self.assertTrue((result._tensor__array == comparison).all())

        # 2D case, positive offset, data is not split, method
        result = local_ones.tril(k=2)
        comparison = torch.ones((4, 5,)).tril(diagonal=2)
        self.assertIsInstance(result, ht.tensor)
        self.assertEqual(result.shape, (4, 5,))
        self.assertEqual(result.lshape, (4, 5,))
        self.assertEqual(result.split, None)
        self.assertTrue((result._tensor__array == comparison).all())

        # 2D case, negative offset, data is not split, method
        result = local_ones.tril(k=-2)
        comparison = torch.ones((4, 5,)).tril(diagonal=-2)
        self.assertIsInstance(result, ht.tensor)
        self.assertEqual(result.shape, (4, 5,))
        self.assertEqual(result.lshape, (4, 5,))
        self.assertEqual(result.split, None)
        self.assertTrue((result._tensor__array == comparison).all())

        local_ones = ht.ones((3, 4, 5, 6))

        # 2D+ case, no offset, data is not split, module-level call
        result = local_ones.tril()
        comparison = torch.ones((5, 6,)).tril()
        self.assertIsInstance(result, ht.tensor)
        self.assertEqual(result.shape, (3, 4, 5, 6,))
        self.assertEqual(result.lshape, (3, 4, 5, 6,))
        self.assertEqual(result.split, None)
        for i in range(3):
            for j in range(4):
                self.assertTrue((result._tensor__array[i, j] == comparison).all())

        # 2D+ case, positive offset, data is not split, module-level call
        result = local_ones.tril(k=2)
        comparison = torch.ones((5, 6,)).tril(diagonal=2)
        self.assertIsInstance(result, ht.tensor)
        self.assertEqual(result.shape, (3, 4, 5, 6,))
        self.assertEqual(result.lshape, (3, 4, 5, 6,))
        self.assertEqual(result.split, None)
        for i in range(3):
            for j in range(4):
                self.assertTrue((result._tensor__array[i, j] == comparison).all())

        # # 2D+ case, negative offset, data is not split, module-level call
        result = local_ones.tril(k=-2)
        comparison = torch.ones((5, 6,)).tril(diagonal=-2)
        self.assertIsInstance(result, ht.tensor)
        self.assertEqual(result.shape, (3, 4, 5, 6,))
        self.assertEqual(result.lshape, (3, 4, 5, 6,))
        self.assertEqual(result.split, None)
        for i in range(3):
            for j in range(4):
                self.assertTrue((result._tensor__array[i, j] == comparison).all())

        distributed_ones = ht.ones((5,), split=0)

        # 1D case, no offset, data is split, method
        result = distributed_ones.tril()
        self.assertIsInstance(result, ht.tensor)
        self.assertEqual(result.shape, (5, 5,))
        self.assertEqual(result.split, 1)
        self.assertTrue(result.lshape[0] == 5 or result.lshape[0] == 0)
        self.assertLessEqual(result.lshape[1], 5)
        self.assertTrue(result.sum(), 15)
        if result.comm.rank == 0:
            self.assertTrue(result._tensor__array[-1, 0] == 1)
        if result.comm.rank == result.shape[0] - 1:
            self.assertTrue(result._tensor__array[0, -1] == 0)

        # 1D case, positive offset, data is split, method
        result = distributed_ones.tril(k=2)
        self.assertIsInstance(result, ht.tensor)
        self.assertEqual(result.shape, (5, 5,))
        self.assertEqual(result.split, 1)
        self.assertEqual(result.lshape[0], 5)
        self.assertLessEqual(result.lshape[1], 5)
        self.assertEqual(result.sum(), 22)
        if result.comm.rank == 0:
            self.assertTrue(result._tensor__array[-1, 0] == 1)
        if result.comm.rank == result.shape[0] - 1:
            self.assertTrue(result._tensor__array[0, -1] == 0)

        # 1D case, negative offset, data is split, method
        result = distributed_ones.tril(k=-2)
        self.assertIsInstance(result, ht.tensor)
        self.assertEqual(result.shape, (5, 5,))
        self.assertEqual(result.split, 1)
        self.assertEqual(result.lshape[0], 5)
        self.assertLessEqual(result.lshape[1], 5)
        self.assertEqual(result.sum(), 6)
        if result.comm.rank == 0:
            self.assertTrue(result._tensor__array[-1, 0] == 1)
        if result.comm.rank == result.shape[0] - 1:
            self.assertTrue(result._tensor__array[0, -1] == 0)

        distributed_ones = ht.ones((4, 5,), split=0)

        # 2D case, no offset, data is horizontally split, method
        result = distributed_ones.tril()
        self.assertIsInstance(result, ht.tensor)
        self.assertEqual(result.shape, (4, 5,))
        self.assertEqual(result.split, 0)
        self.assertLessEqual(result.lshape[0], 4)
        self.assertEqual(result.lshape[1], 5)
        self.assertEqual(result.sum(), 10)
        if result.comm.rank == 0:
            self.assertTrue(result._tensor__array[0, -1] == 0)
        if result.comm.rank == result.shape[0] - 1:
            self.assertTrue(result._tensor__array[-1, 0] == 1)

        # 2D case, positive offset, data is horizontally split, method
        result = distributed_ones.tril(k=2)
        self.assertIsInstance(result, ht.tensor)
        self.assertEqual(result.shape, (4, 5,))
        self.assertEqual(result.split, 0)
        self.assertLessEqual(result.lshape[0], 4)
        self.assertEqual(result.lshape[1], 5)
        self.assertEqual(result.sum(), 17)
        if result.comm.rank == 0:
            self.assertTrue(result._tensor__array[0, -1] == 0)
        if result.comm.rank == result.shape[0] - 1:
            self.assertTrue(result._tensor__array[-1, 0] == 1)

        # 2D case, negative offset, data is horizontally split, method
        result = distributed_ones.tril(k=-2)
        self.assertIsInstance(result, ht.tensor)
        self.assertEqual(result.shape, (4, 5,))
        self.assertEqual(result.split, 0)
        self.assertLessEqual(result.lshape[0], 4)
        self.assertEqual(result.lshape[1], 5)
        self.assertEqual(result.sum(), 3)
        if result.comm.rank == 0:
            self.assertTrue(result._tensor__array[0, -1] == 0)
        if result.comm.rank == result.shape[0] - 1:
            self.assertTrue(result._tensor__array[-1, 0] == 1)

        distributed_ones = ht.ones((4, 5,), split=1)

        # 2D case, no offset, data is vertically split, method
        result = distributed_ones.tril()
        self.assertIsInstance(result, ht.tensor)
        self.assertEqual(result.shape, (4, 5,))
        self.assertEqual(result.split, 1)
        self.assertEqual(result.lshape[0], 4)
        self.assertLessEqual(result.lshape[1], 5)
        self.assertEqual(result.sum(), 10)
        if result.comm.rank == 0:
            self.assertTrue(result._tensor__array[-1, 0] == 1)
        if result.comm.rank == result.shape[0] - 1:
            self.assertTrue(result._tensor__array[0, -1] == 0)

        # 2D case, positive offset, data is horizontally split, method
        result = distributed_ones.tril(k=2)
        self.assertIsInstance(result, ht.tensor)
        self.assertEqual(result.shape, (4, 5,))
        self.assertEqual(result.split, 1)
        self.assertEqual(result.lshape[0], 4)
        self.assertLessEqual(result.lshape[1], 5)
        self.assertEqual(result.sum(), 17)
        if result.comm.rank == 0:
            self.assertTrue(result._tensor__array[-1, 0] == 1)
        if result.comm.rank == result.shape[0] - 1:
            self.assertTrue(result._tensor__array[0, -1] == 0)

        # 2D case, negative offset, data is horizontally split, method
        result = distributed_ones.tril(k=-2)
        self.assertIsInstance(result, ht.tensor)
        self.assertEqual(result.shape, (4, 5,))
        self.assertEqual(result.split, 1)
        self.assertEqual(result.lshape[0], 4)
        self.assertLessEqual(result.lshape[1], 5)
        self.assertEqual(result.sum(), 3)
        if result.comm.rank == 0:
            self.assertTrue(result._tensor__array[-1, 0] == 1)
        if result.comm.rank == result.shape[0] - 1:
            self.assertTrue(result._tensor__array[0, -1] == 0)

    def test_triu(self):
        local_ones = ht.ones((5,))

        # 1D case, no offset, data is not split, module-level call
        result = ht.triu(local_ones)
        comparison = torch.ones((5, 5,)).triu()
        self.assertIsInstance(result, ht.tensor)
        self.assertEqual(result.shape, (5, 5,))
        self.assertEqual(result.lshape, (5, 5,))
        self.assertEqual(result.split, None)
        self.assertTrue((result._tensor__array == comparison).all())

        # 1D case, positive offset, data is not split, module-level call
        result = ht.triu(local_ones, k=2)
        comparison = torch.ones((5, 5,)).triu(diagonal=2)
        self.assertIsInstance(result, ht.tensor)
        self.assertEqual(result.shape, (5, 5,))
        self.assertEqual(result.lshape, (5, 5,))
        self.assertEqual(result.split, None)
        self.assertTrue((result._tensor__array == comparison).all())

        # 1D case, negative offset, data is not split, module-level call
        result = ht.triu(local_ones, k=-2)
        comparison = torch.ones((5, 5,)).triu(diagonal=-2)
        self.assertIsInstance(result, ht.tensor)
        self.assertEqual(result.shape, (5, 5,))
        self.assertEqual(result.lshape, (5, 5,))
        self.assertEqual(result.split, None)
        self.assertTrue((result._tensor__array == comparison).all())

        local_ones = ht.ones((4, 5,))

        # 2D case, no offset, data is not split, method
        result = local_ones.triu()
        comparison = torch.ones((4, 5,)).triu()
        self.assertIsInstance(result, ht.tensor)
        self.assertEqual(result.shape, (4, 5,))
        self.assertEqual(result.lshape, (4, 5,))
        self.assertEqual(result.split, None)
        self.assertTrue((result._tensor__array == comparison).all())

        # 2D case, positive offset, data is not split, method
        result = local_ones.triu(k=2)
        comparison = torch.ones((4, 5,)).triu(diagonal=2)
        self.assertIsInstance(result, ht.tensor)
        self.assertEqual(result.shape, (4, 5,))
        self.assertEqual(result.lshape, (4, 5,))
        self.assertEqual(result.split, None)
        self.assertTrue((result._tensor__array == comparison).all())

        # 2D case, negative offset, data is not split, method
        result = local_ones.triu(k=-2)
        comparison = torch.ones((4, 5,)).triu(diagonal=-2)
        self.assertIsInstance(result, ht.tensor)
        self.assertEqual(result.shape, (4, 5,))
        self.assertEqual(result.lshape, (4, 5,))
        self.assertEqual(result.split, None)
        self.assertTrue((result._tensor__array == comparison).all())

        local_ones = ht.ones((3, 4, 5, 6))

        # 2D+ case, no offset, data is not split, module-level call
        result = local_ones.triu()
        comparison = torch.ones((5, 6,)).triu()
        self.assertIsInstance(result, ht.tensor)
        self.assertEqual(result.shape, (3, 4, 5, 6,))
        self.assertEqual(result.lshape, (3, 4, 5, 6,))
        self.assertEqual(result.split, None)
        for i in range(3):
            for j in range(4):
                self.assertTrue((result._tensor__array[i, j] == comparison).all())

        # 2D+ case, positive offset, data is not split, module-level call
        result = local_ones.triu(k=2)
        comparison = torch.ones((5, 6,)).triu(diagonal=2)
        self.assertIsInstance(result, ht.tensor)
        self.assertEqual(result.shape, (3, 4, 5, 6,))
        self.assertEqual(result.lshape, (3, 4, 5, 6,))
        self.assertEqual(result.split, None)
        for i in range(3):
            for j in range(4):
                self.assertTrue((result._tensor__array[i, j] == comparison).all())

        # # 2D+ case, negative offset, data is not split, module-level call
        result = local_ones.triu(k=-2)
        comparison = torch.ones((5, 6,)).triu(diagonal=-2)
        self.assertIsInstance(result, ht.tensor)
        self.assertEqual(result.shape, (3, 4, 5, 6,))
        self.assertEqual(result.lshape, (3, 4, 5, 6,))
        self.assertEqual(result.split, None)
        for i in range(3):
            for j in range(4):
                self.assertTrue((result._tensor__array[i, j] == comparison).all())

        distributed_ones = ht.ones((5,), split=0)

        # 1D case, no offset, data is split, method
        result = distributed_ones.triu()
        self.assertIsInstance(result, ht.tensor)
        self.assertEqual(result.shape, (5, 5,))
        self.assertEqual(result.split, 1)
        self.assertEqual(result.lshape[0], 5)
        self.assertLessEqual(result.lshape[1], 5)
        self.assertTrue(result.sum(), 15)
        if result.comm.rank == 0:
            self.assertTrue(result._tensor__array[-1, 0] == 0)
        if result.comm.rank == result.shape[0] - 1:
            self.assertTrue(result._tensor__array[0, -1] == 1)

        # 1D case, positive offset, data is split, method
        result = distributed_ones.triu(k=2)
        self.assertIsInstance(result, ht.tensor)
        self.assertEqual(result.shape, (5, 5,))
        self.assertEqual(result.split, 1)
        self.assertEqual(result.lshape[0], 5)
        self.assertLessEqual(result.lshape[1], 5)
        self.assertEqual(result.sum(), 6)
        if result.comm.rank == 0:
            self.assertTrue(result._tensor__array[-1, 0] == 0)
        if result.comm.rank == result.shape[0] - 1:
            self.assertTrue(result._tensor__array[0, -1] == 1)

        # 1D case, negative offset, data is split, method
        result = distributed_ones.triu(k=-2)
        self.assertIsInstance(result, ht.tensor)
        self.assertEqual(result.shape, (5, 5,))
        self.assertEqual(result.split, 1)
        self.assertEqual(result.lshape[0], 5)
        self.assertLessEqual(result.lshape[1], 5)
        self.assertEqual(result.sum(), 22)
        if result.comm.rank == 0:
            self.assertTrue(result._tensor__array[-1, 0] == 0)
        if result.comm.rank == result.shape[0] - 1:
            self.assertTrue(result._tensor__array[0, -1] == 1)

        distributed_ones = ht.ones((4, 5,), split=0)

        # 2D case, no offset, data is horizontally split, method
        result = distributed_ones.triu()
        self.assertIsInstance(result, ht.tensor)
        self.assertEqual(result.shape, (4, 5,))
        self.assertEqual(result.split, 0)
        self.assertLessEqual(result.lshape[0], 4)
        self.assertEqual(result.lshape[1], 5)
        self.assertEqual(result.sum(), 14)
        if result.comm.rank == 0:
            self.assertTrue(result._tensor__array[0, -1] == 1)
        if result.comm.rank == result.shape[0] - 1:
            self.assertTrue(result._tensor__array[-1, 0] == 0)

        # # 2D case, positive offset, data is horizontally split, method
        result = distributed_ones.triu(k=2)
        self.assertIsInstance(result, ht.tensor)
        self.assertEqual(result.shape, (4, 5,))
        self.assertEqual(result.split, 0)
        self.assertLessEqual(result.lshape[0], 4)
        self.assertEqual(result.lshape[1], 5)
        self.assertEqual(result.sum(), 6)
        if result.comm.rank == 0:
            self.assertTrue(result._tensor__array[0, -1] == 1)
        if result.comm.rank == result.shape[0] - 1:
            self.assertTrue(result._tensor__array[-1, 0] == 0)

        # # 2D case, negative offset, data is horizontally split, method
        result = distributed_ones.triu(k=-2)
        self.assertIsInstance(result, ht.tensor)
        self.assertEqual(result.shape, (4, 5,))
        self.assertEqual(result.split, 0)
        self.assertLessEqual(result.lshape[0], 4)
        self.assertEqual(result.lshape[1], 5)
        self.assertEqual(result.sum(), 19)
        if result.comm.rank == 0:
            self.assertTrue(result._tensor__array[0, -1] == 1)
        if result.comm.rank == result.shape[0] - 1:
            self.assertTrue(result._tensor__array[-1, 0] == 0)

        distributed_ones = ht.ones((4, 5,), split=1)

        # 2D case, no offset, data is vertically split, method
        result = distributed_ones.triu()
        self.assertIsInstance(result, ht.tensor)
        self.assertEqual(result.shape, (4, 5,))
        self.assertEqual(result.split, 1)
        self.assertEqual(result.lshape[0], 4)
        self.assertLessEqual(result.lshape[1], 5)
        self.assertEqual(result.sum(), 14)
        if result.comm.rank == 0:
            self.assertTrue(result._tensor__array[-1, 0] == 0)
        if result.comm.rank == result.shape[0] - 1:
            self.assertTrue(result._tensor__array[0, -1] == 1)

        # 2D case, positive offset, data is horizontally split, method
        result = distributed_ones.triu(k=2)
        self.assertIsInstance(result, ht.tensor)
        self.assertEqual(result.shape, (4, 5,))
        self.assertEqual(result.split, 1)
        self.assertEqual(result.lshape[0], 4)
        self.assertLessEqual(result.lshape[1], 5)
        self.assertEqual(result.sum(), 6)
        if result.comm.rank == 0:
            self.assertTrue(result._tensor__array[-1, 0] == 0)
        if result.comm.rank == result.shape[0] - 1:
            self.assertTrue(result._tensor__array[0, -1] == 1)

        # 2D case, negative offset, data is horizontally split, method
        result = distributed_ones.triu(k=-2)
        self.assertIsInstance(result, ht.tensor)
        self.assertEqual(result.shape, (4, 5,))
        self.assertEqual(result.split, 1)
        self.assertEqual(result.lshape[0], 4)
        self.assertLessEqual(result.lshape[1], 5)
        self.assertEqual(result.sum(), 19)
        if result.comm.rank == 0:
            self.assertTrue(result._tensor__array[-1, 0] == 0)
        if result.comm.rank == result.shape[0] - 1:
            self.assertTrue(result._tensor__array[0, -1] == 1)<|MERGE_RESOLUTION|>--- conflicted
+++ resolved
@@ -169,22 +169,15 @@
         b = ht.float32([[2.00005, 2.00005], [2.00005, 2.00005]])
 
         self.assertFalse(ht.allclose(a, b))
-<<<<<<< HEAD
-        self.assertTrue(ht.allclose(a, b, atol = 1e-04))
-        self.assertTrue(ht.allclose(a,b, rtol = 1e-04))
+        self.assertTrue(ht.allclose(a, b, atol=1e-04))
+        self.assertTrue(ht.allclose(a, b, rtol=1e-04))
         self.assertTrue(ht.allclose(a, 2))
         self.assertTrue(ht.allclose(a, 2.0))
 
         with self.assertRaises(TypeError):
-            ht.allclose(a, (2,2,2,2))
+            ht.allclose(a, (2, 2, 2, 2))
         with self.assertRaises(TypeError):
             ht.allclose(a, '?')
-=======
-        self.assertTrue(ht.allclose(a, b, atol=1e-04))
-        self.assertTrue(ht.allclose(a, b, rtol=1e-04))
-
-        with self.assertRaises(TypeError):
-            ht.allclose(a, (2, 2, 2, 2))
             
     def test_argmax(self):
         torch.manual_seed(1)
@@ -249,7 +242,6 @@
         # 2D split tensor, across the axis, output tensor
         size = ht.MPI_WORLD.size * 2
         data = ht.triu(ht.ones((size, size,), split=0), k=-1)
->>>>>>> 60fc3d43
 
         output = ht.empty((1, size,))
         result = ht.argmax(data, axis=0, out=output)
