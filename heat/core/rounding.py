import torch

from . import operations
from . import dndarray
from . import types

__all__ = [
    'abs',
    'absolute',
    'ceil',
<<<<<<< HEAD
    'fabs',
=======
    'clip',
>>>>>>> 2f71ce97
    'floor'
]


def abs(x, out=None, dtype=None):
    """
    Calculate the absolute value element-wise.

    Parameters
    ----------
<<<<<<< HEAD
    x : ht.tensor
=======

    x : ht.DNDarray
>>>>>>> 2f71ce97
        The values for which the compute the absolute value.
    out : ht.DNDarray, optional
        A location into which the result is stored. If provided, it must have a shape that the inputs broadcast to.
        If not provided or None, a freshly-allocated array is returned.
    dtype : ht.type, optional
        Determines the data type of the output array. The values are cast to this type with potential loss of
        precision.

    Returns
    -------
    absolute_values : ht.DNDarray
        A tensor containing the absolute value of each element in x.
    """
    if dtype is not None and not issubclass(dtype, types.generic):
        raise TypeError('dtype must be a heat data type')

    absolute_values = operations.__local_op(torch.abs, x, out)
    if dtype is not None:
        absolute_values._DNDarray__array = absolute_values._DNDarray__array.type(
            dtype.torch_type())
        absolute_values._DNDarray__dtype = dtype

    return absolute_values


def absolute(x, out=None, dtype=None):
    """
    Calculate the absolute value element-wise.

    np.abs is a shorthand for this function.

    Parameters
    ----------
    x : ht.DNDarray
        The values for which the compute the absolute value.
    out : ht.DNDarray, optional
        A location into which the result is stored. If provided, it must have a shape that the inputs broadcast to.
        If not provided or None, a freshly-allocated array is returned.
    dtype : ht.type, optional
        Determines the data type of the output array. The values are cast to this type with potential loss of
        precision.

    Returns
    -------
    absolute_values : ht.DNDarray
        A tensor containing the absolute value of each element in x.
    """
    return abs(x, out, dtype)


def ceil(x, out=None):
    """
    Return the ceil of the input, element-wise.

    The ceil of the scalar x is the largest integer i, such that i <= x. It is often denoted as \lceil x \rceil.

    Parameters
    ----------
    x : ht.DNDarray
        The value for which to compute the ceiled values.
    out : ht.DNDarray or None, optional
        A location in which to store the results. If provided, it must have a broadcastable shape. If not provided
        or set to None, a fresh tensor is allocated.

    Returns
    -------
    ceiled : ht.DNDarray
        A tensor of the same shape as x, containing the ceiled valued of each element in this tensor. If out was
        provided, ceiled is a reference to it.

    Examples
    --------
    >>> ht.ceil(ht.arange(-2.0, 2.0, 0.4))
    tensor([-2., -1., -1., -0., -0., -0.,  1.,  1.,  2.,  2.])
    """
    return operations.__local_op(torch.ceil, x, out)


def clip(a, a_min, a_max, out=None):
    """
    Parameters
    ----------
    a : ht.DNDarray
        Array containing elements to clip.
    a_min : scalar or None
        Minimum value. If None, clipping is not performed on lower interval edge. Not more than one of a_min and
        a_max may be None.
    a_max : scalar or None
        Maximum value. If None, clipping is not performed on upper interval edge. Not more than one of a_min and
        a_max may be None.
    out : ht.DNDarray, optional
        The results will be placed in this array. It may be the input array for in-place clipping. out must be of
        the right shape to hold the output. Its type is preserved.

    Returns
    -------
    clipped_values : ht.DNDarray
        A tensor with the elements of this tensor, but where values < a_min are replaced with a_min, and those >
        a_max with a_max.
    """
    if not isinstance(a, dndarray.DNDarray):
        raise TypeError('a must be a tensor')
    if a_min is None and a_max is None:
        raise ValueError('either a_min or a_max must be set')

    if out is None:
        return dndarray.DNDarray(a._DNDarray__array.clamp(a_min, a_max), a.shape, a.dtype, a.split, a.device, a.comm)
    if not isinstance(out, dndarray.DNDarray):
        raise TypeError('out must be a tensor')

    return a._DNDarray__array.clamp(a_min, a_max, out=out._DNDarray__array) and out


def fabs(x, out=None):
    """
    Calculate the absolute value element-wise and return floating-point tensor.

    Parameters
    ----------
    x : ht.tensor
        The values for which the compute the absolute value.
    out : ht.tensor, optional
        A location into which the result is stored. If provided, it must have a shape that the inputs broadcast to.
        If not provided or None, a freshly-allocated array is returned.

    Returns
    -------
    absolute_values : ht.tensor
        A tensor containing the absolute value of each element in x.
    """

    return abs(x, out, dtype=None)


def floor(x, out=None):
    """
    Return the floor of the input, element-wise.

    The floor of the scalar x is the largest integer i, such that i <= x. It is often denoted as \lfloor x \rfloor.

    Parameters
    ----------
    x : ht.DNDarray
        The value for which to compute the floored values.
    out : ht.DNDarray or None, optional
        A location in which to store the results. If provided, it must have a broadcastable shape. If not provided
        or set to None, a fresh tensor is allocated.

    Returns
    -------
    floored : ht.DNDarray
        A tensor of the same shape as x, containing the floored valued of each element in this tensor. If out was
        provided, floored is a reference to it.

    Examples
    --------
    >>> ht.floor(ht.arange(-2.0, 2.0, 0.4))
    tensor([-2., -2., -2., -1., -1.,  0.,  0.,  0.,  1.,  1.])
    """
    return operations.__local_op(torch.floor, x, out)<|MERGE_RESOLUTION|>--- conflicted
+++ resolved
@@ -8,11 +8,8 @@
     'abs',
     'absolute',
     'ceil',
-<<<<<<< HEAD
+    'clip',
     'fabs',
-=======
-    'clip',
->>>>>>> 2f71ce97
     'floor'
 ]
 
@@ -23,12 +20,7 @@
 
     Parameters
     ----------
-<<<<<<< HEAD
-    x : ht.tensor
-=======
-
     x : ht.DNDarray
->>>>>>> 2f71ce97
         The values for which the compute the absolute value.
     out : ht.DNDarray, optional
         A location into which the result is stored. If provided, it must have a shape that the inputs broadcast to.
@@ -141,7 +133,7 @@
 
     return a._DNDarray__array.clamp(a_min, a_max, out=out._DNDarray__array) and out
 
-
+    
 def fabs(x, out=None):
     """
     Calculate the absolute value element-wise and return floating-point tensor.
@@ -161,7 +153,7 @@
     """
 
     return abs(x, out, dtype=None)
-
+    
 
 def floor(x, out=None):
     """
