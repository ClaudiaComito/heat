import numpy as np
import torch
import warnings

from functools import partial

from .communication import MPI

from . import dndarray
from . import factories
from . import stride_tricks
from . import tiling
from . import types
from . import constants
from . import operations

__all__ = [
    "concatenate",
    "diag",
    "diagonal",
    "expand_dims",
    "flatten",
    "flip",
    "fliplr",
    "flipud",
    "hstack",
    "reshape",
    "resplit",
    "sort",
    "squeeze",
    "unique",
    "vstack",
    "topk",
]


def concatenate(arrays, axis=0):
    """
    Join 2 arrays along an existing axis.

    Parameters
    ----------
    arrays: tuple of 2 DNDarrays
        The arrays must have the same shape, except in the dimension corresponding to axis (the first, by default).
    axis: int, optional
        The axis along which the arrays will be joined. Default is 0.

    Returns
    -------
    res: DNDarray
        The concatenated DNDarray

    Raises
    ------
    RuntimeError
        If the concatted DNDarray meta information, e.g. split or comm, does not match.
    TypeError
        If the passed parameters are not of correct type (see documentation above).
    ValueError
        If the number of passed arrays is less than two or their shapes do not match.

    Examples
    --------
    >>> x = ht.zeros((3, 5), split=None)
    [0/1] tensor([[0., 0., 0., 0., 0.],
    [0/1]         [0., 0., 0., 0., 0.],
    [0/1]         [0., 0., 0., 0., 0.]])
    [1/1] tensor([[0., 0., 0., 0., 0.],
    [1/1]         [0., 0., 0., 0., 0.],
    [1/1]         [0., 0., 0., 0., 0.]])
    >>> y = ht.ones((3, 6), split=0)
    [0/1] tensor([[1., 1., 1., 1., 1., 1.],
    [0/1]         [1., 1., 1., 1., 1., 1.]])
    [1/1] tensor([[1., 1., 1., 1., 1., 1.]])
    >>> ht.concatenate((x, y), axis=1)
    [0/1] tensor([[0., 0., 0., 0., 0., 1., 1., 1., 1., 1., 1.],
    [0/1]         [0., 0., 0., 0., 0., 1., 1., 1., 1., 1., 1.]])
    [1/1] tensor([[0., 0., 0., 0., 0., 1., 1., 1., 1., 1., 1.]])

    >>> x = ht.zeros((4, 5), split=1)
    [0/1] tensor([[0., 0., 0.],
    [0/1]         [0., 0., 0.],
    [0/1]         [0., 0., 0.],
    [0/1]         [0., 0., 0.]])
    [1/1] tensor([[0., 0.],
    [1/1]         [0., 0.],
    [1/1]         [0., 0.],
    [1/1]         [0., 0.]])
    >>> y = ht.ones((3, 5), split=1)
    [0/1] tensor([[1., 1., 1.],
    [0/1]         [1., 1., 1.],
    [0/1]         [1., 1., 1.]])
    [1/1] tensor([[1., 1.],
    [1/1]         [1., 1.],
    [1/1]         [1., 1.]])
    >>> ht.concatenate((x, y), axis=0)
    [0/1] tensor([[0., 0., 0.],
    [0/1]         [0., 0., 0.],
    [0/1]         [0., 0., 0.],
    [0/1]         [0., 0., 0.],
    [0/1]         [1., 1., 1.],
    [0/1]         [1., 1., 1.],
    [0/1]         [1., 1., 1.]])
    [1/1] tensor([[0., 0.],
    [1/1]         [0., 0.],
    [1/1]         [0., 0.],
    [1/1]         [0., 0.],
    [1/1]         [1., 1.],
    [1/1]         [1., 1.],
    [1/1]         [1., 1.]])
    """
    if not isinstance(arrays, (tuple, list)):
        raise TypeError("arrays must be a list or a tuple")

    # a single array cannot be concatenated
    if len(arrays) < 2:
        raise ValueError("concatenate requires 2 arrays")
    # concatenate multiple arrays
    elif len(arrays) > 2:
        res = concatenate((arrays[0], arrays[1]), axis=axis)
        for a in range(2, len(arrays)):
            res = concatenate((res, arrays[a]), axis=axis)
        return res

    # unpack the arrays
    arr0, arr1 = arrays[0], arrays[1]

    # input sanitation
    if not isinstance(arr0, dndarray.DNDarray) or not isinstance(arr1, dndarray.DNDarray):
        raise TypeError("Both arrays must be DNDarrays")
    if not isinstance(axis, int):
        raise TypeError("axis must be an integer, currently: {}".format(type(axis)))
    axis = stride_tricks.sanitize_axis(arr0.gshape, axis)

    if arr0.ndim != arr1.ndim:
        raise ValueError("DNDarrays must have the same number of dimensions")

    if not all([arr0.gshape[i] == arr1.gshape[i] for i in range(len(arr0.gshape)) if i != axis]):
        raise ValueError(
            "Arrays cannot be concatenated, shapes must be the same in every axis "
            "except the selected axis: {}, {}".format(arr0.gshape, arr1.gshape)
        )

    # different communicators may not be concatenated
    if arr0.comm != arr1.comm:
        raise RuntimeError("Communicators of passed arrays mismatch.")

    # identify common data type
    out_dtype = types.promote_types(arr0.dtype, arr1.dtype)
    if arr0.dtype != out_dtype:
        arr0 = out_dtype(arr0, device=arr0.device)
    if arr1.dtype != out_dtype:
        arr1 = out_dtype(arr1, device=arr1.device)

    s0, s1 = arr0.split, arr1.split
    # no splits, local concat
    if s0 is None and s1 is None:
        return factories.array(
            torch.cat((arr0._DNDarray__array, arr1._DNDarray__array), dim=axis),
            device=arr0.device,
            comm=arr0.comm,
        )

    # non-matching splits when both arrays are split
    elif s0 != s1 and all([s is not None for s in [s0, s1]]):
        raise RuntimeError(
            "DNDarrays given have differing split axes, arr0 {} arr1 {}".format(s0, s1)
        )

    # unsplit and split array
    elif (s0 is None and s1 != axis) or (s1 is None and s0 != axis):
        out_shape = tuple(
            arr1.gshape[x] if x != axis else arr0.gshape[x] + arr1.gshape[x]
            for x in range(len(arr1.gshape))
        )
        out = factories.empty(
            out_shape, split=s1 if s1 is not None else s0, device=arr1.device, comm=arr0.comm
        )

        _, _, arr0_slice = arr1.comm.chunk(arr0.shape, arr1.split)
        _, _, arr1_slice = arr0.comm.chunk(arr1.shape, arr0.split)
        out._DNDarray__array = torch.cat(
            (arr0._DNDarray__array[arr0_slice], arr1._DNDarray__array[arr1_slice]), dim=axis
        )
        out._DNDarray__comm = arr0.comm

        return out

    elif s0 == s1 or any([s is None for s in [s0, s1]]):
        if s0 != axis and all([s is not None for s in [s0, s1]]):
            # the axis is different than the split axis, this case can be easily implemented
            # torch cat arrays together and return a new array that is_split
            out_shape = tuple(
                arr1.gshape[x] if x != axis else arr0.gshape[x] + arr1.gshape[x]
                for x in range(len(arr1.gshape))
            )
            out = factories.empty(out_shape, split=s0, dtype=out_dtype, device=arr0.device)
            out._DNDarray__array = torch.cat(
                (arr0._DNDarray__array, arr1._DNDarray__array), dim=axis
            )
            out._DNDarray__comm = arr0.comm
            return out

        else:
            arr0 = arr0.copy()
            arr1 = arr1.copy()
            # maps are created for where the data is and the output shape is calculated
            lshape_map = torch.zeros((2, arr0.comm.size, len(arr0.gshape)), dtype=torch.int)
            lshape_map[0, arr0.comm.rank, :] = torch.Tensor(arr0.lshape)
            lshape_map[1, arr0.comm.rank, :] = torch.Tensor(arr1.lshape)
            lshape_map_comm = arr0.comm.Iallreduce(MPI.IN_PLACE, lshape_map, MPI.SUM)

            arr0_shape, arr1_shape = list(arr0.shape), list(arr1.shape)
            arr0_shape[axis] += arr1_shape[axis]
            out_shape = tuple(arr0_shape)

            # the chunk map is used for determine how much data should be on each process
            chunk_map = torch.zeros((arr0.comm.size, len(arr0.gshape)), dtype=torch.int)
            _, _, chk = arr0.comm.chunk(out_shape, s0 if s0 is not None else s1)
            for i in range(len(out_shape)):
                chunk_map[arr0.comm.rank, i] = chk[i].stop - chk[i].start
            chunk_map_comm = arr0.comm.Iallreduce(MPI.IN_PLACE, chunk_map, MPI.SUM)

            lshape_map_comm.wait()
            chunk_map_comm.wait()

            if s0 is not None:
                send_slice = [slice(None)] * arr0.ndim
                keep_slice = [slice(None)] * arr0.ndim
                # data is first front-loaded onto the first size/2 processes
                for spr in range(1, arr0.comm.size):
                    if arr0.comm.rank == spr:
                        for pr in range(spr):
                            send_amt = abs((chunk_map[pr, axis] - lshape_map[0, pr, axis]).item())
                            send_amt = (
                                send_amt if send_amt < arr0.lshape[axis] else arr0.lshape[axis]
                            )
                            if send_amt:
                                send_slice[arr0.split] = slice(0, send_amt)
                                keep_slice[arr0.split] = slice(send_amt, arr0.lshape[axis])

                                send = arr0.comm.Isend(
                                    arr0.lloc[send_slice].clone(),
                                    dest=pr,
                                    tag=pr + arr0.comm.size + spr,
                                )
                                arr0._DNDarray__array = arr0.lloc[keep_slice].clone()
                                send.wait()
                    for pr in range(spr):
                        snt = abs((chunk_map[pr, s0] - lshape_map[0, pr, s0]).item())
                        snt = (
                            snt
                            if snt < lshape_map[0, spr, axis]
                            else lshape_map[0, spr, axis].item()
                        )
                        if arr0.comm.rank == pr and snt:
                            shp = list(arr0.gshape)
                            shp[arr0.split] = snt
                            data = torch.zeros(
                                shp, dtype=out_dtype.torch_type(), device=arr0.device.torch_device
                            )

                            arr0.comm.Recv(data, source=spr, tag=pr + arr0.comm.size + spr)
                            arr0._DNDarray__array = torch.cat(
                                (arr0._DNDarray__array, data), dim=arr0.split
                            )
                        lshape_map[0, pr, arr0.split] += snt
                        lshape_map[0, spr, arr0.split] -= snt

            if s1 is not None:
                send_slice = [slice(None)] * arr0.ndim
                keep_slice = [slice(None)] * arr0.ndim
                # push the data backwards (arr1), making the data the proper size for arr1 on the last nodes
                # the data is "compressed" on np/2 processes. data is sent from
                for spr in range(arr0.comm.size - 1, -1, -1):
                    if arr0.comm.rank == spr:
                        for pr in range(arr0.comm.size - 1, spr, -1):
                            # calculate the amount of data to send from the chunk map
                            send_amt = abs((chunk_map[pr, axis] - lshape_map[1, pr, axis]).item())
                            send_amt = (
                                send_amt if send_amt < arr1.lshape[axis] else arr1.lshape[axis]
                            )
                            if send_amt:
                                send_slice[axis] = slice(
                                    arr1.lshape[axis] - send_amt, arr1.lshape[axis]
                                )
                                keep_slice[axis] = slice(0, arr1.lshape[axis] - send_amt)

                                send = arr1.comm.Isend(
                                    arr1.lloc[send_slice].clone(),
                                    dest=pr,
                                    tag=pr + arr1.comm.size + spr,
                                )
                                arr1._DNDarray__array = arr1.lloc[keep_slice].clone()
                                send.wait()
                    for pr in range(arr1.comm.size - 1, spr, -1):
                        snt = abs((chunk_map[pr, axis] - lshape_map[1, pr, axis]).item())
                        snt = (
                            snt
                            if snt < lshape_map[1, spr, axis]
                            else lshape_map[1, spr, axis].item()
                        )

                        if arr1.comm.rank == pr and snt:
                            shp = list(arr1.gshape)
                            shp[axis] = snt
                            data = torch.zeros(
                                shp, dtype=out_dtype.torch_type(), device=arr1.device.torch_device
                            )
                            arr1.comm.Recv(data, source=spr, tag=pr + arr1.comm.size + spr)
                            arr1._DNDarray__array = torch.cat(
                                (data, arr1._DNDarray__array), dim=axis
                            )
                        lshape_map[1, pr, axis] += snt
                        lshape_map[1, spr, axis] -= snt

            if s0 is None:
                arb_slice = [None] * len(arr1.shape)
                for c in range(len(chunk_map)):
                    arb_slice[axis] = c
                    # the chunk map is adjusted by subtracting what data is already in the correct place (the data from
                    # arr1 is already correctly placed) i.e. the chunk map shows how much data is still needed on each
                    # process, the local
                    chunk_map[arb_slice] -= lshape_map[tuple([1] + arb_slice)]

                # after adjusting arr1 need to now select the target data in arr0 on each node with a local slice
                if arr0.comm.rank == 0:
                    lcl_slice = [slice(None)] * arr0.ndim
                    lcl_slice[axis] = slice(chunk_map[0, axis].item())
                    arr0._DNDarray__array = arr0._DNDarray__array[lcl_slice].clone().squeeze()
                ttl = chunk_map[0, axis].item()
                for en in range(1, arr0.comm.size):
                    sz = chunk_map[en, axis]
                    if arr0.comm.rank == en:
                        lcl_slice = [slice(None)] * arr0.ndim
                        lcl_slice[axis] = slice(ttl, sz.item() + ttl, 1)
                        arr0._DNDarray__array = arr0._DNDarray__array[lcl_slice].clone().squeeze()
                    ttl += sz.item()

                if len(arr0.lshape) < len(arr1.lshape):
                    arr0._DNDarray__array.unsqueeze_(axis)

            if s1 is None:
                arb_slice = [None] * len(arr0.shape)
                for c in range(len(chunk_map)):
                    arb_slice[axis] = c
                    chunk_map[arb_slice] -= lshape_map[tuple([0] + arb_slice)]

                # get the desired data in arr1 on each node with a local slice
                if arr1.comm.rank == arr1.comm.size - 1:
                    lcl_slice = [slice(None)] * arr1.ndim
                    lcl_slice[axis] = slice(
                        arr1.lshape[axis] - chunk_map[-1, axis].item(), arr1.lshape[axis], 1
                    )
                    arr1._DNDarray__array = arr1._DNDarray__array[lcl_slice].clone().squeeze()
                ttl = chunk_map[-1, axis].item()
                for en in range(arr1.comm.size - 2, -1, -1):
                    sz = chunk_map[en, axis]
                    if arr1.comm.rank == en:
                        lcl_slice = [slice(None)] * arr1.ndim
                        lcl_slice[axis] = slice(
                            arr1.lshape[axis] - (sz.item() + ttl), arr1.lshape[axis] - ttl, 1
                        )
                        arr1._DNDarray__array = arr1._DNDarray__array[lcl_slice].clone().squeeze()
                    ttl += sz.item()
                if len(arr1.lshape) < len(arr0.lshape):
                    arr1._DNDarray__array.unsqueeze_(axis)

            # now that the data is in the proper shape, need to concatenate them on the nodes where they both exist for
            # the others, just set them equal
            out = factories.empty(
                out_shape,
                split=s0 if s0 is not None else s1,
                dtype=out_dtype,
                device=arr0.device,
                comm=arr0.comm,
            )
            res = torch.cat((arr0._DNDarray__array, arr1._DNDarray__array), dim=axis)
            out._DNDarray__array = res

            return out


def diag(a, offset=0):
    """
    Extract a diagonal or construct a diagonal array.
    See the documentation for `heat.diagonal` for more information about extracting the diagonal.

    Parameters
    ----------
    a: ht.DNDarray
        The array holding data for creating a diagonal array or extracting a diagonal.
        If a is a 1-dimensional array a diagonal 2d-array will be returned.
        If a is a n-dimensional array with n > 1 the diagonal entries will be returned in an n-1 dimensional array.
    offset: int, optional
        The offset from the main diagonal.
        Offset greater than zero means above the main diagonal, smaller than zero is below the main diagonal.

    Returns
    -------
    res: ht.DNDarray
        The extracted diagonal or the constructed diagonal array

    Examples
    --------
    >>> import heat as ht
    >>> a = ht.array([1, 2])
    >>> ht.diag(a)
    tensor([[1, 0],
           [0, 2]])

    >>> ht.diag(a, offset=1)
    tensor([[0, 1, 0],
           [0, 0, 2],
           [0, 0, 0]])

    >>> ht.equal(ht.diag(ht.diag(a)), a)
    True
    >>> a = ht.array([[1, 2], [3, 4]])
    >>> ht.diag(a)
    tensor([1, 4])
    """
    if len(a.shape) > 1:
        return diagonal(a, offset=offset)
    elif len(a.shape) < 1:
        raise ValueError("input array must be of dimension 1 or greater")
    if not isinstance(offset, int):
        raise ValueError("offset must be an integer, got", type(offset))
    if not isinstance(a, dndarray.DNDarray):
        raise ValueError("a must be a DNDarray, got", type(a))

    # 1-dimensional array, must be extended to a square diagonal matrix
    gshape = (a.shape[0] + abs(offset),) * 2
    off, lshape, _ = a.comm.chunk(gshape, a.split)

    # This ensures that the data is on the correct nodes
    if offset > 0:
        padding = factories.empty(
            (offset,), dtype=a.dtype, split=None, device=a.device, comm=a.comm
        )
        a = concatenate((a, padding))
        indices_x = torch.arange(0, min(lshape[0], max(gshape[0] - off - offset, 0)))
    elif offset < 0:
        padding = factories.empty(
            (abs(offset),), dtype=a.dtype, split=None, device=a.device, comm=a.comm
        )
        a = concatenate((padding, a))
        indices_x = torch.arange(max(0, min(abs(offset) - off, lshape[0])), lshape[0])
    else:
        # Offset = 0 values on main diagonal
        indices_x = torch.arange(0, lshape[0])

    indices_y = indices_x + off + offset
    a.balance_()

    local = torch.zeros(lshape, dtype=a.dtype.torch_type(), device=a.device.torch_device)
    local[indices_x, indices_y] = a._DNDarray__array[indices_x]

    return factories.array(local, dtype=a.dtype, is_split=a.split, device=a.device, comm=a.comm)


def diagonal(a, offset=0, dim1=0, dim2=1):
    """
    Extract a diagonal of an n-dimensional array with n > 1.
    The returned array will be of dimension n-1.

    Parameters
    ----------
    a: ht.DNDarray
        The array of which the diagonal should be extracted.
    offset: int, optional
        The offset from the main diagonal.
        Offset greater than zero means above the main diagonal, smaller than zero is below the main diagonal.
        Default is 0 which means the main diagonal will be selected.
    dim1: int, optional
        First dimension with respect to which to take the diagonal.
        Default is 0.
    dim2: int, optional
        Second dimension with respect to which to take the diagonal.
        Default is 1.
    Returns
    -------
    res: ht.DNDarray
        An array holding the extracted diagonal.

    Examples
    --------
    >>> import heat as ht
    >>> a = ht.array([[1, 2], [3, 4]])
    >>> ht.diagonal(a)
    tensor([1, 4])

    >>> ht.diagonal(a, offset=1)
    tensor([2])

    >>> ht.diagonal(a, offset=-1)
    tensor([3])

    >>> a = ht.array([[[0, 1], [2, 3]], [[4, 5], [6, 7]]])
    >>> ht.diagonal(a)
    tensor([[0, 6],
           [1, 7]])

    >>> ht.diagonal(a, dim2=2)
    tensor([[0, 5],
           [2, 7]])
    """
    dim1, dim2 = stride_tricks.sanitize_axis(a.shape, (dim1, dim2))

    if dim1 == dim2:
        raise ValueError("Dim1 and dim2 need to be different")
    if not isinstance(a, dndarray.DNDarray):
        raise ValueError("a must be a DNDarray, got", type(a))
    if not isinstance(offset, int):
        raise ValueError("offset must be an integer, got", type(offset))

    shape = a.gshape
    ax1 = shape[dim1]
    ax2 = shape[dim2]
    # determine the number of diagonal elements that will be retrieved
    length = min(ax1, ax2 - offset) if offset >= 0 else min(ax2, ax1 + offset)
    # Remove dim1 and dim2 from shape and append resulting length
    shape = tuple([x for ind, x in enumerate(shape) if ind not in (dim1, dim2)]) + (length,)
    x, y = min(dim1, dim2), max(dim1, dim2)

    if a.split is None:
        split = None
    elif a.split < x < y:
        split = a.split
    elif x < a.split < y:
        split = a.split - 1
    elif x < y < a.split:
        split = a.split - 2
    else:
        split = len(shape) - 1

    if a.split is None or a.split not in (dim1, dim2):
        result = torch.diagonal(a._DNDarray__array, offset=offset, dim1=dim1, dim2=dim2)
    else:
        vz = 1 if a.split == dim1 else -1
        off, _, _ = a.comm.chunk(a.shape, a.split)
        result = torch.diagonal(a._DNDarray__array, offset=offset + vz * off, dim1=dim1, dim2=dim2)
    return factories.array(result, dtype=a.dtype, is_split=split, device=a.device, comm=a.comm)


def expand_dims(a, axis):
    """
    Expand the shape of an array.

    Insert a new axis that will appear at the axis position in the expanded array shape.

    Parameters
    ----------
    a : ht.DNDarray
        Input array to be expanded.
    axis : int
        Position in the expanded axes where the new axis is placed.

    Returns
    -------
    res : ht.DNDarray
        Output array. The number of dimensions is one greater than that of the input array.

    Raises
    ------
    ValueError
        If the axis is not in range of the axes.

    Examples
    --------
    >>> x = ht.array([1,2])
    >>> x.shape
    (2,)

    >>> y = ht.expand_dims(x, axis=0)
    >>> y
    array([[1, 2]])
    >>> y.shape
    (1, 2)

    >>> y = ht.expand_dims(x, axis=1)
    >>> y
    array([[1],
           [2]])
    >>> y.shape
    (2, 1)
    """
    # ensure type consistency
    if not isinstance(a, dndarray.DNDarray):
        raise TypeError("expected ht.DNDarray, but was {}".format(type(a)))

    # sanitize axis, introduce arbitrary dummy dimension to model expansion
    axis = stride_tricks.sanitize_axis(a.shape + (1,), axis)

    return dndarray.DNDarray(
        a._DNDarray__array.unsqueeze(dim=axis),
        a.shape[:axis] + (1,) + a.shape[axis:],
        a.dtype,
        a.split if a.split is None or a.split < axis else a.split + 1,
        a.device,
        a.comm,
    )


def flatten(a):
    """
    Flattens an array into one dimension.
    WARNING: if a.split > 0, then the array must be resplit.

    Parameters
    ----------
    a : DNDarray
        array to collapse
    Returns
    -------
    ret : DNDarray
        flattened copy
    Examples
    --------
    >>> a = ht.array([[[1,2],[3,4]],[[5,6],[7,8]]])
    >>> ht.flatten(a)
    tensor([1,2,3,4,5,6,7,8])
    """
    if a.split is None:
        return factories.array(
            torch.flatten(a._DNDarray__array),
            dtype=a.dtype,
            is_split=None,
            device=a.device,
            comm=a.comm,
        )

    if a.split > 0:
        a = resplit(a, 0)

    a = factories.array(
        torch.flatten(a._DNDarray__array),
        dtype=a.dtype,
        is_split=a.split,
        device=a.device,
        comm=a.comm,
    )
    a.balance_()

    return a


def flip(a, axis=None):
    """
    Reverse the order of elements in an array along the given axis.

    The shape of the array is preserved, but the elements are reordered.

    Parameters
    ----------
    a: ht.DNDarray
        Input array to be flipped
    axis: int, tuple
        A list of axes to be flipped

    Returns
    -------
    res: ht.DNDarray
        The flipped array.

    Examples
    --------
    >>> a = ht.array([[0,1],[2,3]])
    >>> ht.flip(a, [0])
    tensor([[2, 3],
        [0, 1]])

    >>> b = ht.array([[0,1,2],[3,4,5]], split=1)
    >>> ht.flip(a, [0,1])
    (1/2) tensor([5,4,3])
    (2/2) tensor([2,1,0])
    """
    # flip all dimensions
    if axis is None:
        axis = tuple(range(a.ndim))

    # torch.flip only accepts tuples
    if isinstance(axis, int):
        axis = [axis]

    flipped = torch.flip(a._DNDarray__array, axis)

    if a.split not in axis:
        return factories.array(
            flipped, dtype=a.dtype, is_split=a.split, device=a.device, comm=a.comm
        )

    # Need to redistribute tensors on split axis
    # Get local shapes
    old_lshape = a.lshape
    dest_proc = a.comm.size - 1 - a.comm.rank
    new_lshape = a.comm.sendrecv(old_lshape, dest=dest_proc, source=dest_proc)

    # Exchange local tensors
    req = a.comm.Isend(flipped, dest=dest_proc)
    received = torch.empty(new_lshape, dtype=a._DNDarray__array.dtype, device=a.device.torch_device)
    a.comm.Recv(received, source=dest_proc)

    res = factories.array(received, dtype=a.dtype, is_split=a.split, device=a.device, comm=a.comm)
    res.balance_()  # after swapping, first processes may be empty
    req.Wait()
    return res


def fliplr(a):
    """
        Flip array in the left/right direction. If a.ndim > 2, flip along dimension 1.

        Parameters
        ----------
        a: ht.DNDarray
            Input array to be flipped, must be at least 2-D

        Returns
        -------
        res: ht.DNDarray
            The flipped array.

        Examples
        --------
        >>> a = ht.array([[0,1],[2,3]])
        >>> ht.fliplr(a)
        tensor([[1, 0],
                [3, 2]])

        >>> b = ht.array([[0,1,2],[3,4,5]], split=0)
        >>> ht.fliplr(b)
        (1/2) tensor([[2, 1, 0]])
        (2/2) tensor([[5, 4, 3]])
    """
    return flip(a, 1)


def flipud(a):
    """
        Flip array in the up/down direction.

        Parameters
        ----------
        a: ht.DNDarray
            Input array to be flipped

        Returns
        -------
        res: ht.DNDarray
            The flipped array.

        Examples
        --------
        >>> a = ht.array([[0,1],[2,3]])
        >>> ht.flipud(a)
        tensor([[2, 3],
            [0, 1]])

        >>> b = ht.array([[0,1,2],[3,4,5]], split=0)
        >>> ht.flipud(b)
        (1/2) tensor([3,4,5])
        (2/2) tensor([0,1,2])
    """
    return flip(a, 0)


def hstack(tup):
    """
    Stack arrays in sequence horizontally (column wise).
    This is equivalent to concatenation along the second axis, except for 1-D
    arrays where it concatenates along the first axis. Rebuilds arrays divided
    by `hsplit`.

    Parameters
    ----------
    tup : sequence of DNDarrays
        The arrays must have the same shape along all but the second axis,
        except 1-D arrays which can be any length.
    Returns
    -------
    stacked : DNDarray
        The array formed by stacking the given arrays.

    Examples
    --------
    >>> a = ht.array((1,2,3))
    >>> b = ht.array((2,3,4))
    >>> ht.hstack((a,b))
    [0] tensor([1, 2, 3, 2, 3, 4])
    [1] tensor([1, 2, 3, 2, 3, 4])
    >>> a = ht.array((1,2,3), split=0)
    >>> b = ht.array((2,3,4), split=0)
    >>> ht.hstack((a,b))
    [0] tensor([1, 2, 3])
    [1] tensor([2, 3, 4])
    >>> a = ht.array([[1],[2],[3]], split=0)
    >>> b = ht.array([[2],[3],[4]], split=0)
    >>> ht.hstack((a,b))
    [0] tensor([[1, 2],
    [0]         [2, 3]])
    [1] tensor([[3, 4]])
    """
    tup = list(tup)
    axis = 1
    all_vec = False
    if len(tup) == 2 and all(len(x.gshape) == 1 for x in tup):
        axis = 0
        all_vec = True
    if not all_vec:
        for cn, arr in enumerate(tup):
            if len(arr.gshape) == 1:
                tup[cn] = arr.expand_dims(1)

    return concatenate(tup, axis=axis)


def reshape(a, shape, axis=None):
    """
    Returns a tensor with the same data and number of elements as a, but with the specified shape.

    Parameters
    ----------
    a : ht.DNDarray
        The input tensor
    shape : tuple, list
        Shape of the new tensor
    axis : int, optional
        The new split axis. None denotes same axis
        Default : None

    Returns
    -------
    reshaped : ht.DNDarray
        The DNDarray with the specified shape

    Raises
    ------
    ValueError
        If the number of elements changes in the new shape.

    Examples
    --------
    >>> a = ht.zeros((3,4))
    >>> ht.reshape(a, (4,3))
    tensor([[0,0,0],
            [0,0,0],
            [0,0,0],
            [0,0,0]])

    >>> a = ht.linspace(0, 14, 8, split=0)
    >>> ht.reshape(a, (2,4))
    (1/2) tensor([[0., 2., 4., 6.]])
    (2/2) tensor([[ 8., 10., 12., 14.]])
    """
    if not isinstance(a, dndarray.DNDarray):
        raise TypeError("'a' must be a DNDarray, currently {}".format(type(a)))
    if not isinstance(shape, (list, tuple)):
        raise TypeError("shape must be list, tuple, currently {}".format(type(shape)))
        # check axis parameter
    if axis is None:
        axis = a.split
    stride_tricks.sanitize_axis(shape, axis)
    tdtype, tdevice = a.dtype.torch_type(), a.device.torch_device
    # Check the type of shape and number elements
    shape = stride_tricks.sanitize_shape(shape)
    if torch.prod(torch.tensor(shape, device=tdevice)) != a.size:
        raise ValueError("cannot reshape array of size {} into shape {}".format(a.size, shape))

    def reshape_argsort_counts_displs(
        shape1, lshape1, displs1, axis1, shape2, displs2, axis2, comm
    ):
        """
        Compute the send order, counts, and displacements.
        """
        shape1 = torch.tensor(shape1, dtype=tdtype, device=tdevice)
        lshape1 = torch.tensor(lshape1, dtype=tdtype, device=tdevice)
        shape2 = torch.tensor(shape2, dtype=tdtype, device=tdevice)
        # constants
        width = torch.prod(lshape1[axis1:], dtype=torch.int)
        height = torch.prod(lshape1[:axis1], dtype=torch.int)
        global_len = torch.prod(shape1[axis1:])
        ulen = torch.prod(shape2[axis2 + 1 :])
        gindex = displs1[comm.rank] * torch.prod(shape1[axis1 + 1 :])

        # Get axis position on new split axis
        mask = torch.arange(width, device=tdevice) + gindex
        mask = mask + torch.arange(height, device=tdevice).reshape([height, 1]) * global_len
        mask = (torch.floor_divide(mask, ulen)) % shape2[axis2]
        mask = mask.flatten()

        # Compute return values
        counts = torch.zeros(comm.size, dtype=torch.int, device=tdevice)
        displs = torch.zeros_like(counts)
        argsort = torch.empty_like(mask, dtype=torch.long)
        plz = 0
        for i in range(len(displs2) - 1):
            mat = torch.where((mask >= displs2[i]) & (mask < displs2[i + 1]))[0]
            counts[i] = mat.numel()
            argsort[plz : counts[i] + plz] = mat
            plz += counts[i]
        displs[1:] = torch.cumsum(counts[:-1], dim=0)
        return argsort, counts, displs

    # Forward to Pytorch directly
    if a.split is None:
        return factories.array(
            torch.reshape(a._DNDarray__array, shape), dtype=a.dtype, device=a.device, comm=a.comm
        )

    # Create new flat result tensor
    _, local_shape, _ = a.comm.chunk(shape, axis)
    data = torch.empty(local_shape, dtype=tdtype, device=tdevice).flatten()

    # Calculate the counts and displacements
    _, old_displs, _ = a.comm.counts_displs_shape(a.shape, a.split)
    _, new_displs, _ = a.comm.counts_displs_shape(shape, axis)

    old_displs += (a.shape[a.split],)
    new_displs += (shape[axis],)

    sendsort, sendcounts, senddispls = reshape_argsort_counts_displs(
        a.shape, a.lshape, old_displs, a.split, shape, new_displs, axis, a.comm
    )
    recvsort, recvcounts, recvdispls = reshape_argsort_counts_displs(
        shape, local_shape, new_displs, axis, a.shape, old_displs, a.split, a.comm
    )

    # rearange order
    send = a._DNDarray__array.flatten()[sendsort]
    a.comm.Alltoallv((send, sendcounts, senddispls), (data, recvcounts, recvdispls))

    # original order
    backsort = torch.argsort(recvsort)
    data = data[backsort]

    # Reshape local tensor
    data = data.reshape(local_shape)

    return factories.array(data, dtype=a.dtype, is_split=axis, device=a.device, comm=a.comm)


def sort(a, axis=None, descending=False, out=None):
    """
    Sorts the elements of the DNDarray a along the given dimension (by default in ascending order) by their value.

    The sorting is not stable which means that equal elements in the result may have a different ordering than in the
    original array.

    Sorting where `axis == a.split` needs a lot of communication between the processes of MPI.

    Parameters
    ----------
    a : ht.DNDarray
        Input array to be sorted.
    axis : int, optional
        The dimension to sort along.
        Default is the last axis.
    descending : bool, optional
        If set to true values are sorted in descending order
        Default is false
    out : ht.DNDarray or None, optional
        A location in which to store the results. If provided, it must have a broadcastable shape. If not provided
        or set to None, a fresh tensor is allocated.

    Returns
    -------
    values : ht.DNDarray
        The sorted local results.
    indices
        The indices of the elements in the original data

    Raises
    ------
    ValueError
        If the axis is not in range of the axes.

    Examples
    --------
    >>> x = ht.array([[4, 1], [2, 3]], split=0)
    >>> x.shape
    (1, 2)
    (1, 2)

    >>> y = ht.sort(x, axis=0)
    >>> y
    (array([[2, 1]], array([[1, 0]]))
    (array([[4, 3]], array([[0, 1]]))

    >>> ht.sort(x, descending=True)
    (array([[4, 1]], array([[0, 1]]))
    (array([[3, 2]], array([[1, 0]]))
    """
    # default: using last axis
    if axis is None:
        axis = len(a.shape) - 1

    stride_tricks.sanitize_axis(a.shape, axis)

    if a.split is None or axis != a.split:
        # sorting is not affected by split -> we can just sort along the axis
        final_result, final_indices = torch.sort(
            a._DNDarray__array, dim=axis, descending=descending
        )

    else:
        # sorting is affected by split, processes need to communicate results
        # transpose so we can work along the 0 axis
        transposed = a._DNDarray__array.transpose(axis, 0)
        local_sorted, local_indices = torch.sort(transposed, dim=0, descending=descending)

        size = a.comm.Get_size()
        rank = a.comm.Get_rank()
        counts, disp, _ = a.comm.counts_displs_shape(a.gshape, axis=axis)

        actual_indices = local_indices.to(dtype=local_sorted.dtype) + disp[rank]

        length = local_sorted.size()[0]

        # Separate the sorted tensor into size + 1 equal length partitions
        partitions = [x * length // (size + 1) for x in range(1, size + 1)]
        local_pivots = (
            local_sorted[partitions]
            if counts[rank]
            else torch.empty((0,) + local_sorted.size()[1:], dtype=local_sorted.dtype)
        )

        # Only processes with elements should share their pivots
        gather_counts = [int(x > 0) * size for x in counts]
        gather_displs = (0,) + tuple(np.cumsum(gather_counts[:-1]))

        pivot_dim = list(transposed.size())
        pivot_dim[0] = size * sum([1 for x in counts if x > 0])

        # share the local pivots with root process
        pivot_buffer = torch.empty(
            pivot_dim, dtype=a.dtype.torch_type(), device=a.device.torch_device
        )
        a.comm.Gatherv(local_pivots, (pivot_buffer, gather_counts, gather_displs), root=0)

        pivot_dim[0] = size - 1
        global_pivots = torch.empty(
            pivot_dim, dtype=a.dtype.torch_type(), device=a.device.torch_device
        )

        # root process creates new pivots and shares them with other processes
        if rank == 0:
            sorted_pivots, _ = torch.sort(pivot_buffer, descending=descending, dim=0)
            length = sorted_pivots.size()[0]
            global_partitions = [x * length // size for x in range(1, size)]
            global_pivots = sorted_pivots[global_partitions]

        a.comm.Bcast(global_pivots, root=0)

        lt_partitions = torch.empty((size,) + local_sorted.shape, dtype=torch.int64)
        last = torch.zeros_like(local_sorted, dtype=torch.int64)
        comp_op = torch.gt if descending else torch.lt
        # Iterate over all pivots and store which pivot is the first greater than the elements value
        for idx, p in enumerate(global_pivots):
            lt = comp_op(local_sorted, p).int()
            if idx > 0:
                lt_partitions[idx] = lt - last
            else:
                lt_partitions[idx] = lt
            last = lt
        lt_partitions[size - 1] = torch.ones_like(local_sorted, dtype=last.dtype) - last

        # Matrix holding information how many values will be sent where
        local_partitions = torch.sum(lt_partitions, dim=1)

        partition_matrix = torch.empty_like(local_partitions)
        a.comm.Allreduce(local_partitions, partition_matrix, op=MPI.SUM)

        # Matrix that holds information which value will be shipped where
        index_matrix = torch.empty_like(local_sorted, dtype=torch.int64)

        # Matrix holding information which process get how many values from where
        shape = (size,) + transposed.size()[1:]
        send_matrix = torch.zeros(shape, dtype=partition_matrix.dtype)
        recv_matrix = torch.zeros(shape, dtype=partition_matrix.dtype)

        for i, x in enumerate(lt_partitions):
            index_matrix[x > 0] = i
            send_matrix[i] += torch.sum(x, dim=0)

        a.comm.Alltoall(send_matrix, recv_matrix)

        scounts = local_partitions
        rcounts = recv_matrix

        shape = (partition_matrix[rank].max(),) + transposed.size()[1:]
        first_result = torch.empty(shape, dtype=local_sorted.dtype)
        first_indices = torch.empty_like(first_result)

        # Iterate through one layer and send values with alltoallv
        for idx in np.ndindex(local_sorted.shape[1:]):
            idx_slice = [slice(None)] + [slice(ind, ind + 1) for ind in idx]

            send_count = scounts[idx_slice].reshape(-1).tolist()
            send_disp = [0] + list(np.cumsum(send_count[:-1]))
            s_val = local_sorted[idx_slice].clone()
            s_ind = actual_indices[idx_slice].clone().to(dtype=local_sorted.dtype)

            recv_count = rcounts[idx_slice].reshape(-1).tolist()
            recv_disp = [0] + list(np.cumsum(recv_count[:-1]))
            rcv_length = rcounts[idx_slice].sum().item()
            r_val = torch.empty((rcv_length,) + s_val.shape[1:], dtype=local_sorted.dtype)
            r_ind = torch.empty_like(r_val)

            a.comm.Alltoallv((s_val, send_count, send_disp), (r_val, recv_count, recv_disp))
            a.comm.Alltoallv((s_ind, send_count, send_disp), (r_ind, recv_count, recv_disp))
            first_result[idx_slice][:rcv_length] = r_val
            first_indices[idx_slice][:rcv_length] = r_ind

        # The process might not have the correct number of values therefore the tensors need to be rebalanced
        send_vec = torch.zeros(local_sorted.shape[1:] + (size, size), dtype=torch.int64)
        target_cumsum = np.cumsum(counts)
        for idx in np.ndindex(local_sorted.shape[1:]):
            idx_slice = [slice(None)] + [slice(ind, ind + 1) for ind in idx]
            current_counts = partition_matrix[idx_slice].reshape(-1).tolist()
            current_cumsum = list(np.cumsum(current_counts))
            for proc in range(size):
                if current_cumsum[proc] > target_cumsum[proc]:
                    # process has to many values which will be sent to higher ranks
                    first = next(i for i in range(size) if send_vec[idx][:, i].sum() < counts[i])
                    last = next(
                        i
                        for i in range(size + 1)
                        if i == size or current_cumsum[proc] < target_cumsum[i]
                    )
                    sent = 0
                    for i, x in enumerate(counts[first:last]):
                        # Each following process gets as many elements as it needs
                        amount = int(x - send_vec[idx][:, first + i].sum())
                        send_vec[idx][proc][first + i] = amount
                        current_counts[first + i] += amount
                        sent += amount
                    if last < size:
                        # Send all left over values to the highest last process
                        amount = partition_matrix[proc][idx]
                        send_vec[idx][proc][last] = int(amount - sent)
                        current_counts[last] += int(amount - sent)
                elif current_cumsum[proc] < target_cumsum[proc]:
                    # process needs values from higher rank
                    first = (
                        0
                        if proc == 0
                        else next(
                            i for i, x in enumerate(current_cumsum) if target_cumsum[proc - 1] < x
                        )
                    )
                    last = next(i for i, x in enumerate(current_cumsum) if target_cumsum[proc] <= x)
                    for i, x in enumerate(partition_matrix[idx_slice][first:last]):
                        # Taking as many elements as possible from each following process
                        send_vec[idx][first + i][proc] = int(x - send_vec[idx][first + i].sum())
                        current_counts[first + i] = 0
                    # Taking just enough elements from the last element to fill the current processes tensor
                    send_vec[idx][last][proc] = int(target_cumsum[proc] - current_cumsum[last - 1])
                    current_counts[last] -= int(target_cumsum[proc] - current_cumsum[last - 1])
                else:
                    # process doesn't need more values
                    send_vec[idx][proc][proc] = (
                        partition_matrix[proc][idx] - send_vec[idx][proc].sum()
                    )
                current_counts[proc] = counts[proc]
                current_cumsum = list(np.cumsum(current_counts))

        # Iterate through one layer again to create the final balanced local tensors
        second_result = torch.empty_like(local_sorted)
        second_indices = torch.empty_like(second_result)
        for idx in np.ndindex(local_sorted.shape[1:]):
            idx_slice = [slice(None)] + [slice(ind, ind + 1) for ind in idx]

            send_count = send_vec[idx][rank]
            send_disp = [0] + list(np.cumsum(send_count[:-1]))

            recv_count = send_vec[idx][:, rank]
            recv_disp = [0] + list(np.cumsum(recv_count[:-1]))

            end = partition_matrix[rank][idx]
            s_val, indices = first_result[0:end][idx_slice].sort(descending=descending, dim=0)
            s_ind = first_indices[0:end][idx_slice][indices].reshape_as(s_val)

            r_val = torch.empty((counts[rank],) + s_val.shape[1:], dtype=local_sorted.dtype)
            r_ind = torch.empty_like(r_val)

            a.comm.Alltoallv((s_val, send_count, send_disp), (r_val, recv_count, recv_disp))
            a.comm.Alltoallv((s_ind, send_count, send_disp), (r_ind, recv_count, recv_disp))

            second_result[idx_slice] = r_val
            second_indices[idx_slice] = r_ind

        second_result, tmp_indices = second_result.sort(dim=0, descending=descending)
        final_result = second_result.transpose(0, axis)
        final_indices = torch.empty_like(second_indices)
        # Update the indices in case the ordering changed during the last sort
        for idx in np.ndindex(tmp_indices.shape):
            val = tmp_indices[idx]
            final_indices[idx] = second_indices[val.item()][idx[1:]]
        final_indices = final_indices.transpose(0, axis)
    return_indices = factories.array(
        final_indices, dtype=dndarray.types.int32, is_split=a.split, device=a.device, comm=a.comm
    )
    if out is not None:
        out._DNDarray__array = final_result
        return return_indices
    else:
        tensor = factories.array(
            final_result, dtype=a.dtype, is_split=a.split, device=a.device, comm=a.comm
        )
        return tensor, return_indices


def squeeze(x, axis=None):
    """
    Remove single-dimensional entries from the shape of a tensor.

    Parameters:
    -----------
    x : ht.DNDarray
        Input data.

    axis : None or int or tuple of ints, optional
           Selects a subset of the single-dimensional entries in the shape.
           If axis is None, all single-dimensional entries will be removed from the shape.
           If an axis is selected with shape entry greater than one, a ValueError is raised.


    Returns:
    --------
    squeezed : ht.DNDarray
               The input tensor, but with all or a subset of the dimensions of length 1 removed.
               Split semantics: see note below.

    Examples:
    ---------
    >>> import heat as ht
    >>> import torch
    >>> torch.manual_seed(1)
    <torch._C.Generator object at 0x115704ad0>
    >>> a = ht.random.randn(1,3,1,5)
    >>> a
    tensor([[[[ 0.2673, -0.4212, -0.5107, -1.5727, -0.1232]],

            [[ 3.5870, -1.8313,  1.5987, -1.2770,  0.3255]],

            [[-0.4791,  1.3790,  2.5286,  0.4107, -0.9880]]]])
    >>> a.shape
    (1, 3, 1, 5)
    >>> ht.squeeze(a).shape
    (3, 5)
    >>> ht.squeeze(a)
    tensor([[ 0.2673, -0.4212, -0.5107, -1.5727, -0.1232],
            [ 3.5870, -1.8313,  1.5987, -1.2770,  0.3255],
            [-0.4791,  1.3790,  2.5286,  0.4107, -0.9880]])
    >>> ht.squeeze(a,axis=0).shape
    (3, 1, 5)
    >>> ht.squeeze(a,axis=-2).shape
    (1, 3, 5)
    >>> ht.squeeze(a,axis=1).shape
    Traceback (most recent call last):
    ...
    ValueError: Dimension along axis 1 is not 1 for shape (1, 3, 1, 5)

    Note:
    -----
    Split semantics: a distributed tensor will keep its original split dimension after "squeezing",
    which, depending on the squeeze axis, may result in a lower numerical 'split' value, as in:
    >>> x.shape
    (10, 1, 12, 13)
    >>> x.split
    2
    >>> x.squeeze().shape
    (10, 12, 13)
    >>> x.squeeze().split
    1
    """

    # Sanitize input
    if not isinstance(x, dndarray.DNDarray):
        raise TypeError("expected x to be a ht.DNDarray, but was {}".format(type(x)))
    # Sanitize axis
    axis = stride_tricks.sanitize_axis(x.shape, axis)
    if axis is not None:
        if isinstance(axis, int):
            dim_is_one = x.shape[axis] == 1
            axis = (axis,)
        elif isinstance(axis, tuple):
            dim_is_one = bool(torch.tensor(list(x.shape[dim] == 1 for dim in axis)).all())
        if not dim_is_one:
            raise ValueError("Dimension along axis {} is not 1 for shape {}".format(axis, x.shape))

    if axis is None:
        axis = tuple(i for i, dim in enumerate(x.shape) if dim == 1)

    if x.split is not None and x.split in axis:
        # split dimension is about to disappear, set split to None
        x.resplit_(axis=None)

    out_lshape = tuple(x.lshape[dim] for dim in range(x.ndim) if dim not in axis)
    out_gshape = tuple(x.gshape[dim] for dim in range(x.ndim) if dim not in axis)
    x_lsqueezed = x._DNDarray__array.reshape(out_lshape)

    # Calculate new split axis according to squeezed shape
    if x.split is not None:
        split = x.split - len(list(dim for dim in axis if dim < x.split))
    else:
        split = None

    return dndarray.DNDarray(
        x_lsqueezed, out_gshape, x.dtype, split=split, device=x.device, comm=x.comm
    )


def unique(a, sorted=False, return_inverse=False, axis=None):
    """
    Finds and returns the unique elements of an array.

    Works most effective if axis != a.split.

    Parameters
    ----------
    a : ht.DNDarray
        Input array where unique elements should be found.
    sorted : bool, optional
        Whether the found elements should be sorted before returning as output.
        Warning: sorted is not working if 'axis != None and axis != a.split'
        Default: False
    return_inverse : bool, optional
        Whether to also return the indices for where elements in the original input ended up in the returned
        unique list.
        Default: False
    axis : int, optional
        Axis along which unique elements should be found. Default to None, which will return a one dimensional list of
        unique values.

    Returns
    -------
    res : ht.DNDarray
        Output array. The unique elements. Elements are distributed the same way as the input tensor.
    inverse_indices : torch.tensor (optional)
        If return_inverse is True, this tensor will hold the list of inverse indices

    Examples
    --------
    >>> x = ht.array([[3, 2], [1, 3]])
    >>> ht.unique(x, sorted=True)
    array([1, 2, 3])

    >>> ht.unique(x, sorted=True, axis=0)
    array([[1, 3],
           [2, 3]])

    >>> ht.unique(x, sorted=True, axis=1)
    array([[2, 3],
           [3, 1]])
    """
    if a.split is None:
        torch_output = torch.unique(
            a._DNDarray__array, sorted=sorted, return_inverse=return_inverse, dim=axis
        )
        if isinstance(torch_output, tuple):
            heat_output = tuple(
                factories.array(i, dtype=a.dtype, split=None, device=a.device) for i in torch_output
            )
        else:
            heat_output = factories.array(torch_output, dtype=a.dtype, split=None, device=a.device)
        return heat_output

    local_data = a._DNDarray__array
    unique_axis = None
    inverse_indices = None

    if axis is not None:
        # transpose so we can work along the 0 axis
        local_data = local_data.transpose(0, axis)
        unique_axis = 0

    # Calculate the unique on the local values
    if a.lshape[a.split] == 0:
        # Passing an empty vector to torch throws exception
        if axis is None:
            res_shape = [0]
            inv_shape = list(a.gshape)
            inv_shape[a.split] = 0
        else:
            res_shape = list(local_data.shape)
            res_shape[0] = 0
            inv_shape = [0]
        lres = torch.empty(res_shape, dtype=a.dtype.torch_type())
        inverse_pos = torch.empty(inv_shape, dtype=torch.int64)

    else:
        lres, inverse_pos = torch.unique(
            local_data, sorted=sorted, return_inverse=True, dim=unique_axis
        )

    # Share and gather the results with the other processes
    uniques = torch.tensor([lres.shape[0]]).to(torch.int32)
    uniques_buf = torch.empty((a.comm.Get_size(),), dtype=torch.int32)
    a.comm.Allgather(uniques, uniques_buf)

    if axis is None or axis == a.split:
        is_split = None
        split = a.split

        output_dim = list(lres.shape)
        output_dim[0] = uniques_buf.sum().item()

        # Gather all unique vectors
        counts = list(uniques_buf.tolist())
        displs = list([0] + uniques_buf.cumsum(0).tolist()[:-1])
        gres_buf = torch.empty(output_dim, dtype=a.dtype.torch_type())
        a.comm.Allgatherv(lres, (gres_buf, counts, displs), recv_axis=0)

        if return_inverse:
            # Prepare some information to generated the inverse indices list
            avg_len = a.gshape[a.split] // a.comm.Get_size()
            rem = a.gshape[a.split] % a.comm.Get_size()

            # Share the local reverse indices with other processes
            counts = [avg_len] * a.comm.Get_size()
            add_vec = [1] * rem + [0] * (a.comm.Get_size() - rem)
            inverse_counts = [sum(x) for x in zip(counts, add_vec)]
            inverse_displs = [0] + list(np.cumsum(inverse_counts[:-1]))
            inverse_dim = list(inverse_pos.shape)
            inverse_dim[a.split] = a.gshape[a.split]
            inverse_buf = torch.empty(inverse_dim, dtype=inverse_pos.dtype)

            # Transpose data and buffer so we can use Allgatherv along axis=0 (axis=1 does not work properly yet)
            inverse_pos = inverse_pos.transpose(0, a.split)
            inverse_buf = inverse_buf.transpose(0, a.split)
            a.comm.Allgatherv(
                inverse_pos, (inverse_buf, inverse_counts, inverse_displs), recv_axis=0
            )
            inverse_buf = inverse_buf.transpose(0, a.split)

        # Run unique a second time
        gres = torch.unique(gres_buf, sorted=sorted, return_inverse=return_inverse, dim=unique_axis)
        if return_inverse:
            # Use the previously gathered information to generate global inverse_indices
            g_inverse = gres[1]
            gres = gres[0]
            if axis is None:
                # Calculate how many elements we have in each layer along the split axis
                elements_per_layer = 1
                for num, val in enumerate(a.gshape):
                    if not num == a.split:
                        elements_per_layer *= val

                # Create the displacements for the flattened inverse indices array
                local_elements = [displ * elements_per_layer for displ in inverse_displs][1:] + [
                    float("inf")
                ]

                # Flatten the inverse indices array every element can be updated to represent a global index
                transposed = inverse_buf.transpose(0, a.split)
                transposed_shape = transposed.shape
                flatten_inverse = transposed.flatten()

                # Update the index elements iteratively
                cur_displ = 0
                inverse_indices = [0] * len(flatten_inverse)
                for num in range(len(inverse_indices)):
                    if num >= local_elements[cur_displ]:
                        cur_displ += 1
                    index = flatten_inverse[num] + displs[cur_displ]
                    inverse_indices[num] = g_inverse[index].tolist()

                # Convert the flattened array back to the correct global shape of a
                inverse_indices = torch.tensor(inverse_indices).reshape(transposed_shape)
                inverse_indices = inverse_indices.transpose(0, a.split)

            else:
                inverse_indices = torch.zeros_like(inverse_buf)
                steps = displs + [None]

                # Algorithm that creates the correct list for the reverse_indices
                for i in range(len(steps) - 1):
                    begin = steps[i]
                    end = steps[i + 1]
                    for num, x in enumerate(inverse_buf[begin:end]):
                        inverse_indices[begin + num] = g_inverse[begin + x]

    else:
        # Tensor is already split and does not need to be redistributed afterward
        split = None
        is_split = a.split
        max_uniques, max_pos = uniques_buf.max(0)
        # find indices of vectors
        if a.comm.Get_rank() == max_pos.item():
            # Get indices of the unique vectors to share with all over processes
            indices = inverse_pos.reshape(-1).unique()
        else:
            indices = torch.empty((max_uniques.item(),), dtype=inverse_pos.dtype)

        a.comm.Bcast(indices, root=max_pos)

        gres = local_data[indices.tolist()]

        inverse_indices = indices
        if sorted:
            raise ValueError(
                "Sorting with axis != split is not supported yet. "
                "See https://github.com/helmholtz-analytics/heat/issues/363"
            )

    if axis is not None:
        # transpose matrix back
        gres = gres.transpose(0, axis)

    split = split if a.split < len(gres.shape) else None
    result = factories.array(
        gres, dtype=a.dtype, device=a.device, comm=a.comm, split=split, is_split=is_split
    )
    if split is not None:
        result.resplit_(a.split)

    return_value = result
    if return_inverse:
        return_value = [return_value, inverse_indices.to(a.device.torch_device)]

    return return_value


def resplit(arr, axis=None):
    """
    Out-of-place redistribution of the content of the tensor. Allows to "unsplit" (i.e. gather) all values from all
    nodes as well as the definition of new axis along which the tensor is split without changes to the values.
    WARNING: this operation might involve a significant communication overhead. Use it sparingly and preferably for
    small tensors.

    Parameters
    ----------
    arr : ht.DNDarray
        The tensor from which to resplit
    axis : int, None
        The new split axis, None denotes gathering, an int will set the new split axis

    Returns
    -------
    resplit: ht.DNDarray
        A new tensor that is a copy of 'arr', but split along 'axis'

    Examples
    --------
    >>> a = ht.zeros((4, 5,), split=0)
    >>> a.lshape
    (0/2) (2, 5)
    (1/2) (2, 5)
    >>> b = resplit(a, None)
    >>> b.split
    None
    >>> b.lshape
    (0/2) (4, 5)
    (1/2) (4, 5)
    >>> a = ht.zeros((4, 5,), split=0)
    >>> a.lshape
    (0/2) (2, 5)
    (1/2) (2, 5)
    >>> b = resplit(a, 1)
    >>> b.split
    1
    >>> b.lshape
    (0/2) (4, 3)
    (1/2) (4, 2)
    """
    # sanitize the axis to check whether it is in range
    axis = stride_tricks.sanitize_axis(arr.shape, axis)

    # early out for unchanged content
    if axis == arr.split:
        return arr.copy()
    if axis is None:
        # new_arr = arr.copy()
        gathered = torch.empty(
            arr.shape, dtype=arr.dtype.torch_type(), device=arr.device.torch_device
        )
        counts, displs, _ = arr.comm.counts_displs_shape(arr.shape, arr.split)
        arr.comm.Allgatherv(arr._DNDarray__array, (gathered, counts, displs), recv_axis=arr.split)
        new_arr = factories.array(gathered, is_split=axis, device=arr.device, dtype=arr.dtype)
        return new_arr
    # tensor needs be split/sliced locally
    if arr.split is None:
        temp = arr._DNDarray__array[arr.comm.chunk(arr.shape, axis)[2]]
        new_arr = factories.array(temp, is_split=axis, device=arr.device, dtype=arr.dtype)
        return new_arr

    arr_tiles = tiling.SplitTiles(arr)
    new_arr = factories.empty(arr.gshape, split=axis, dtype=arr.dtype, device=arr.device)
    new_tiles = tiling.SplitTiles(new_arr)
    rank = arr.comm.rank
    waits = []
    rcv_waits = {}
    for rpr in range(arr.comm.size):
        # need to get where the tiles are on the new one first
        # rpr is the destination
        new_locs = torch.where(new_tiles.tile_locations == rpr)
        new_locs = torch.stack([new_locs[i] for i in range(arr.ndim)], dim=1)

        for i in range(new_locs.shape[0]):
            key = tuple(new_locs[i].tolist())
            spr = arr_tiles.tile_locations[key].item()
            to_send = arr_tiles[key]
            if spr == rank and spr != rpr:
                waits.append(arr.comm.Isend(to_send.clone(), dest=rpr, tag=rank))
            elif spr == rpr and rpr == rank:
                new_tiles[key] = to_send.clone()
            elif rank == rpr:
                buf = torch.zeros_like(new_tiles[key])
                rcv_waits[key] = [arr.comm.Irecv(buf=buf, source=spr, tag=spr), buf]
    for w in waits:
        w.wait()
    for k in rcv_waits.keys():
        rcv_waits[k][0].wait()
        new_tiles[k] = rcv_waits[k][1]

    return new_arr


def vstack(tup):
    """
    Stack arrays in sequence vertically (row wise).
    This is equivalent to concatenation along the first axis.
    This function makes most sense for arrays with up to 3 dimensions. For
    instance, for pixel-data with a height (first axis), width (second axis),
    and r/g/b channels (third axis). The functions `concatenate`, `stack` and
    `block` provide more general stacking and concatenation operations.

    NOTE: the split axis will be switched to 1 in the case that both elements are 1D and split=0
    Parameters
    ----------
    tup : sequence of DNDarrays
        The arrays must have the same shape along all but the first axis.
        1-D arrays must have the same length.
    Returns
    -------
    stacked : ndarray
        The array formed by stacking the given arrays, will be at least 2-D.

    Examples
    --------
    >>> a = ht.array([1, 2, 3])
    >>> b = ht.array([2, 3, 4])
    >>> ht.vstack((a,b))
    [0] tensor([[1, 2, 3],
    [0]         [2, 3, 4]])
    [1] tensor([[1, 2, 3],
    [1]         [2, 3, 4]])
    >>> a = ht.array([1, 2, 3], split=0)
    >>> b = ht.array([2, 3, 4], split=0)
    >>> ht.vstack((a,b))
    [0] tensor([[1, 2],
    [0]         [2, 3]])
    [1] tensor([[3],
    [1]         [4]])
    >>> a = ht.array([[1], [2], [3]], split=0)
    >>> b = ht.array([[2], [3], [4]], split=0)
    >>> ht.vstack((a,b))
    [0] tensor([[1],
    [0]         [2],
    [0]         [3]])
    [1] tensor([[2],
    [1]         [3],
    [1]         [4]])

    """
    tup = list(tup)
    for cn, arr in enumerate(tup):
        if len(arr.gshape) == 1:
            tup[cn] = arr.expand_dims(0).resplit_(arr.split)

    return concatenate(tup, axis=0)


def topk(a, k, dim=None, largest=True, sorted=True, out=None):
<<<<<<< HEAD
=======

>>>>>>> 7aebdb07
    """
    Returns the k highest entries in the array.
    (Not Stable for split arrays)

    Parameters:
    -------
    a: ht.DNDarray
        Array to take items from
    k: int
        Number of items to take
    dim: int
        Dimension along which to take, per default takes the last dimension
    largest: Boolean
        Return either the k largest or smallest items
    sorted: Boolean
        Whether to sort the output
<<<<<<< HEAD
    out: ht.DNDarray to put the result in
=======
    out: tuple of ht.DNDarrays to put the result in
>>>>>>> 7aebdb07
    Returns
    -------
    items: ht.DNDarray of shape (k,)
        The selected items
    indices: ht.DNDarray of shape (k,)
<<<<<<< HEAD
        The indices of the selected items
=======
        The respective indices
>>>>>>> 7aebdb07
    Examples
    --------
    >>> a = ht.array([1, 2, 3], split=0)
    >>> ht.topk(a,2)
    [0] tensor([2, 3])
    """
<<<<<<< HEAD
    if dim is None:
        dim = len(a.shape) - 1

    if dim == a.split:
        '''
        local_data = a._DNDarray__array
        lres, lindcs = torch.topk(local_data, 1, dim=0, largest=largest, sorted=sorted)

        gres_buf = torch.empty((a.comm.Get_size(),k,), dtype=a.dtype.torch_type())

        a.comm.Allgather(lres, gres_buf, recv_axis=0)
        gres_buf.reshape((a.comm.Get_size(),k))
        print(gres_buf)
        # Run topk a second time
        gres, gindcs = torch.topk(
            gres_buf, k, dim=dim, largest=largest, sorted=sorted
        )

        #gres = torch.unsqueeze(gres, dim)

        #gindcs = gindcs + offset
        '''

        global_buf = torch.empty(a.shape, dtype=a.dtype.torch_type())
        a.comm.Allgather(a._DNDarray__array, global_buf)

        gres, gindcs = torch.topk(global_buf, k, dim=0, largest=largest, sorted=sorted)

    else:
        local_data = a._DNDarray__array.transpose(0, dim)
        lres, lindcs = torch.topk(local_data, k, dim=0, largest=largest, sorted=sorted)

        gres_buf = torch.empty((a.comm.Get_size(),k,), dtype=a.dtype.torch_type())
        gindcs_buf = torch.empty((a.comm.Get_size(),k,), dtype=lindcs.dtype)
        a.comm.Allgather(lres, gres_buf, recv_axis=0)
        a.comm.Allgather(lindcs, gindcs_buf, recv_axis=0)

        gres = gres_buf
        gindcs = gindcs_buf

    final_array = factories.array(gres, dtype=a.dtype, split=a.split, device=a.device)
    final_indices = factories.array(gindcs, split=None, device=a.device)

    if out is not None:
        out._DNDarray__array = final_array
    return final_array, final_indices
=======

    if dim is None:
        dim = len(a.shape) - 1

    if largest:
        neutral_value = -constants.sanitize_infinity(a._DNDarray__array.dtype)
    else:
        neutral_value = constants.sanitize_infinity(a._DNDarray__array.dtype)

    def local_topk(*args, **kwargs):
        shape = a.lshape

        if shape[dim] < k:
            result, indices = torch.topk(args[0], shape[dim], largest=largest, sorted=sorted)
            if dim == a.split:
                # Pad the result with neutral values to fit the buffer
                size = list(result.shape)
                padding_sizes = [k - size[dim] if index == dim else 0 for index, item in enumerate(list(result.shape))]
                padding = torch.nn.ConstantPad1d(padding_sizes, neutral_value)
                result = padding(result)
                indices = padding(indices)
        else:
            result, indices = torch.topk(args[0], k=k, dim=dim, largest=largest, sorted=sorted)

        # add offset of data chunks if reduction is computed across split axis
        if dim == a.split:
            offset, _, _ = a.comm.chunk(shape, a.split)
            indices = indices.clone()
            indices += torch.tensor(offset * a.comm.rank, dtype=indices.dtype)

        local_shape = list(result.shape)
        local_shape_len = len(shape)

        metadata = torch.tensor([k, dim, largest, sorted, local_shape_len, *local_shape])
        send_buffer = torch.cat((metadata, result.long().flatten(), indices.flatten()))

        return send_buffer

    # Prepare Buffer shape
    buffer_shape = list(a.lshape)
    buffer_shape[dim] = k

    # generate partial functions to pass on kwargs that are the same for all instances
    partial_local = partial(local_topk, k=k, dim=dim, largest=largest, sorted=sorted)

    gres = operations.__reduce_op(
        a,
        partial_local,
        MPI_TOPK,
        axis=dim,
        out=out,
        neutral=neutral_value,
        dim=dim,
        sorted=sorted,
        largest=largest,
        keepdim=True,
    )

    # Split data again to return a tuple
    local_result = gres._DNDarray__array
    shape_len = local_result[4]
    gres, gindices = local_result[5 + shape_len :].chunk(2)
    gres = gres.reshape(*local_result[5 : 5 + shape_len])
    gindices = gindices.reshape(*local_result[5 : 5 + shape_len])

    # Fix the result in out to be a tuple
    if out is not None:
        if out[0].shape != data.shape or out[1].shape != indices.shape:
            raise ValueError(
                "Expecting output buffer tuple of shape ({}, {}), got ({}, {})".format(
                    data.shape, indices.shape, out[0].shape, out[1].shape
                )
            )
        out[0]._DNDarray__array.storage().copy_(gres._DNDarray__array.storage())
        out[1]._DNDarray__array.storage().copy_(gindices._DNDarray__array.storage())

        out._DNDarray__array = out._DNDarray__array.type(torch.int64)
        out._DNDarray__dtype = types.int64

    # Make sure the split is right and generate output arrays
    if a.split is not None:
        is_split = None
        split = a.split
    else:
        is_split = None
        split = None
    final_array = factories.array(
        gres, dtype=a.dtype, device=a.device, split=split, is_split=is_split
    )
    final_indices = factories.array(
        gindices, dtype=torch.int64, device=a.device, split=split, is_split=is_split
    )

    return final_array, final_indices


def mpi_topk(a, b, mpi_type):
    # Parse Buffer
    a_parsed = torch.from_numpy(np.frombuffer(a, dtype=np.int64))
    b_parsed = torch.from_numpy(np.frombuffer(b, dtype=np.int64))

    # Collect metadata from Buffer
    k = a_parsed[0].item()
    dim = a_parsed[1].item()
    largest = bool(a_parsed[2].item())
    sorted = bool(a_parsed[3].item())

    # Offset is the length of the shape on the buffer
    len_shape_a = a_parsed[4]
    shape_a = a_parsed[5 : 5 + len_shape_a].tolist()
    len_shape_b = b_parsed[4]
    shape_b = b_parsed[5 : 5 + len_shape_b].tolist()

    # separate into values, indices
    a_values, a_indices = a_parsed[len_shape_a + 5 :].chunk(2)
    b_values, b_indices = b_parsed[len_shape_b + 5 :].chunk(2)

    a_values = a_values.reshape(shape_a)
    a_indices = a_indices.reshape(shape_a)

    b_values = b_values.reshape(shape_b)
    b_indices = b_indices.reshape(shape_b)

    values = torch.cat((a_values, b_values), dim=dim)
    indices = torch.cat((a_indices, b_indices), dim=dim)

    if len(values) <= k:
        result, indices = values, indices
    else:
        result, k_indices = torch.topk(values, k, dim=dim, largest=largest, sorted=sorted)
        indices = torch.gather(indices, dim, k_indices)

    shape = list(result.shape)
    shape_len = len(shape)
    metadata = torch.cat((a_parsed[0:4], torch.tensor([shape_len, *shape])))
    final_result = torch.cat((metadata, result.flatten(), indices.flatten()))

    b_parsed.copy_(final_result)


MPI_TOPK = MPI.Op.Create(mpi_topk, commute=True)
>>>>>>> 7aebdb07
<|MERGE_RESOLUTION|>--- conflicted
+++ resolved
@@ -1674,10 +1674,7 @@
 
 
 def topk(a, k, dim=None, largest=True, sorted=True, out=None):
-<<<<<<< HEAD
-=======
-
->>>>>>> 7aebdb07
+
     """
     Returns the k highest entries in the array.
     (Not Stable for split arrays)
@@ -1694,75 +1691,19 @@
         Return either the k largest or smallest items
     sorted: Boolean
         Whether to sort the output
-<<<<<<< HEAD
-    out: ht.DNDarray to put the result in
-=======
     out: tuple of ht.DNDarrays to put the result in
->>>>>>> 7aebdb07
     Returns
     -------
     items: ht.DNDarray of shape (k,)
         The selected items
     indices: ht.DNDarray of shape (k,)
-<<<<<<< HEAD
-        The indices of the selected items
-=======
         The respective indices
->>>>>>> 7aebdb07
     Examples
     --------
     >>> a = ht.array([1, 2, 3], split=0)
     >>> ht.topk(a,2)
     [0] tensor([2, 3])
     """
-<<<<<<< HEAD
-    if dim is None:
-        dim = len(a.shape) - 1
-
-    if dim == a.split:
-        '''
-        local_data = a._DNDarray__array
-        lres, lindcs = torch.topk(local_data, 1, dim=0, largest=largest, sorted=sorted)
-
-        gres_buf = torch.empty((a.comm.Get_size(),k,), dtype=a.dtype.torch_type())
-
-        a.comm.Allgather(lres, gres_buf, recv_axis=0)
-        gres_buf.reshape((a.comm.Get_size(),k))
-        print(gres_buf)
-        # Run topk a second time
-        gres, gindcs = torch.topk(
-            gres_buf, k, dim=dim, largest=largest, sorted=sorted
-        )
-
-        #gres = torch.unsqueeze(gres, dim)
-
-        #gindcs = gindcs + offset
-        '''
-
-        global_buf = torch.empty(a.shape, dtype=a.dtype.torch_type())
-        a.comm.Allgather(a._DNDarray__array, global_buf)
-
-        gres, gindcs = torch.topk(global_buf, k, dim=0, largest=largest, sorted=sorted)
-
-    else:
-        local_data = a._DNDarray__array.transpose(0, dim)
-        lres, lindcs = torch.topk(local_data, k, dim=0, largest=largest, sorted=sorted)
-
-        gres_buf = torch.empty((a.comm.Get_size(),k,), dtype=a.dtype.torch_type())
-        gindcs_buf = torch.empty((a.comm.Get_size(),k,), dtype=lindcs.dtype)
-        a.comm.Allgather(lres, gres_buf, recv_axis=0)
-        a.comm.Allgather(lindcs, gindcs_buf, recv_axis=0)
-
-        gres = gres_buf
-        gindcs = gindcs_buf
-
-    final_array = factories.array(gres, dtype=a.dtype, split=a.split, device=a.device)
-    final_indices = factories.array(gindcs, split=None, device=a.device)
-
-    if out is not None:
-        out._DNDarray__array = final_array
-    return final_array, final_indices
-=======
 
     if dim is None:
         dim = len(a.shape) - 1
@@ -1903,5 +1844,4 @@
     b_parsed.copy_(final_result)
 
 
-MPI_TOPK = MPI.Op.Create(mpi_topk, commute=True)
->>>>>>> 7aebdb07
+MPI_TOPK = MPI.Op.Create(mpi_topk, commute=True)