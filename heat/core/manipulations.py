--- conflicted
+++ resolved
@@ -25,11 +25,8 @@
     "flipud",
     "hstack",
     "pad",
-<<<<<<< HEAD
     "ravel",
-=======
     "repeat",
->>>>>>> 894236f6
     "reshape",
     "resplit",
     "rot90",
@@ -1250,7 +1247,6 @@
     return padded_tensor
 
 
-<<<<<<< HEAD
 def ravel(a):
     """
     Return a flattened array with the same elements as a if possible. A copy is returned otherwise.
@@ -1302,7 +1298,8 @@
     )
 
     return a
-=======
+
+    
 def repeat(a, repeats, axis=None):
     """
     Creates a new DNDarray by repeating elements of array a.
@@ -1557,7 +1554,6 @@
     repeated_array.balance_()
 
     return repeated_array
->>>>>>> 894236f6
 
 
 def reshape(a, shape, new_split=None):
