import torch
import os
import unittest
import heat as ht
import numpy as np
from mpi4py import MPI

from ...tests.test_suites.basic_test import TestCase


# class TestHSVD(TestCase):
#     def test_hsvd_rank_part1(self):
#         nprocs = MPI.COMM_WORLD.Get_size()
#         test_matrices = [
#             ht.random.randn(50, 15 * nprocs, dtype=ht.float32, split=1),
#             ht.random.randn(50, 15 * nprocs, dtype=ht.float64, split=1),
#             ht.random.randn(15 * nprocs, 50, dtype=ht.float32, split=0),
#             ht.random.randn(15 * nprocs, 50, dtype=ht.float64, split=0),
#             ht.random.randn(15 * nprocs, 50, dtype=ht.float32, split=None),
#             ht.random.randn(50, 15 * nprocs, dtype=ht.float64, split=None),
#             ht.zeros((50, 15 * nprocs), dtype=ht.float32, split=1),
#         ]
#         rtols = [1e-1, 1e-2, 1e-3]
#         ranks = [5, 10, 15]

#         # check if hsvd yields "reasonable" results for random matrices, i.e.
#         #    U (resp. V) is orthogonal for split=1 (resp. split=0)
#         #    hsvd_rank yields the correct rank
#         #    the true reconstruction error is <= error estimate
#         #    for hsvd_rtol: true reconstruction error <= rtol (provided no further options)

#         for A in test_matrices:
#             if A.dtype == ht.float64:
#                 dtype_tol = 1e-8
#             if A.dtype == ht.float32:
#                 dtype_tol = 1e-3

#             for r in ranks:
#                 U, sigma, V, err_est = ht.linalg.hsvd_rank(A, r, compute_sv=True, silent=True)
#                 hsvd_rk = U.shape[1]

#                 if ht.norm(A) > 0:
#                     self.assertEqual(hsvd_rk, r)
#                     if A.split == 1:
#                         U_orth_err = (
#                             ht.norm(
#                                 U.T @ U
#                                 - ht.eye(hsvd_rk, dtype=U.dtype, split=U.T.split, device=U.device)
#                             )
#                             / hsvd_rk**0.5
#                         )
#                         self.assertTrue(U_orth_err <= dtype_tol)
#                     if A.split == 0:
#                         V_orth_err = (
#                             ht.norm(
#                                 V.T @ V
#                                 - ht.eye(hsvd_rk, dtype=V.dtype, split=V.T.split, device=V.device)
#                             )
#                             / hsvd_rk**0.5
#                         )
#                         self.assertTrue(V_orth_err <= dtype_tol)
#                     true_rel_err = ht.norm(U @ ht.diag(sigma) @ V.T - A) / ht.norm(A)
#                     self.assertTrue(true_rel_err <= err_est or true_rel_err < dtype_tol)
#                 else:
#                     self.assertEqual(hsvd_rk, 1)
#                     self.assertEqual(ht.norm(U), 0)
#                     self.assertEqual(ht.norm(sigma), 0)
#                     self.assertEqual(ht.norm(V), 0)

#                 # check if wrong parameter choice is caught
#                 with self.assertRaises(RuntimeError):
#                     ht.linalg.hsvd_rank(A, r, maxmergedim=4)

#             for tol in rtols:
#                 U, sigma, V, err_est = ht.linalg.hsvd_rtol(A, tol, compute_sv=True, silent=True)
#                 hsvd_rk = U.shape[1]

#                 if ht.norm(A) > 0:
#                     if A.split == 1:
#                         U_orth_err = (
#                             ht.norm(
#                                 U.T @ U
#                                 - ht.eye(hsvd_rk, dtype=U.dtype, split=U.T.split, device=U.device)
#                             )
#                             / hsvd_rk**0.5
#                         )
#                         # print(U_orth_err)
#                         self.assertTrue(U_orth_err <= dtype_tol)
#                     if A.split == 0:
#                         V_orth_err = (
#                             ht.norm(
#                                 V.T @ V
#                                 - ht.eye(hsvd_rk, dtype=V.dtype, split=V.T.split, device=V.device)
#                             )
#                             / hsvd_rk**0.5
#                         )
#                         self.assertTrue(V_orth_err <= dtype_tol)
#                     true_rel_err = ht.norm(U @ ht.diag(sigma) @ V.T - A) / ht.norm(A)
#                     self.assertTrue(true_rel_err <= err_est or true_rel_err < dtype_tol)
#                     self.assertTrue(true_rel_err <= tol)
#                 else:
#                     self.assertEqual(hsvd_rk, 1)
#                     self.assertEqual(ht.norm(U), 0)
#                     self.assertEqual(ht.norm(sigma), 0)
#                     self.assertEqual(ht.norm(V), 0)

#                 # check if wrong parameter choices are catched
#                 with self.assertRaises(ValueError):
#                     ht.linalg.hsvd_rtol(A, tol, maxmergedim=4)
#                 with self.assertRaises(ValueError):
#                     ht.linalg.hsvd_rtol(A, tol, maxmergedim=10, maxrank=11)
#                 with self.assertRaises(ValueError):
#                     ht.linalg.hsvd_rtol(A, tol, no_of_merges=1)

#         # check if wrong input arrays are catched
#         wrong_test_matrices = [
#             0,
#             ht.ones((50, 15 * nprocs), dtype=ht.int8, split=1),
#             ht.ones((50, 15 * nprocs), dtype=ht.int16, split=1),
#             ht.ones((50, 15 * nprocs), dtype=ht.int32, split=1),
#             ht.ones((50, 15 * nprocs), dtype=ht.int64, split=1),
#             ht.ones((50, 15 * nprocs), dtype=ht.complex64, split=1),
#             ht.ones((50, 15 * nprocs), dtype=ht.complex128, split=1),
#         ]

#         for A in wrong_test_matrices:
#             with self.assertRaises(TypeError):
#                 ht.linalg.hsvd_rank(A, 5)
#             with self.assertRaises(TypeError):
#                 ht.linalg.hsvd_rank(A, 1e-1)

#         wrong_test_matrices = [
#             ht.ones((15, 15 * nprocs, 15), split=1, dtype=ht.float64),
#             ht.ones(15 * nprocs, split=0, dtype=ht.float64),
#         ]
#         for wrong_arr in wrong_test_matrices:
#             with self.assertRaises(ValueError):
#                 ht.linalg.hsvd_rank(wrong_arr, 5)
#             with self.assertRaises(ValueError):
#                 ht.linalg.hsvd_rtol(wrong_arr, 1e-1)

#         # check if compute_sv=False yields the correct number of outputs (=1)
#         self.assertEqual(len(ht.linalg.hsvd_rank(test_matrices[0], 5)), 2)
#         self.assertEqual(len(ht.linalg.hsvd_rtol(test_matrices[0], 5e-1)), 2)

#     def test_hsvd_rank_part2(self):
#         # check if hsvd_rank yields correct results for maxrank <= truerank
#         nprocs = MPI.COMM_WORLD.Get_size()
#         true_rk = max(10, nprocs)
#         test_matrices_low_rank = [
#             ht.utils.data.matrixgallery.random_known_rank(
#                 50, 15 * nprocs, true_rk, split=1, dtype=ht.float32
#             ),
#             ht.utils.data.matrixgallery.random_known_rank(
#                 50, 15 * nprocs, true_rk, split=1, dtype=ht.float32
#             ),
#             ht.utils.data.matrixgallery.random_known_rank(
#                 15 * nprocs, 50, true_rk, split=0, dtype=ht.float64
#             ),
#             ht.utils.data.matrixgallery.random_known_rank(
#                 15 * nprocs, 50, true_rk, split=0, dtype=ht.float64
#             ),
#         ]

#         for mat in test_matrices_low_rank:
#             A = mat[0]
#             if A.dtype == ht.float64:
#                 dtype_tol = 1e-8
#             if A.dtype == ht.float32:
#                 dtype_tol = 1e-3

#             for r in [true_rk, true_rk + 2]:
#                 U, s, V, _ = ht.linalg.hsvd_rank(A, r, compute_sv=True)
#                 V = V[:, :true_rk].resplit(V.split)
#                 U = U[:, :true_rk].resplit(U.split)
#                 s = s[:true_rk]

#                 U_orth_err = (
#                     ht.norm(
#                         U.T @ U - ht.eye(true_rk, dtype=U.dtype, split=U.T.split, device=U.device)
#                     )
#                     / true_rk**0.5
#                 )
#                 V_orth_err = (
#                     ht.norm(
#                         V.T @ V - ht.eye(true_rk, dtype=V.dtype, split=V.T.split, device=V.device)
#                     )
#                     / true_rk**0.5
#                 )
#                 true_rel_err = ht.norm(U @ ht.diag(s) @ V.T - A) / ht.norm(A)

#                 self.assertTrue(ht.norm(s - mat[1][1]) / ht.norm(mat[1][1]) <= dtype_tol)
#                 self.assertTrue(U_orth_err <= dtype_tol)
#                 self.assertTrue(V_orth_err <= dtype_tol)
#                 self.assertTrue(true_rel_err <= dtype_tol)


class TestRSVD(TestCase):
    def test_rsvd(self):
        for dtype in [ht.float32, ht.float64]:
            dtype_tol = 1e-4 if dtype == ht.float32 else 1e-10
            for split in [0, 1, None]:
                X = ht.random.randn(200, 200, dtype=dtype, split=split)
                for rank in [ht.MPI_WORLD.size, 10]:
                    for n_oversamples in [5, 10]:
                        for power_iter in [0, 1, 2, 3]:
                            U, S, V = ht.linalg.rsvd(
                                X, rank, n_oversamples=n_oversamples, power_iter=power_iter
                            )
                            self.assertEqual(U.shape, (X.shape[0], rank))
                            self.assertEqual(S.shape, (rank,))
                            self.assertEqual(V.shape, (X.shape[1], rank))
                            self.assertTrue(ht.all(S >= 0))
                            self.assertTrue(
                                ht.allclose(
                                    U.T @ U,
                                    ht.eye(rank, dtype=U.dtype, split=U.split),
                                    rtol=dtype_tol,
                                    atol=dtype_tol,
                                )
                            )
<<<<<<< HEAD
                            self.assertTrue(
                                ht.allclose(
                                    V.T @ V,
                                    ht.eye(rank, dtype=V.dtype, split=V.split),
                                    rtol=dtype_tol,
                                    atol=dtype_tol,
                                )
                            )
=======
                            / hsvd_rk**0.5
                        )
                        self.assertTrue(V_orth_err <= dtype_tol)
                    true_rel_err = ht.norm(U @ ht.diag(sigma) @ V.T - A) / ht.norm(A)
                    self.assertTrue(true_rel_err <= err_est or true_rel_err < dtype_tol)
                else:
                    self.assertEqual(hsvd_rk, 1)
                    self.assertEqual(ht.norm(U), 0)
                    self.assertEqual(ht.norm(sigma), 0)
                    self.assertEqual(ht.norm(V), 0)

                # check if wrong parameter choice is caught
                with self.assertRaises(RuntimeError):
                    ht.linalg.hsvd_rank(A, r, maxmergedim=4)

            for tol in rtols:
                U, sigma, V, err_est = ht.linalg.hsvd_rtol(A, tol, compute_sv=True, silent=True)
                hsvd_rk = U.shape[1]

                if ht.norm(A) > 0:
                    if A.split == 1:
                        U_orth_err = (
                            ht.norm(
                                U.T @ U
                                - ht.eye(hsvd_rk, dtype=U.dtype, split=U.T.split, device=U.device)
                            )
                            / hsvd_rk**0.5
                        )
                        # print(U_orth_err)
                        self.assertTrue(U_orth_err <= dtype_tol)
                    if A.split == 0:
                        V_orth_err = (
                            ht.norm(
                                V.T @ V
                                - ht.eye(hsvd_rk, dtype=V.dtype, split=V.T.split, device=V.device)
                            )
                            / hsvd_rk**0.5
                        )
                        self.assertTrue(V_orth_err <= dtype_tol)
                    true_rel_err = ht.norm(U @ ht.diag(sigma) @ V.T - A) / ht.norm(A)
                    self.assertTrue(true_rel_err <= err_est or true_rel_err < dtype_tol)
                    self.assertTrue(true_rel_err <= tol)
                else:
                    self.assertEqual(hsvd_rk, 1)
                    self.assertEqual(ht.norm(U), 0)
                    self.assertEqual(ht.norm(sigma), 0)
                    self.assertEqual(ht.norm(V), 0)

                # check if wrong parameter choices are catched
                with self.assertRaises(ValueError):
                    ht.linalg.hsvd_rtol(A, tol, maxmergedim=4)
                with self.assertRaises(ValueError):
                    ht.linalg.hsvd_rtol(A, tol, maxmergedim=10, maxrank=11)
                with self.assertRaises(ValueError):
                    ht.linalg.hsvd_rtol(A, tol, no_of_merges=1)

        # check if wrong input arrays are catched
        wrong_test_matrices = [
            0,
            ht.ones((50, 15 * nprocs), dtype=ht.int8, split=1),
            ht.ones((50, 15 * nprocs), dtype=ht.int16, split=1),
            ht.ones((50, 15 * nprocs), dtype=ht.int32, split=1),
            ht.ones((50, 15 * nprocs), dtype=ht.int64, split=1),
            ht.ones((50, 15 * nprocs), dtype=ht.complex64, split=1),
            ht.ones((50, 15 * nprocs), dtype=ht.complex128, split=1),
        ]

        for A in wrong_test_matrices:
            with self.assertRaises(TypeError):
                ht.linalg.hsvd_rank(A, 5)
            with self.assertRaises(TypeError):
                ht.linalg.hsvd_rank(A, 1e-1)

        wrong_test_matrices = [
            ht.ones((15, 15 * nprocs, 15), split=1, dtype=ht.float64),
            ht.ones(15 * nprocs, split=0, dtype=ht.float64),
        ]
        for wrong_arr in wrong_test_matrices:
            with self.assertRaises(ValueError):
                ht.linalg.hsvd_rank(wrong_arr, 5)
            with self.assertRaises(ValueError):
                ht.linalg.hsvd_rtol(wrong_arr, 1e-1)

        # check if compute_sv=False yields the correct number of outputs (=1)
        self.assertEqual(len(ht.linalg.hsvd_rank(test_matrices[0], 5)), 2)
        self.assertEqual(len(ht.linalg.hsvd_rtol(test_matrices[0], 5e-1)), 2)

    def test_hsvd_rank_part2(self):
        # check if hsvd_rank yields correct results for maxrank <= truerank
        nprocs = MPI.COMM_WORLD.Get_size()
        true_rk = max(10, nprocs)
        test_matrices_low_rank = [
            ht.utils.data.matrixgallery.random_known_rank(
                50, 15 * nprocs, true_rk, split=1, dtype=ht.float32
            ),
            ht.utils.data.matrixgallery.random_known_rank(
                50, 15 * nprocs, true_rk, split=1, dtype=ht.float32
            ),
            ht.utils.data.matrixgallery.random_known_rank(
                15 * nprocs, 50, true_rk, split=0, dtype=ht.float64
            ),
            ht.utils.data.matrixgallery.random_known_rank(
                15 * nprocs, 50, true_rk, split=0, dtype=ht.float64
            ),
        ]

        for mat in test_matrices_low_rank:
            A = mat[0]
            if A.dtype == ht.float64:
                dtype_tol = 1e-8
            if A.dtype == ht.float32:
                dtype_tol = 1e-3

            for r in [true_rk, true_rk + 2]:
                U, s, V, _ = ht.linalg.hsvd_rank(A, r, compute_sv=True)
                V = V[:, :true_rk].resplit(V.split)
                U = U[:, :true_rk].resplit(U.split)
                s = s[:true_rk]

                U_orth_err = (
                    ht.norm(
                        U.T @ U - ht.eye(true_rk, dtype=U.dtype, split=U.T.split, device=U.device)
                    )
                    / true_rk**0.5
                )
                V_orth_err = (
                    ht.norm(
                        V.T @ V - ht.eye(true_rk, dtype=V.dtype, split=V.T.split, device=V.device)
                    )
                    / true_rk**0.5
                )
                true_rel_err = ht.norm(U @ ht.diag(s) @ V.T - A) / ht.norm(A)

                self.assertTrue(ht.norm(s - mat[1][1]) / ht.norm(mat[1][1]) <= dtype_tol)
                self.assertTrue(U_orth_err <= dtype_tol)
                self.assertTrue(V_orth_err <= dtype_tol)
                self.assertTrue(true_rel_err <= dtype_tol)
>>>>>>> 00119f65
<|MERGE_RESOLUTION|>--- conflicted
+++ resolved
@@ -219,16 +219,6 @@
                                     atol=dtype_tol,
                                 )
                             )
-<<<<<<< HEAD
-                            self.assertTrue(
-                                ht.allclose(
-                                    V.T @ V,
-                                    ht.eye(rank, dtype=V.dtype, split=V.split),
-                                    rtol=dtype_tol,
-                                    atol=dtype_tol,
-                                )
-                            )
-=======
                             / hsvd_rk**0.5
                         )
                         self.assertTrue(V_orth_err <= dtype_tol)
@@ -365,5 +355,4 @@
                 self.assertTrue(ht.norm(s - mat[1][1]) / ht.norm(mat[1][1]) <= dtype_tol)
                 self.assertTrue(U_orth_err <= dtype_tol)
                 self.assertTrue(V_orth_err <= dtype_tol)
-                self.assertTrue(true_rel_err <= dtype_tol)
->>>>>>> 00119f65
+                self.assertTrue(true_rel_err <= dtype_tol)