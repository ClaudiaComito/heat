"""
Basic linear algebra operations on distributed ``DNDarray``
"""
import itertools
import numpy as np
import torch
import warnings

from typing import List, Callable, Union, Optional, Tuple

from torch._C import Value

from ..communication import MPI
from .. import arithmetics
from .. import complex_math
from .. import constants
from .. import exponential
from ..dndarray import DNDarray
from .. import factories
from .. import manipulations
from .. import rounding
from .. import sanitation
from .. import statistics
from .. import stride_tricks
from .. import types

__all__ = [
    "cross",
    "det",
    "dot",
    "inv",
    "matmul",
    "matrix_norm",
    "norm",
    "outer",
    "projection",
    "trace",
    "transpose",
    "tril",
    "triu",
    "vdot",
    "vecdot",
    "vector_norm",
]


def cross(
    a: DNDarray, b: DNDarray, axisa: int = -1, axisb: int = -1, axisc: int = -1, axis: int = -1
) -> DNDarray:
    """
    Returns the cross product. 2D vectors will we converted to 3D.

    Parameters
    ----------
    a : DNDarray
        First input array.
    b : DNDarray
        Second input array. Must have the same shape as 'a'.
    axisa: int
        Axis of `a` that defines the vector(s). By default, the last axis.
    axisb: int
        Axis of `b` that defines the vector(s). By default, the last axis.
    axisc: int
        Axis of the output containing the cross product vector(s). By default, the last axis.
    axis : int
        Axis that defines the vectors for which to compute the cross product. Overrides `axisa`, `axisb` and `axisc`. Default: -1

    Raises
    ------
    ValueError
        If the two input arrays don't match in shape, split, device, or comm. If the vectors are along the split axis.
    TypeError
        If 'axis' is not an integer.

    Examples
    --------
    >>> a = ht.eye(3)
    >>> b = ht.array([[0, 1, 0], [0, 0, 1], [1, 0, 0]])
    >>> cross = ht.cross(a, b)
    DNDarray([[0., 0., 1.],
              [1., 0., 0.],
              [0., 1., 0.]], dtype=ht.float32, device=cpu:0, split=None)
    """
    sanitation.sanitize_in(a)
    sanitation.sanitize_in(b)

    if a.device != b.device:
        raise ValueError(
            "'a' and 'b' must have the same device type, {} != {}".format(a.device, b.device)
        )
    if a.comm != b.comm:  # pragma: no cover
        raise ValueError("'a' and 'b' must have the same comm, {} != {}".format(a.comm, b.comm))

    a_2d, b_2d = False, False
    a_shape, b_shape = list(a.shape), list(b.shape)

    if not axis == -1 or torch.unique(torch.tensor([axisa, axisb, axisc, axis])).numel() == 1:
        axis = stride_tricks.sanitize_axis(a.shape, axis)
        axisa, axisb, axisc = (axis,) * 3
    else:
        axisa = stride_tricks.sanitize_axis(a.shape, axisa)
        axisb = stride_tricks.sanitize_axis(b.shape, axisb)
        axisc = stride_tricks.sanitize_axis(a.shape, axisc)

    if a.split == axisa or b.split == axisb:
        raise ValueError(
            "The computation of the cross product with vectors along the split axis is not supported."
        )

    # all dimensions except axisa, axisb must be broadcastable
    del a_shape[axisa], b_shape[axisb]
    output_shape = stride_tricks.broadcast_shape(a_shape, b_shape)

    # 2d -> 3d vector
    if a.shape[axisa] == 2:
        a_2d = True
        shape = tuple(1 if i == axisa else j for i, j in enumerate(a.shape))
        a = manipulations.concatenate(
            [a, factories.zeros(shape, dtype=a.dtype, device=a.device, comm=a.comm)], axis=axisa
        )
    if b.shape[axisb] == 2:
        b_2d = True
        shape = tuple(1 if i == axisb else j for i, j in enumerate(b.shape))
        b = manipulations.concatenate(
            [b, factories.zeros(shape, dtype=b.dtype, device=b.device)], axis=axisb
        )

    if axisc != axisa:
        a = manipulations.moveaxis(a, axisa, axisc)

    if axisc != axisb:
        b = manipulations.moveaxis(b, axisb, axisc)

    axis = axisc

    # by now split axes must be aligned
    if a.split != b.split:
        raise ValueError("'a' and 'b' must have the same split, {} != {}".format(a.split, b.split))

    if not (a.is_balanced and b.is_balanced):
        # TODO: replace with sanitize_redistribute after #888 is merged
        b = manipulations.redistribute(b, b.lshape_map, a.lshape_map)

    promoted = torch.promote_types(a.larray.dtype, b.larray.dtype)

    ret = torch.cross(a.larray.type(promoted), b.larray.type(promoted), dim=axis)

    # if both vector axes have dimension 2, return the z-component of the cross product
    if a_2d and b_2d:
        z_slice = [slice(None, None, None)] * ret.ndim
        z_slice[axisc] = -1
        ret = ret[z_slice]
    else:
        output_shape = output_shape[:axis] + (3,) + output_shape[axis:]

    ret = DNDarray(ret, output_shape, types.heat_type_of(ret), a.split, a.device, a.comm, True)
    return ret


def det(a: DNDarray) -> DNDarray:
    """
    Returns the determinant of a square matrix.

    Parameters
    ----------
    a : DNDarray
        A square matrix or a stack of matrices. Shape = (...,M,M)

    Raises
    ------
    RuntimeError
        If the dtype of 'a' is not floating-point.
    RuntimeError
        If `a.ndim < 2` or if the length of the last two dimensions is not the same.

    Examples
    --------
    >>> a = ht.array([[-2,-1,2],[2,1,4],[-3,3,-1]])
    >>> ht.linalg.det(a)
    DNDarray(54., dtype=ht.float64, device=cpu:0, split=None)
    """
    sanitation.sanitize_in(a)  # pragma: no cover

    if a.ndim < 2:
        raise RuntimeError("DNDarray must be at least two-dimensional.")

    m, n = a.shape[-2:]
    if m != n:
        raise RuntimeError("Last two dimensions of the DNDarray must be square.")

    if types.heat_type_is_exact(a.dtype):
        raise RuntimeError("dtype of DNDarray must be floating-point.")

    # no split in the square matrices
    if not a.is_distributed() or a.split < a.ndim - 2:
        data = torch.linalg.det(a.larray)
        sp = None if not a.is_distributed() else a.split
        return DNDarray(
            data,
            a.shape[:-2],
            types.heat_type_of(data),
            split=sp,
            device=a.device,
            comm=a.comm,
            balanced=a.balanced,
        )

    acopy = a.copy()
    acopy = manipulations.reshape(acopy, (-1, m, m), new_split=a.split - a.ndim + 3)
    adet = factories.ones(acopy.shape[0], dtype=a.dtype, device=a.device, comm=a.comm)

    for k in range(adet.shape[0]):
        m = 0
        for i in range(n):
            # partial pivoting
            if np.isclose(acopy[k, i, i].item(), 0):
                abord = True
                for j in range(i + 1, n):
                    if not np.isclose(acopy[k, j, i].item(), 0):
                        if a.split == a.ndim - 2:  # split=0 on square matrix
                            acopy[k, i, :], acopy[k, j, :] = acopy[k, j, :], acopy[k, i, :].copy()
                        else:  # split=1
                            acopy.larray[k, i, :], acopy.larray[k, j, :] = (
                                acopy.larray[k, j, :],
                                acopy.larray[k, i, :].clone(),
                            )
                        abord = False
                        m += 1
                        break
                if abord:
                    adet[k] = 0
                    break

            adet[k] *= acopy[k, i, i]
            z = acopy[k, i + 1 :, i, None].larray / acopy[k, i, i].item()
            acopy[k, i + 1 :, :].larray -= z * acopy[k, i, :].larray

        if m % 2 != 0:
            adet[k] = -adet[k]

    adet = manipulations.reshape(adet, a.shape[:-2])

    return adet


def dot(a: DNDarray, b: DNDarray, out: Optional[DNDarray] = None) -> Union[DNDarray, float]:
    """
    Returns the dot product of two ``DNDarrays``.
    Specifically,

        1. If both a and b are 1-D arrays, it is inner product of vectors.

        2. If both a and b are 2-D arrays, it is matrix multiplication, but using matmul or ``a@b`` is preferred.

        3. If either a or b is 0-D (scalar), it is equivalent to multiply and using ``multiply(a, b)`` or ``a*b`` is preferred.

    Parameters
    ----------
    a : DNDarray
        First input DNDarray
    b : DNDarray
        Second input DNDarray
    out : DNDarray, optional
        Output buffer.

    See Also
    --------
    vecdot
        Supports (vector) dot along an axis.
    """
    if isinstance(a, (float, int)) or isinstance(b, (float, int)) or a.ndim == 0 or b.ndim == 0:
        # 3. If either a or b is 0-D (scalar), it is equivalent to multiply and using numpy.multiply(a, b) or a * b is preferred.
        if out is not None:
            out = a * b
            return out
        return a * b
    elif a.ndim == 1 and b.ndim == 1:
        # 1. If both a and b are 1-D arrays, it is inner product of vectors.
        if a.split is None and b.split is None:
            sl = slice(None)
            asl = bsl = sl
            # st = 0
        else:  # at least one of them is split
            # todo: scale this by the starting index of the vector and do a lloc getitem
            st, _, sl = a.comm.chunk(a.shape, a.split if a.split is not None else b.split)
            asl = sl if a.split is None else slice(sl[0].start - st, sl[0].stop - st)
            bsl = sl if b.split is None else slice(sl[0].start - st, sl[0].stop - st)

        ret = torch.dot(a.lloc[asl], b.lloc[bsl])
        if a.is_distributed() or b.is_distributed():
            a.comm.Allreduce(MPI.IN_PLACE, ret, MPI.SUM)

        if out is not None:
            out = DNDarray(ret, (), types.heat_type_of(ret), None, a.device, a.comm, True)
            return out
        return DNDarray(ret, (), types.heat_type_of(ret), None, a.device, a.comm, True)
    elif a.ndim <= 2 and b.ndim <= 2:
        # 2. If both a and b are 2-D arrays, it is matrix multiplication, but using matmul or a @ b is preferred.
        ret = matmul(a, b)
        if out is not None:
            out.larray = ret.larray
            out._DNDarray__dtype = ret.dtype
            out._DNDarray__split = ret.split
            out._DNDarray__device = ret.device
            out._DNDarray__comm = ret.comm
            return out
        return ret
    else:
        raise NotImplementedError("ht.dot not implemented for N-D dot M-D arrays")


def inv(a: DNDarray) -> DNDarray:
    """
    Computes the multiplicative inverse of a square matrix.

    Parameters
    ----------
    a : DNDarray
        Square matrix of floating-point data type or a stack of square matrices. Shape = (...,M,M)

    Raises
    ------
    RuntimeError
        If the inverse does not exist.
    RuntimeError
        If the dtype is not floating-point
    RuntimeError
        If a is not at least two-dimensional or if the lengths of the last two dimensions are not the same.

    Examples
    --------
    >>> a = ht.array([[1., 2], [2, 3]])
    >>> ht.linalg.inv(a)
    DNDarray([[-3.,  2.],
              [ 2., -1.]], dtype=ht.float32, device=cpu:0, split=None)
    """
    sanitation.sanitize_in(a)  # pragma: no cover

    if a.ndim < 2:
        raise RuntimeError("DNDarray must be at least two-dimensional.")

    m, n = a.shape[-2:]
    if m != n:
        raise RuntimeError("Last two dimensions of the DNDarray must be square.")

    if types.heat_type_is_exact(a.dtype):
        raise RuntimeError("dtype of DNDarray must be floating-point.")

    # no split in the square matrices
    if not a.is_distributed() or a.split < a.ndim - 2:
        data = torch.inverse(a.larray)
        return DNDarray(
            data,
            a.shape,
            types.heat_type_of(data),
            split=a.split,
            device=a.device,
            comm=a.comm,
            balanced=a.balanced,
        )

    acopy = a.copy()
    acopy = manipulations.reshape(acopy, (-1, m, m), new_split=a.split - a.ndim + 3)
    ainv = factories.zeros_like(acopy)
    for i in range(m):
        ainv[:, i, i] = 1

    _, displs = acopy.counts_displs()

    for k in range(ainv.shape[0]):
        rank = 0
        for i in range(n):
            # partial pivoting
            if np.isclose(acopy[k, i, i].item(), 0):
                abord = True
                for j in range(i + 1, n):
                    if not np.isclose(acopy[k, j, i].item(), 0):
                        if a.split == a.ndim - 2:  # split=0 on square matrix
                            ainv[k, i, :], ainv[k, j, :] = ainv[k, j, :], ainv[k, i, :].copy()
                            acopy[k, i, :], acopy[k, j, :] = acopy[k, j, :], acopy[k, i, :].copy()
                        else:  # split=1
                            acopy.larray[k, i, :], acopy.larray[k, j, :] = (
                                acopy.larray[k, j, :],
                                acopy.larray[k, i, :].clone(),
                            )
                            ainv.larray[k, i, :], ainv.larray[k, j, :] = (
                                ainv.larray[k, j, :],
                                ainv.larray[k, i, :].clone(),
                            )
                        abord = False
                        break
                if abord:
                    raise RuntimeError("Inverse does not exist")

            scale = acopy[k, i, i].item()

            # Circumvent an issue with DNDarray setter and getter that caused precision errors
            if a.split == a.ndim - 2:
                if rank < acopy.comm.size - 1:
                    if i >= displs[rank + 1]:
                        rank += 1
                if acopy.comm.rank == rank:
                    ainv.larray[k, i - displs[rank], :] /= scale
                    acopy.larray[k, i - displs[rank], :] /= scale
            else:
                ainv[k, i, :].larray /= scale
                acopy[k, i, :].larray /= scale

            factor = acopy[k, i + 1 :, i, None].larray
            ainv[k, i + 1 :, :].larray -= factor * ainv[k, i, :].larray
            acopy[k, i + 1 :, :].larray -= factor * acopy[k, i, :].larray

        # backwards
        for i in range(n - 1, 0, -1):
            factor = acopy[k, :i, i, None].larray
            ainv[k, :i, :].larray -= factor * ainv[k, i, :].larray
            acopy[k, :i, :].larray -= factor * acopy[k, i, :].larray

    ainv = manipulations.reshape(ainv, a.shape, new_split=a.split)

    return ainv


def matmul(a: DNDarray, b: DNDarray, allow_resplit: bool = False) -> DNDarray:
    """
    Matrix multiplication of two ``DNDarrays``: ``a@b=c`` or ``A@B=c``.
    Returns a tensor with the result of ``a@b``. The split dimension of the returned array is
    typically the split dimension of a. However, if ``a.split=None`` then the the ``c.split`` will be
    set as the split dimension of ``b``. If both are ``None`` then ``c.split`` is also ``None``.

    Parameters
    ----------
    a : DNDarray
        2 dimensional: :math:`L \\times P`
    b : DNDarray
        2 dimensional: :math:`P \\times Q`
    allow_resplit : bool, optional
        Whether to distribute ``a`` in the case that both ``a.split is None`` and ``b.split is None``.
        Default is ``False``. If ``True``, if both are not split then ``a`` will be distributed in-place along axis 0.

    Notes
    -----
    - If ``a`` is a split vector then the returned vector will be of shape (:math:`1xQ`) and will be split in the 1st dimension
    - If ``b`` is a vector and either ``a`` or ``b`` is split, then the returned vector will be of shape (:math:`Lx1`) and will be split in the 0th dimension

    References
    ----------
    [1] R. Gu, et al., "Improving Execution Concurrency of Large-scale Matrix Multiplication on
    Distributed Data-parallel Platforms," IEEE Transactions on Parallel and Distributed Systems,
    vol 28, no. 9. 2017. \n
    [2] S. Ryu and D. Kim, "Parallel Huge Matrix Multiplication on a Cluster with GPGPU
    Accelerators," 2018 IEEE International Parallel and Distributed Processing Symposium
    Workshops (IPDPSW), Vancouver, BC, 2018, pp. 877-882.

    Example
    -------
    >>> a = ht.ones((n, m), split=1)
    >>> a[0] = ht.arange(1, m + 1)
    >>> a[:, -1] = ht.arange(1, n + 1).larray
    [0/1] tensor([[1., 2.],
                  [1., 1.],
                  [1., 1.],
                  [1., 1.],
                  [1., 1.]])
    [1/1] tensor([[3., 1.],
                  [1., 2.],
                  [1., 3.],
                  [1., 4.],
                  [1., 5.]])
    >>> b = ht.ones((j, k), split=0)
    >>> b[0] = ht.arange(1, k + 1)
    >>> b[:, 0] = ht.arange(1, j + 1).larray
    [0/1] tensor([[1., 2., 3., 4., 5., 6., 7.],
                  [2., 1., 1., 1., 1., 1., 1.]])
    [1/1] tensor([[3., 1., 1., 1., 1., 1., 1.],
                  [4., 1., 1., 1., 1., 1., 1.]])
    >>> linalg.matmul(a, b).larray
    [0/1] tensor([[18.,  8.,  9., 10.],
                  [14.,  6.,  7.,  8.],
                  [18.,  7.,  8.,  9.],
                  [22.,  8.,  9., 10.],
                  [26.,  9., 10., 11.]])
    [1/1] tensor([[11., 12., 13.],
                  [ 9., 10., 11.],
                  [10., 11., 12.],
                  [11., 12., 13.],
                  [12., 13., 14.]])
    """
    if a.gshape[-1] != b.gshape[0]:
        raise ValueError(
            "If the last dimension of a ({}) is not the same size as the second-to-last dimension of b. ({})".format(
                a.gshape[-1], b.gshape[-2]
            )
        )

    # determine if a larger type is needed for c
    c_type = types.promote_types(a.dtype, b.dtype)
    gpu_int_flag = False
    if str(a.device)[:3] == "gpu":
        og_type = c_type
        if c_type in [types.uint8, types.int8, types.int16, types.int32]:
            c_type = types.float32
            gpu_int_flag = True
        elif c_type == types.int64:
            c_type = types.float64
            gpu_int_flag = True

    if a.dtype != c_type:
        a = c_type(a, device=a.device)
    if b.dtype != c_type:
        b = c_type(b, device=b.device)

    # early out for single-process setup, torch matmul
    if a.comm.size == 1:
        ret = factories.array(torch.matmul(a.larray, b.larray), device=a.device)
        if gpu_int_flag:
            ret = og_type(ret, device=a.device)
        return ret

    if a.split is None and b.split is None:  # matmul from torch
        if len(a.gshape) < 2 or len(b.gshape) < 2 or not allow_resplit:
            # if either of A or B is a vector
            ret = factories.array(torch.matmul(a.larray, b.larray), device=a.device, comm=a.comm)
            if gpu_int_flag:
                ret = og_type(ret, device=a.device)
            return ret

<<<<<<< HEAD
            c = factories.zeros(
                (a.gshape[-2], b.gshape[1]), dtype=c_type, device=a.device, comm=a.comm
            )
            c.larray[slice_0.start : slice_0.stop, :] += hold
            c.comm.Allreduce(MPI.IN_PLACE, c, MPI.SUM)
            if gpu_int_flag:
                c = og_type(c, device=a.device)
            return c
=======
        a.resplit_(0)
        slice_0 = a.comm.chunk(a.shape, a.split)[2][0]
        hold = a.larray @ b.larray

        c = factories.zeros((a.gshape[-2], b.gshape[1]), dtype=c_type, device=a.device)
        c.larray[slice_0.start : slice_0.stop, :] += hold
        c.comm.Allreduce(MPI.IN_PLACE, c, MPI.SUM)
        if gpu_int_flag:
            c = og_type(c, device=a.device)
        return c
>>>>>>> 8597417f

    # if they are vectors they need to be expanded to be the proper dimensions
    vector_flag = False  # flag to run squeeze at the end of the function
    if len(a.gshape) < 2 and len(b.gshape) < 2:
        # make both split 0, do a local mm then a sum
        a.resplit_(0)
        b.resplit_(0)
        res = a.larray @ b.larray
        a.comm.Allreduce(MPI.IN_PLACE, res, MPI.SUM)
        ret = factories.array(res, split=None, device=a.device, comm=a.comm)
        if gpu_int_flag:
            ret = og_type(ret, device=a.device)
        return ret
    elif len(a.gshape) < 2:
        a = manipulations.expand_dims(a, axis=0)
        vector_flag = True
    elif len(b.gshape) < 2:
        b = manipulations.expand_dims(b, axis=1)
        vector_flag = True

    split_0_flag = False
    split_1_flag = False
    split_01_flag = False
    split_10_flag = False

    tdev = a.device.torch_device

    if (
        (a.split == 0 and b.split is None) or (a.split is None and b.split == 1)
    ) and not vector_flag:
        split = a.split if a.split is not None else b.split
        split = split if not vector_flag else 0
        c = factories.zeros(
            (a.gshape[-2], b.gshape[1]), split=split, dtype=c_type, device=a.device, comm=a.comm
        )
        c.larray += a.larray @ b.larray

        ret = c if not vector_flag else c.squeeze()
        if gpu_int_flag:
            ret = og_type(ret, device=a.device)
        return ret

    elif a.split == 1 and b.split is None:
        c = torch.zeros((a.gshape[-2], b.gshape[1]), dtype=c_type.torch_type(), device=tdev)

        a_idx = a.comm.chunk(a.shape, a.split)[2]
        c += a.larray @ b.larray[a_idx[1].start : a_idx[1].start + a.lshape[-1], :]
        a.comm.Allreduce(MPI.IN_PLACE, c, MPI.SUM)
        c = c if not vector_flag else c.squeeze()
        ret = factories.array(
            c, split=a.split if b.gshape[1] > 1 else 0, device=a.device, comm=a.comm
        )
        if gpu_int_flag:
            ret = og_type(ret, device=a.device)
        return ret

    elif a.split is None and b.split == 0:
        c = torch.zeros((a.gshape[-2], b.gshape[1]), dtype=c_type.torch_type(), device=tdev)
        b_idx = b.comm.chunk(b.shape, b.split)[2]
        c += a.larray[:, b_idx[0].start : b_idx[0].start + b.lshape[0]] @ b.larray
        b.comm.Allreduce(MPI.IN_PLACE, c, MPI.SUM)
        c = c if not vector_flag else c.squeeze()
        ret = factories.array(
            c, split=b.split if a.gshape[-2] > 1 else 0, device=a.device, comm=a.comm
        )
        if gpu_int_flag:
            ret = og_type(ret, device=a.device)
        return ret

    elif (
        a.split == 0 and b.split is None
    ):  # this case and the one below will only be reaching if one of them is a vector
        c = torch.zeros((a.gshape[-2], b.lshape[1]), dtype=c_type.torch_type(), device=tdev)
        a_idx = a.comm.chunk(a.shape, a.split)[2]
        c[a_idx[0]] += a.larray @ b.larray
        a.comm.Allreduce(MPI.IN_PLACE, c, MPI.SUM)
        c = c if not vector_flag else c.squeeze()
        split = a.split if b.gshape[1] > 1 else 0
        split = split if not vector_flag else 0
        ret = factories.array(c, split=split, device=a.device, comm=a.comm)
        if gpu_int_flag:
            ret = og_type(ret, device=a.device)
        return ret

    elif a.split is None and b.split == 1:
        c = torch.zeros((a.gshape[-2], b.lshape[1]), dtype=c_type.torch_type(), device=tdev)
        c += a.larray @ b.larray
        c = c if not vector_flag else c.squeeze()
        split = b.split if a.gshape[1] > 1 else 0
        split = split if not vector_flag else 0
        ret = factories.array(c, is_split=split, device=a.device, comm=a.comm)
        if gpu_int_flag:
            ret = og_type(ret, device=a.device)
        return ret

    elif a.split == 0 and b.split == 0:
        split_0_flag = True
    elif a.split == 1 and b.split == 1:
        split_1_flag = True
    elif a.split == 0 and b.split == 1:
        split_01_flag = True
    elif a.split == 1 and b.split == 0:
        split_10_flag = True
    else:
        raise NotImplementedError("splits > 1 not implemented")

    # block sizes dont need to be the same. thy just need the same inner dimension (kB)
    kB = 0
    rem_a, rem_b = [0] * 2
    if a.split == len(a.gshape) - 1 and b.split == len(a.gshape) - 2:
        # if the split direction is the last dim in a and the first dim in b
        # the max inner dim (kB) is the min value from the result of the integer division
        # of the last dim of a/world size and the first dim of b/world size
        kB = min([a.gshape[-1] // a.comm.size, b.gshape[0] // b.comm.size])
    elif a.split == len(a.gshape) - 2 and b.split == len(a.gshape) - 1:
        kB = a.gshape[-1]
    elif a.split == len(a.gshape) - 1:
        kB = a.gshape[-1] // a.comm.size
    elif b.split == len(a.gshape) - 2:
        kB = b.gshape[0] // b.comm.size
        kB = kB if kB < a.gshape[-1] else a.gshape[-1]

    if a.lshape[-1] % kB != 0 or (kB == 1 and a.lshape[-1] != 1):
        rem_a = 1
    if b.lshape[0] % kB != 0 or (kB == 1 and b.lshape[-2] != 1):
        rem_b = 1

    # get the lshape map to determine what needs to be sent where as well as M and N
    # lshape map dims -> {node, a=0, b=1, lshape}
    lshape_map = torch.zeros((a.comm.size, 2, len(a.gshape)), dtype=int, device=tdev)
    lshape_map[a.comm.rank, 0, :] = torch.tensor(a.lshape, device=tdev)
    lshape_map[b.comm.rank, 1, :] = torch.tensor(b.lshape, device=tdev)
    a.comm.Allreduce(MPI.IN_PLACE, lshape_map, MPI.SUM)

    # find mB (first blocking dim for a) and nB (2nd blocking dim for b)
    mB = lshape_map[:, 0, -2].min().item()
    nB = lshape_map[:, 1, -1].min().item()

    # check for remaining dims in the outside dimensions
    rem_a_out, rem_b_out = 0, 0
    if a.lshape[-2] % mB != 0 or (kB == 1 and a.lshape[-2] != 1):
        rem_a_out = 1
    if b.lshape[-1] % nB != 0 or (kB == 1 and b.lshape[-1] != 1):
        rem_b_out = 1

    # get the flags from all processes
    # rem_map dims guide -> {process number, a/b (0/1), True/False (1/0)
    #   if there is a remainder in this dimension
    rem_map = torch.zeros((a.comm.size, 2, 2))
    rem_map[a.comm.rank, 0, :] = torch.tensor((rem_a_out, rem_a), device=tdev)
    rem_map[a.comm.rank, 1, :] = torch.tensor((rem_b, rem_b_out), device=tdev)
    rem_map_comm = a.comm.Iallreduce(MPI.IN_PLACE, rem_map, MPI.SUM)

    # index_map dims guide -> {process number, a=0/b=1, relevent 1st index, 2nd index}
    index_map = torch.zeros((a.comm.size, 2, 2, 2), dtype=int, device=tdev)
    a_idx = a.comm.chunk(a.shape, a.split)[2]
    index_map[a.comm.rank, 0, 0] = torch.tensor((a_idx[0].start, a_idx[0].stop), device=tdev)
    index_map[a.comm.rank, 0, 1] = torch.tensor((a_idx[1].start, a_idx[1].stop), device=tdev)
    b_idx = b.comm.chunk(b.shape, b.split)[2]
    index_map[b.comm.rank, 1, 0] = torch.tensor((b_idx[0].start, b_idx[0].stop), device=tdev)
    index_map[b.comm.rank, 1, 1] = torch.tensor((b_idx[1].start, b_idx[1].stop), device=tdev)

    index_map_comm = a.comm.Iallreduce(MPI.IN_PLACE, index_map, MPI.SUM)

    # for the communication scheme, the output array needs to be created
    c_shape = (a.gshape[-2], b.gshape[1])
    c = factories.zeros(c_shape, split=a.split, dtype=c_type, device=a.device, comm=a.comm)

    # get the index map for c
    c_index_map = factories.zeros((c.comm.size, 2, 2), device=a.device, comm=a.comm)
    c_idx = c.comm.chunk(c.shape, c.split)[2]
    c_index_map[c.comm.rank, 0, :] = (c_idx[0].start, c_idx[0].stop)
    c_index_map[c.comm.rank, 1, :] = (c_idx[1].start, c_idx[1].stop)
    c_wait = c.comm.Iallreduce(MPI.IN_PLACE, c_index_map, MPI.SUM)

    if a.split == 0:
        a_block_map = torch.zeros(
            (a.comm.size, a.shape[-2] // mB // a.comm.size, a.shape[-1] // kB, 2),
            dtype=torch.int,
            device=tdev,
        )
    elif a.split == 1:
        a_block_map = torch.zeros(
            (a.comm.size, a.shape[-2] // mB, a.shape[-1] // kB // a.comm.size, 2),
            dtype=torch.int,
            device=tdev,
        )
    # units-> [process, dim0 block number, dim1 block number, start coord] **indices are local

    # below is to handle the edge case where there is only one element in one dimension of a
    a_d0_1s_flag, a_d1_1s_flag = False, False
    if any(lshape_map[:, 0, :][:, 0] == 1):
        a_d0_1s_flag = True
    if any(lshape_map[:, 0, :][:, 1] == 1):
        a_d1_1s_flag = True

    index_map_comm.Wait()
    for pr in range(a.comm.size):
        start0 = index_map[pr, 0, 0, 0].item()
        stop0 = index_map[pr, 0, 0, 1].item()
        start1 = index_map[pr, 0, 1, 0].item()
        stop1 = index_map[pr, 0, 1, 1].item()

        for dim0 in range(
            (stop0 - start0) // mB // a.comm.size if a_d0_1s_flag else (stop0 - start0) // mB
        ):
            # loop over the number of blocks in the 0th dimension
            for dim1 in range(
                (stop1 - start1) // kB // a.comm.size if a_d1_1s_flag else (stop1 - start1) // kB
            ):
                # loop over the number of blocks in the 1st dimension
                a_block_map[pr, dim0, dim1] = torch.tensor(
                    (dim0 * mB, dim1 * kB), dtype=torch.int, device=tdev
                )
    rem_map_comm.Wait()
    if b.split == 0:
        # the blocks are shifted in the 2nd dimension of A for as many remainders
        # there are between the blocks in the first dim of B
        cnt = 0
        for r in rem_map[:, 1, 0]:
            if r.item():
                cnt += 1
                a_block_map[:, :, cnt:, 1] += 1

    if b.split == 0:
        b_block_map = torch.zeros(
            (b.comm.size, b.shape[-2] // kB // b.comm.size, b.shape[-1] // nB, 2),
            dtype=torch.int,
            device=tdev,
        )
    elif b.split == 1:
        b_block_map = torch.zeros(
            (b.comm.size, b.shape[-2] // kB, b.shape[-1] // nB // b.comm.size, 2),
            dtype=torch.int,
            device=tdev,
        )
    # units-> [process, dim0 block number, dim1 block number, start coord] **indices are local

    # below is to handle the edge case where there is only one element in one dimension of b
    b_d0_1s_flag, b_d1_1s_flag = False, False
    if any(lshape_map[:, 1, :][:, 0] == 1):
        b_d0_1s_flag = True
    if any(lshape_map[:, 1, :][:, 1] == 1):
        b_d1_1s_flag = True

    for pr in range(b.comm.size):
        start0 = index_map[pr, 1, 0, 0].item()
        stop0 = index_map[pr, 1, 0, 1].item()
        start1 = index_map[pr, 1, 1, 0].item()
        stop1 = index_map[pr, 1, 1, 1].item()

        # loop over the number of blocks in the 0th dimension
        for dim0 in range(
            (stop0 - start0) // kB // b.comm.size if b_d0_1s_flag else (stop0 - start0) // kB
        ):
            # loop over the number of blocks in the 1st dimension
            for dim1 in range(
                (stop1 - start1) // nB // b.comm.size if b_d1_1s_flag else (stop1 - start1) // nB
            ):
                b_block_map[pr, dim0, dim1] = torch.tensor(
                    (dim0 * kB, dim1 * nB), dtype=torch.int, device=tdev
                )

    if a.split == 1:
        cnt = 0
        # this loop will push the blocks in B to adjust for the remainders in A
        for r in rem_map[:, 0, 1]:
            if r.item():
                cnt += 1
                b_block_map[:, cnt:, :, 0] += 1

    # work loop: loop over all processes (also will incorporate the remainder calculations)
    c_wait.Wait()

    if split_0_flag:
        # need to send b here and not a
        #   the rows on 'a' are complete, and the columns of 'b' are split
        # locations of the remainders in b
        b_rem_locs0 = torch.nonzero(rem_map[:, 1, 0] == 1, as_tuple=False)
        a_rem_locs0 = torch.nonzero(rem_map[:, 0, 0] == 1, as_tuple=False)
        # remainders for a in the
        a_node_rem_s0 = a.larray[:mB, kB : (kB + 1) * b_rem_locs0.numel() : kB + 1]
        b_rem = torch.empty(
            b_rem_locs0.numel(), b.lshape[-1], dtype=a.dtype.torch_type(), device=tdev
        )

        # this if/elif/else loop is for the handling of
        if a.comm.rank in a_rem_locs0:
            # if A is split in dim0 and the rank has a remainder in this direction
            r = a.larray[-1]
            r_loc = index_map[a.comm.rank, 0, 0, 1] - index_map[a.comm.rank, 0, 0, 0] - 1
        else:
            r = None
            r_loc = None

        req = {}
        b_lp_data = {}
        for pr in range(b.comm.size):
            # ibcast data on node first
            if b.comm.rank == pr:
                b_lp_data[pr] = b.larray.clone()
            else:
                b_lp_data[pr] = torch.zeros(
                    (lshape_map[pr, 1, 0].item(), lshape_map[pr, 1, 1].item()),
                    dtype=b.dtype.torch_type(),
                    device=tdev,
                )

            # sending a to all nodes for b to operate with
            req[pr] = b.comm.Ibcast(b_lp_data[pr], root=pr)

            # receive the data from the last loop and do the calculation with that
            if pr != 0:
                req[pr - 1].Wait()
                # after receiving the last loop's bcast
                __mm_c_block_setter(
                    b_proc=pr - 1,
                    a_proc=a.comm.rank,
                    a_data=a.larray,
                    b_data=b_lp_data[pr - 1],
                    b_block_map=b_block_map,
                    a_block_map=a_block_map,
                    b_split=b.split,
                    a_split=a.split,
                    mB=mB,
                    kB=kB,
                    nB=nB,
                    c=c.larray,
                )

                # check if there is a remainder on b in the previous node
                # this loop is intended to get the remainders of b since it is the one being passed
                if pr - 1 in b_rem_locs0:
                    # takes care of the remainders in b as well as dim0 of a
                    b_rem[pr - 1] = b_lp_data[pr - 1][-1]

                # this loop is to take care of the remainders in dim0 of A
                if a_rem_locs0.nelement() != 0:
                    if r_loc is not None:
                        st = index_map[pr - 1, 1, 0, 0].item()
                        sp = index_map[pr - 1, 1, 0, 1].item()
                        c.larray[r_loc.item(), :] += r[st:sp] @ b_lp_data[pr - 1]
                del b_lp_data[pr - 1]

            # need to wait if its the last loop, also need to collect the remainders
            if pr == b.comm.size - 1:
                req[pr].Wait()
                __mm_c_block_setter(
                    b_proc=pr,
                    a_proc=a.comm.rank,
                    a_data=a.larray,
                    b_data=b_lp_data[pr],
                    b_block_map=b_block_map,
                    a_block_map=a_block_map,
                    b_split=b.split,
                    a_split=a.split,
                    mB=mB,
                    kB=kB,
                    nB=nB,
                    c=c.larray,
                )
                # check if there is a remainder on b on the last node (there shouldnt be)
                if pr in b_rem_locs0:
                    # this is to save the data from B required by the remainders from dim1 of A
                    b_rem[pr] = b_lp_data[pr][-1]

                # this loop is to take care of the remainders in the 0th dimension of A
                if a_rem_locs0.nelement() != 0:
                    if r_loc is not None:
                        st = index_map[pr, 1, 0, 0].item()
                        sp = index_map[pr, 1, 0, 1].item()

                        if split_01_flag:
                            st1 = index_map[pr, 1, 1, 0].item()
                            sp1 = index_map[pr, 1, 1, 1].item()
                            c.larray[r_loc.item(), st1:sp1] += r[st:sp] @ b_lp_data[pr]
                        else:
                            c.larray[r_loc.item(), :] += r[st:sp] @ b_lp_data[pr]

                # set the final blocks on the last loop, then adjust for the
                # the remainders which were collected in b_rem
                if b_rem_locs0.numel():
                    c.larray[: a_node_rem_s0.shape[0]] += a_node_rem_s0 @ b_rem
                del b_lp_data[pr]

        if vector_flag:
            c_loc = c.larray.squeeze()
            if c_loc.nelement() == 1:
                c_loc = torch.tensor(c_loc, device=tdev)

            c = factories.array(c_loc, is_split=0, device=a.device, comm=a.comm)
        if gpu_int_flag:
            c = og_type(c, device=a.device)
        return c

    elif split_1_flag:
        # for this case, a is sent to b
        #   this is because 'b' has complete columns and the rows of 'a' are split
        # locations of the remainders in b
        b_rem_locs1 = torch.nonzero(rem_map[:, 1, 1] == 1, as_tuple=False)
        a_rem_locs1 = torch.nonzero(rem_map[:, 0, 1] == 1, as_tuple=False)
        b_node_rem_s1 = b.larray[kB : (kB + 1) * a_rem_locs1.numel() : kB + 1, :nB]
        # b_node_rem_s1 -> remainders for a in the

        a_rem = torch.empty(
            a.lshape[-2], a_rem_locs1.numel(), dtype=b.dtype.torch_type(), device=tdev
        )
        # this if/elif/else loop is for the handling of
        if b.comm.rank in b_rem_locs1:
            # if b is split in dim1 and the rank has a remainder in this direction
            r = b.larray[:, -1]
            r_loc = index_map[a.comm.rank, 1, 1, 1] - index_map[a.comm.rank, 1, 1, 0] - 1
        else:
            r = None
            r_loc = None
        req = {}
        a_lp_data = {}
        for pr in range(a.comm.size):
            # ibcast data on node first
            if a.comm.rank == pr:
                a_lp_data[pr] = a.larray.clone()
            else:
                a_lp_data[pr] = torch.zeros(
                    (lshape_map[pr, 0, 0].item(), lshape_map[pr, 0, 1].item()),
                    dtype=a.dtype.torch_type(),
                    device=tdev,
                )
            # sending a to all nodes for b to operate with
            req[pr] = a.comm.Ibcast(a_lp_data[pr], root=pr)
            # receive the data from the last loop and do the calculation with that
            if pr != 0:
                # after receiving the last loop's bcast
                req[pr - 1].Wait()
                __mm_c_block_setter(
                    a_proc=pr - 1,
                    b_proc=b.comm.rank,
                    a_data=a_lp_data[pr - 1],
                    b_data=b.larray,
                    b_block_map=b_block_map,
                    a_block_map=a_block_map,
                    b_split=b.split,
                    a_split=a.split,
                    mB=mB,
                    kB=kB,
                    nB=nB,
                    c=c.larray,
                )
                # check if there is a remainder on b in the previous node
                # this loop is intended to get the remainders of b since it is the one being passed
                if pr - 1 in a_rem_locs1:
                    # takes care of the remainders in b as well as dim0 of a
                    a_rem[:, pr - 1] = a_lp_data[pr - 1][:, -1]
                # this loop is to take care of the remainders in dim1 of B
                if b_rem_locs1.nelement() != 0:
                    if r_loc is not None:
                        st = index_map[pr - 1, 0, 1, 0].item()
                        sp = index_map[pr - 1, 0, 1, 1].item()

                        c.larray[:, r_loc.item()] += (a_lp_data[pr - 1] @ r[st:sp, None]).flatten()

                del a_lp_data[pr - 1]

            # need to wait if its the last loop, also need to collect the remainders
            if pr == b.comm.size - 1:
                req[pr].Wait()
                __mm_c_block_setter(
                    a_proc=pr,
                    b_proc=a.comm.rank,
                    a_data=a_lp_data[pr],
                    b_data=b.larray,
                    b_block_map=b_block_map,
                    a_block_map=a_block_map,
                    b_split=b.split,
                    a_split=a.split,
                    mB=mB,
                    kB=kB,
                    nB=nB,
                    c=c.larray,
                )
                # check if there is a remainder on b on the last node (there shouldnt be)
                if pr in a_rem_locs1:
                    # this is to save the data from B required by the remainders from dim1 of A
                    a_rem[:, pr] = a_lp_data[pr][:, -1]
                # this loop is to take care of the remainders in the 0th dimension of A
                if b_rem_locs1.nelement() != 0:
                    if r_loc is not None:
                        st = index_map[pr, 0, 1, 0].item()
                        sp = index_map[pr, 0, 1, 1].item()
                        c.larray[:, r_loc.item()] += (a_lp_data[pr] @ r[st:sp, None]).flatten()
                # set the final blocks on the last loop, then adjust for the the remainders which were collected in b_rem
                if a_rem_locs1.numel():
                    c.larray[:, : b_node_rem_s1.shape[1]] += a_rem @ b_node_rem_s1
                del a_lp_data[pr]
        if vector_flag:
            c = factories.array(c.larray.squeeze(), is_split=0, device=a.device, comm=a.comm)
        if gpu_int_flag:
            c = og_type(c, device=a.device)
        return c

    elif split_01_flag:
        # for this case there are no remainders which need to be taken care of
        req = {}
        b_lp_data = {}
        for pr in range(a.comm.size):
            # ibcast data on node first
            if b.comm.rank == pr:
                b_lp_data[pr] = b.larray.clone()
            else:
                b_lp_data[pr] = torch.empty(
                    (lshape_map[pr, 1, 0].item(), lshape_map[pr, 1, 1].item()),
                    dtype=b.dtype.torch_type(),
                    device=tdev,
                )
            # sending a to all nodes for b to operate with
            req[pr] = b.comm.Ibcast(b_lp_data[pr], root=pr)

            # receive the data from the last loop and do the calculation with that
            if pr != 0:
                req[pr - 1].Wait()
                # after receiving the last loop's bcast
                st0 = index_map[pr - 1, 0, 0, 0].item()
                sp0 = index_map[pr - 1, 0, 0, 1].item() + 1
                st1 = index_map[pr - 1, 1, 1, 0].item()
                sp1 = index_map[pr - 1, 1, 1, 1].item()

                c.larray[: sp0 - st0, st1:sp1] += a.larray @ b_lp_data[pr - 1]

                del b_lp_data[pr - 1]
            if pr == b.comm.size - 1:
                req[pr].Wait()
                st0 = index_map[pr, 0, 0, 0].item()
                sp0 = index_map[pr, 0, 0, 1].item() + 1
                st1 = index_map[pr, 1, 1, 0].item()
                sp1 = index_map[pr, 1, 1, 1].item()
                c.larray[: sp0 - st0, st1:sp1] += a.larray @ b_lp_data[pr]
                del b_lp_data[pr]
        if vector_flag:
            c = factories.array(c.larray.squeeze(), is_split=0, device=a.device, comm=a.comm)
        if gpu_int_flag:
            c = og_type(c, device=a.device)

        return c

    elif split_10_flag:
        # todo: this may create the full matrix on evey process, issue #360
        # for this case, only a sum is needed at the end
        a_rem_locs1 = torch.nonzero(rem_map[:, 0, 1] == 1, as_tuple=False)
        # locations of the remainders in b
        b_rem_locs0 = torch.nonzero(rem_map[:, 1, 0] == 1, as_tuple=False)
        res = torch.zeros((a.gshape[-2], b.gshape[1]), dtype=c_type.torch_type(), device=tdev)
        for i in range(a.lshape[-1] // kB):
            res += a.larray[:mB, i * kB : i * kB + kB] @ b.larray[i * kB : i * kB + kB, :nB]
        if a.comm.rank in a_rem_locs1 and b.comm.rank in b_rem_locs0 and kB > 1:
            # these Nones are used to change the dims if the full process is not covered
            res += a.larray[:, -1, None] @ b.larray[None, -1, :]

        a.comm.Allreduce(MPI.IN_PLACE, res, MPI.SUM)
        split = a.split if b.gshape[1] > 1 else 0
        if vector_flag:
            split = 0
            res = res.squeeze()
        c = factories.array(res, split=split, device=a.device, comm=a.comm)
        if gpu_int_flag:
            c = og_type(c, device=a.device)
        return c


DNDarray.__matmul__ = lambda self, other: matmul(self, other)


def matrix_norm(
    x: DNDarray,
    axis: Optional[Tuple[int, int]] = None,
    keepdims: bool = False,
    ord: Optional[Union[int, str]] = None,
) -> DNDarray:
    """
    Computes the matrix norm of an array.

    Parameters
    ----------
    x : DNDarray
        Input array
    axis : tuple, optional
        Both axes of the matrix. If `None` 'x' must be a matrix. Default: `None`
    keepdims : bool, optional
        Retains the reduced dimension when `True`. Default: `False`
    ord : int, 'fro', 'nuc', optional
        The matrix norm order to compute. If `None` the Frobenius norm (`'fro'`) is used. Default: `None`

    See Also
    --------
    norm
        Computes the vector or matrix norm of an array.
    vector_norm
        Computes the vector norm of an array.

    Notes
    -----
    The following norms are supported:

    =====  ============================
    ord    norm for matrices
    =====  ============================
    None   Frobenius norm
    'fro'  Frobenius norm
    'nuc'  nuclear norm
    inf    max(sum(abs(x), axis=1))
    -inf   min(sum(abs(x), axis=1))
    1      max(sum(abs(x), axis=0))
    -1     min(sum(abs(x), axis=0))
    =====  ============================

    The following matrix norms are currently **not** supported:

    =====  ============================
    ord    norm for matrices
    =====  ============================
    2      largest singular value
    -2     smallest singular value
    =====  ============================

    Raises
    ------
    TypeError
        If axis is not a 2-tuple
    ValueError
        If an invalid matrix norm is given or 'x' is a vector.

    Examples
    --------
    >>> ht.matrix_norm(ht.array([[1,2],[3,4]]))
    DNDarray([[5.4772]], dtype=ht.float64, device=cpu:0, split=None)
    >>> ht.matrix_norm(ht.array([[1,2],[3,4]]), keepdims=True, ord=-1)
    DNDarray([[4.]], dtype=ht.float64, device=cpu:0, split=None)
    """
    sanitation.sanitize_in(x)

    if x.ndim < 2:
        raise ValueError("Cannot compute a matrix norm of a vector.")

    if axis is None:
        if x.ndim > 2:
            raise ValueError("Cannot infer axis on arrays with more than two dimensions.")
        else:
            axis = (0, 1)

    if (not isinstance(axis, tuple)) or len(axis) != 2:
        raise TypeError("'axis' must be a 2-tuple.")

    row_axis, col_axis = axis

    if ord == 1:
        if col_axis > row_axis and not keepdims:
            col_axis -= 1
        return statistics.max(
            arithmetics.sum(rounding.abs(x), axis=row_axis, keepdim=keepdims),
            axis=col_axis,
            keepdim=keepdims,
        )
    elif ord == -1:
        if col_axis > row_axis and not keepdims:
            col_axis -= 1
        return statistics.min(
            arithmetics.sum(rounding.abs(x), axis=row_axis, keepdim=keepdims),
            axis=col_axis,
            keepdim=keepdims,
        )
    elif ord == 2:
        raise NotImplementedError("The largest singular value can't be computed yet.")
    elif ord == -2:
        raise NotImplementedError("The smallest singular value can't be computed yet.")
    elif ord == constants.inf:
        if row_axis > col_axis and not keepdims:
            row_axis -= 1
        return statistics.max(
            arithmetics.sum(rounding.abs(x), axis=col_axis, keepdim=keepdims),
            axis=row_axis,
            keepdim=keepdims,
        )
    elif ord == -constants.inf:
        if row_axis > col_axis and not keepdims:
            row_axis -= 1
        return statistics.min(
            arithmetics.sum(rounding.abs(x), axis=col_axis, keepdim=keepdims),
            axis=row_axis,
            keepdim=keepdims,
        )
    elif ord in [None, "fro"]:
        return exponential.sqrt(
            arithmetics.sum((complex_math.conj(x) * x).real, axis=axis, keepdim=keepdims)
        )
    elif ord == "nuc":
        raise NotImplementedError("The nuclear norm can't be computed yet.")
    else:
        raise ValueError("Invalid norm order for matrices.")


def norm(
    x: DNDarray,
    axis: Optional[Union[int, Tuple[int, int]]] = None,
    keepdims: bool = False,
    ord: Optional[Union[int, float, str]] = None,
) -> DNDarray:
    """
    Return the vector or matrix norm of an array.

    Parameters
    ----------
    x : DNDarray
        Input vector
    axis : int, tuple, optional
        Axes along which to compute the norm. If an integer, vector norm is used. If a 2-tuple, matrix norm is used.
        If `None`, it is inferred from the dimension of the array. Default: `None`
    keepdims : bool, optional
        Retains the reduced dimension when `True`. Default: `False`
    ord : int, float, inf, -inf, 'fro', 'nuc'
        The norm order to compute. See Notes

    See Also
    --------
    vector_norm
        Computes the vector norm of an array.
    matrix_norm
        Computes the matrix norm of an array.

    Notes
    -----
    The following norms are supported:

    =====  ============================  ==========================
    ord    norm for matrices             norm for vectors
    =====  ============================  ==========================
    None   Frobenius norm                L2-norm (Euclidean)
    'fro'  Frobenius norm                --
    'nuc'  nuclear norm                  --
    inf    max(sum(abs(x), axis=1))      max(abs(x))
    -inf   min(sum(abs(x), axis=1))      min(abs(x))
    0      --                            sum(x != 0)
    1      max(sum(abs(x), axis=0))      L1-norm (Manhattan)
    -1     min(sum(abs(x), axis=0))      1./sum(1./abs(a))
    2      --                            L2-norm (Euclidean)
    -2     --                            1./sqrt(sum(1./abs(a)**2))
    other  --                            sum(abs(x)**ord)**(1./ord)
    =====  ============================  ==========================

    The following matrix norms are currently **not** supported:

    =====  ============================
    ord    norm for matrices
    =====  ============================
    2      largest singular value
    -2     smallest singular value
    =====  ============================

    Raises
    ------
    ValueError
        If 'axis' has more than 2 elements

    Examples
    --------
    >>> from heat import linalg as LA
    >>> a = ht.arange(9, dtype=ht.float) - 4
    >>> a
    DNDarray([-4., -3., -2., -1.,  0.,  1.,  2.,  3.,  4.], dtype=ht.float32, device=cpu:0, split=None)
    >>> b = a.reshape((3, 3))
    >>> b
    DNDarray([[-4., -3., -2.],
          [-1.,  0.,  1.],
          [ 2.,  3.,  4.]], dtype=ht.float32, device=cpu:0, split=None)
    >>> LA.norm(a)
    DNDarray(7.7460, dtype=ht.float32, device=cpu:0, split=None)
    >>> LA.norm(b)
    DNDarray(7.7460, dtype=ht.float32, device=cpu:0, split=None)
    >>> LA.norm(b, ord='fro')
    DNDarray(7.7460, dtype=ht.float32, device=cpu:0, split=None)
    >>> LA.norm(a, float('inf'))
    DNDarray([4.], dtype=ht.float32, device=cpu:0, split=None)
    >>> LA.norm(b, ht.inf)
    DNDarray([9.], dtype=ht.float32, device=cpu:0, split=None)
    >>> LA.norm(a, -ht.inf))
    DNDarray([0.], dtype=ht.float32, device=cpu:0, split=None)
    >>> LA.norm(b, -ht.inf)
    DNDarray([2.], dtype=ht.float32, device=cpu:0, split=None)
    >>> LA.norm(a, 1)
    DNDarray([20.], dtype=ht.float32, device=cpu:0, split=None)
    >>> LA.norm(b, 1)
    DNDarray([7.], dtype=ht.float32, device=cpu:0, split=None)
    >>> LA.norm(a, -1)
    DNDarray([0.], dtype=ht.float32, device=cpu:0, split=None)
    >>> LA.norm(b, -1)
    DNDarray([6.], dtype=ht.float32, device=cpu:0, split=None)
    >>> LA.norm(a, 2)
    DNDarray(7.7460, dtype=ht.float32, device=cpu:0, split=None)
    >>> LA.norm(a, -2)
    DNDarray([0.], dtype=ht.float32, device=cpu:0, split=None)
    >>> LA.norm(a, 3)
    DNDarray([5.8480], dtype=ht.float32, device=cpu:0, split=None)
    >>> LA.norm(a, -3)
    DNDarray([0.], dtype=ht.float32, device=cpu:0, split=None)
    c = ht.array([[ 1, 2, 3],
                  [-1, 1, 4]])
    >>> LA.norm(c, axis=0)
    DNDarray([1.4142, 2.2361, 5.0000], dtype=ht.float64, device=cpu:0, split=None)
    >>> LA.norm(c, axis=1)
    DNDarray([3.7417, 4.2426], dtype=ht.float64, device=cpu:0, split=None)
    >>> LA.norm(c, axis=1, ord=1)
    DNDarray([6., 6.], dtype=ht.float64, device=cpu:0, split=None)
    >>> m = ht.arange(8).reshape(2,2,2)
    >>> LA.norm(m, axis=(1,2))
    DNDarray([ 3.7417, 11.2250], dtype=ht.float32, device=cpu:0, split=None)
    >>> LA.norm(m[0, :, :]), LA.norm(m[1, :, :])
    (DNDarray(3.7417, dtype=ht.float32, device=cpu:0, split=None), DNDarray(11.2250, dtype=ht.float32, device=cpu:0, split=None))
    """
    sanitation.sanitize_in(x)

    ndim = x.ndim

    if axis is None:
        if ord is None or (ord == 2 and ndim == 1) or (ord == "fro" and ndim == 2):
            x = x.flatten()
            if types.issubdtype(x.dtype, types.complex):
                sqnorm = dot(x.real, x.real) + dot(x.imag, x.imag)
            else:
                sqnorm = dot(x, x)
            ret = exponential.sqrt(sqnorm)
            if keepdims:
                ret = ret.reshape(ndim * [1])
            return ret
        elif ndim == 2:
            return matrix_norm(x, axis, keepdims, ord)
        else:
            return vector_norm(x, axis, keepdims, ord)

    if isinstance(axis, int) or len(axis) == 1:
        return vector_norm(x, axis, keepdims, ord)
    elif len(axis) == 2:
        return matrix_norm(x, axis, keepdims, ord)
    else:
        raise ValueError("Improper number of dimensions to norm.")


DNDarray.norm: Callable[[DNDarray], float] = lambda self: norm(self)
DNDarray.norm.__doc__ = norm.__doc__


def outer(
    a: DNDarray, b: DNDarray, out: Optional[DNDarray] = None, split: Optional[int] = None
) -> DNDarray:
    """
    Compute the outer product of two 1-D DNDarrays: :math:`out(i, j) = a(i) \\times b(j)`.
    Given two vectors, :math:`a = (a_0, a_1, ..., a_N)` and :math:`b = (b_0, b_1, ..., b_M)`, the outer product is:

    .. math::
        :nowrap:

        \\begin{pmatrix}
           a_0 \\cdot b_0  & a_0 \\cdot b_1 & . & . &  a_0 \\cdot b_M \\\\
           a_1 \\cdot b_0 & a_1 \\cdot b_1 & . & . & a_1 \\cdot b_M \\\\
           . & . & . & . & .   \\\\
           a_N \\cdot b_0 & a_N \\cdot b_1 & . & . & a_N \\cdot b_M
        \\end{pmatrix}

    Parameters
    ----------
    a : DNDarray
        1-dimensional: :math:`N`
        Will be flattened by default if more than 1-D.
    b : DNDarray
        1-dimensional: :math:`M`
        Will be flattened by default if more than 1-D.
    out : DNDarray, optional
          2-dimensional: :math:`N \\times M`
          A location where the result is stored
    split : int, optional
            Split dimension of the resulting DNDarray. Can be 0, 1, or None.
            This is only relevant if the calculations are memory-distributed.
            Default is ``split=0`` (see Notes).

    Notes
    -----
    Parallel implementation of outer product, assumes arrays are dense.
    In the classical (dense) case, one of the two arrays needs to be communicated around the processes in
    a ring.

    * Sending ``b`` around in a ring results in ``outer`` being split along the rows (``outer.split = 0``).\n

    * Sending ``a`` around in a ring results in ``outer`` being split along the columns (``outer.split = 1``).\n

    So, if specified, ``split`` defines which ``DNDarray`` stays put and which one is passed around.
    If ``split`` is ``None`` or unspecified, the result will be distributed along axis ``0``, i.e. by default ``b`` is
    passed around, ``a`` stays put.

    Examples
    --------
    >>> a = ht.arange(4)
    >>> b = ht.arange(3)
    >>> ht.outer(a, b).larray
    (3 processes)
    [0/2]   tensor([[0, 0, 0],
                    [0, 1, 2],
                    [0, 2, 4],
                    [0, 3, 6]], dtype=torch.int32)
    [1/2]   tensor([[0, 0, 0],
                    [0, 1, 2],
                    [0, 2, 4],
                    [0, 3, 6]], dtype=torch.int32)
    [2/2]   tensor([[0, 0, 0],
                    [0, 1, 2],
                    [0, 2, 4],
                    [0, 3, 6]], dtype=torch.int32)
    >>> a = ht.arange(4, split=0)
    >>> b = ht.arange(3, split=0)
    >>> ht.outer(a, b).larray
    [0/2]   tensor([[0, 0, 0],
                    [0, 1, 2]], dtype=torch.int32)
    [1/2]   tensor([[0, 2, 4]], dtype=torch.int32)
    [2/2]   tensor([[0, 3, 6]], dtype=torch.int32)
    >>> ht.outer(a, b, split=1).larray
    [0/2]   tensor([[0],
                    [0],
                    [0],
                    [0]], dtype=torch.int32)
    [1/2]   tensor([[0],
                    [1],
                    [2],
                    [3]], dtype=torch.int32)
    [2/2]   tensor([[0],
                    [2],
                    [4],
                    [6]], dtype=torch.int32)
    >>> a = ht.arange(5, dtype=ht.float32, split=0)
    >>> b = ht.arange(4, dtype=ht.float64, split=0)
    >>> out = ht.empty((5,4), dtype=ht.float64, split=1)
    >>> ht.outer(a, b, split=1, out=out)
    >>> out.larray
    [0/2]   tensor([[0., 0.],
                    [0., 1.],
                    [0., 2.],
                    [0., 3.],
                    [0., 4.]], dtype=torch.float64)
    [1/2]   tensor([[0.],
                    [2.],
                    [4.],
                    [6.],
                    [8.]], dtype=torch.float64)
    [2/2]   tensor([[ 0.],
                    [ 3.],
                    [ 6.],
                    [ 9.],
                    [12.]], dtype=torch.float64)
    """
    # sanitize input
    devices = []
    for array in [a, b]:
        sanitation.sanitize_in(array)
        devices.append(array.device)
    if devices.count(devices[0]) == 2:
        device = devices[0]
    else:
        raise RuntimeError(
            "input arrays on different devices: input 0 on {}, input 1 on {}".format(
                devices[0], devices[1]
            )
        )

    # sanitize dimensions
    # TODO implement is_1D in sanitation module #468
    if a.ndim > 1:
        a = manipulations.flatten(a)
    if b.ndim > 1:
        b = manipulations.flatten(b)
    if a.ndim == 0 or b.ndim == 0:
        raise RuntimeError(
            "a, b must be 1-D DNDarrays, but were {}-D and {}-D".format(a.ndim, b.ndim)
        )

    outer_gshape = (a.gshape[0], b.gshape[0])
    t_a = a.larray
    t_b = b.larray
    t_outer_dtype = torch.promote_types(t_a.dtype, t_b.dtype)
    t_a, t_b = t_a.type(t_outer_dtype), t_b.type(t_outer_dtype)
    outer_dtype = types.canonical_heat_type(t_outer_dtype)

    if out is not None:
        sanitation.sanitize_out(out, outer_gshape, split, device)
        t_out_dtype = out.larray.dtype

    # distributed outer product, dense arrays (TODO: sparse, #384)
    if a.comm.is_distributed() and split is not None or a.split is not None or b.split is not None:
        # MPI coordinates
        rank = a.comm.rank
        size = a.comm.size
        t_outer_slice = 2 * [slice(None, None, None)]

        if a.split is None:
            a.resplit_(axis=0)
            t_a = a.larray.type(t_outer_dtype)
        if b.split is None:
            b.resplit_(axis=0)
            t_b = b.larray.type(t_outer_dtype)
        if split is None:
            # Split semantics: default out.split = a.split
            split = a.split
            if out is not None and out.split is None:
                out.resplit_(axis=split)

        # calculate local slice of outer product
        if split == 0:
            lshape_map = b.create_lshape_map()
            t_outer_shape = (a.lshape[0], b.gshape[0])
            _, _, local_slice = b.comm.chunk(b.gshape, b.split)
            t_outer_slice[1] = local_slice[0]
        elif split == 1:
            lshape_map = a.create_lshape_map()
            t_outer_shape = (a.gshape[0], b.lshape[0])
            _, _, local_slice = a.comm.chunk(a.gshape, a.split)
            t_outer_slice[0] = local_slice[0]
        t_outer = torch.zeros(t_outer_shape, dtype=t_outer_dtype, device=t_a.device)
        if lshape_map[rank] != 0:
            t_outer[t_outer_slice] = torch.einsum("i,j->ij", t_a, t_b)

        # Ring: fill in missing slices of outer product
        # allocate memory for traveling data
        if split == 0:
            t_b_run = torch.empty(lshape_map[0], dtype=t_outer_dtype, device=t_a.device)
        elif split == 1:
            t_a_run = torch.empty(lshape_map[0], dtype=t_outer_dtype, device=t_b.device)

        for p in range(size - 1):
            # prepare for sending
            dest_rank = rank + 1 if rank != size - 1 else 0
            # prepare for receiving
            origin_rank = rank - 1 if rank != 0 else size - 1
            actual_origin = origin_rank - p
            if origin_rank < p:
                actual_origin += size
            # blocking send and recv
            if split == 0:
                b.comm.Send(t_b, dest_rank)
                b.comm.Recv(t_b_run, origin_rank)
                # buffer from actual_origin could be smaller than allocated buffer
                t_b = t_b_run[: lshape_map[actual_origin]]
                _, _, remote_slice = b.comm.chunk(
                    b.gshape, b.split, rank=actual_origin, w_size=size
                )
                t_outer_slice[1] = remote_slice[0]
            elif split == 1:
                a.comm.Send(t_a, dest_rank)
                a.comm.Recv(t_a_run, origin_rank)
                # buffer from actual_origin could be smaller than allocated buffer
                t_a = t_a_run[: lshape_map[actual_origin]]
                _, _, remote_slice = a.comm.chunk(
                    a.gshape, a.split, rank=actual_origin, w_size=size
                )
                t_outer_slice[0] = remote_slice[0]
            t_outer[t_outer_slice] = torch.einsum("i,j->ij", t_a, t_b)
    else:
        # outer product, all local
        t_outer = torch.einsum("i,j->ij", t_a, t_b)
        split = None

    outer = DNDarray(
        t_outer,
        gshape=outer_gshape,
        dtype=outer_dtype,
        split=split,
        device=a.device,
        comm=a.comm,
        balanced=True,
    )

    if out is not None:
        out.larray = outer.larray.type(t_out_dtype)
        return out

    return outer


def projection(a: DNDarray, b: DNDarray) -> DNDarray:
    """
    Projection of vector ``a`` onto vector ``b``

    Parameters
    ----------
    a : DNDarray
        The vector to be projected. Must be a 1D ``DNDarray``
    b : DNDarray
        The vector to project onto. Must be a 1D ``DNDarray``
    """
    if not isinstance(a, DNDarray) or not isinstance(b, DNDarray):
        raise TypeError(
            "a, b must be of type ht.DNDarray, but were {}, {}".format(type(a), type(b))
        )

    if len(a.shape) != 1 or len(b.shape) != 1:
        raise RuntimeError(
            "a, b must be vectors of length 1, but were {}, {}".format(len(a.shape), len(b.shape))
        )

    return (dot(a, b) / dot(b, b)) * b


def trace(
    a: DNDarray,
    offset: Optional[int] = 0,
    axis1: Optional[int] = 0,
    axis2: Optional[int] = 1,
    dtype: Optional[types.datatype] = None,
    out: Optional[DNDarray] = None,
) -> Union[DNDarray, float]:
    """

    Return the sum along diagonals of the array

    If `a` is 2D, the sum along its diagonal with the given offset is returned, i.e. the sum of
    elements a[i, i+offset] for all i.

    If `a` has more than two dimensions, then the axes specified by `axis1` and `axis2` are used
    to determine the 2D-sub-DNDarrays whose traces are returned.
    The shape of the resulting array is the same as that of `a` with `axis1` and `axis2` removed.

    Parameters
    ----------
    a : array_like
        Input array, from which the diagonals are taken
    offset : int, optional
        Offsets of the diagonal from the main diagonal. Can be both positive and negative. Defaults to 0.
    axis1: int, optional
        Axis to be used as the first axis of the 2D-sub-arrays from which the diagonals
        should be taken. Default is the first axis of `a`
    axis2 : int, optional
        Axis to be used as the second axis of the 2D-sub-arrays from which the diagonals
        should be taken. Default is the second two axis of `a`
    dtype : dtype, optional
        Determines the data-type of the returned array and of the accumulator where the elements are
        summed. If `dtype` has value None than the dtype is the same as that of `a`
    out: ht.DNDarray, optional
        Array into which the output is placed. Its type is preserved and it must be of the right shape
        to hold the output
        Only applicable if `a` has more than 2 dimensions, thus the result is not a scalar.
        If distributed, its split axis might change eventually.

    Returns
    -------
    sum_along_diagonals : number (of defined dtype) or ht.DNDarray
        If `a` is 2D, the sum along the diagonal is returned as a scalar
        If `a` has more than 2 dimensions, then a DNDarray of sums along diagonals is returned

    Examples
    --------
    2D-case
    >>> x = ht.arange(24).reshape((4, 6))
    >>> x
        DNDarray([[ 0,  1,  2,  3,  4,  5],
                  [ 6,  7,  8,  9, 10, 11],
                  [12, 13, 14, 15, 16, 17],
                  [18, 19, 20, 21, 22, 23]], dtype=ht.int32, device=cpu:0, split=None)
    >>> ht.trace(x)
        42
    >>> ht.trace(x, 1)
        46
    >>> ht.trace(x, -2)
        31

    > 2D-case
    >>> x = x.reshape((2, 3, 4))
    >>> x
        DNDarray([[[ 0,  1,  2,  3],
                   [ 4,  5,  6,  7],
                   [ 8,  9, 10, 11]],

                  [[12, 13, 14, 15],
                   [16, 17, 18, 19],
                   [20, 21, 22, 23]]], dtype=ht.int32, device=cpu:0, split=None)
    >>> ht.trace(x)
        DNDarray([16, 18, 20, 22], dtype=ht.int32, device=cpu:0, split=None)
    >>> ht.trace(x, 1)
        DNDarray([24, 26, 28, 30], dtype=ht.int32, device=cpu:0, split=None)
    >>> ht.trace(x, axis1=0, axis2=2)
        DNDarray([13, 21, 29], dtype=ht.int32, device=cpu:0, split=None)
    """
    # ----------------------------------------------------------------------------
    # SANITATION
    # ----------------------------------------------------------------------------
    if not isinstance(a, (DNDarray, torch.Tensor, np.ndarray, list, tuple)):
        raise TypeError(
            f"`a` must be a DNDarray, torch.Tensor, np.ndarray, list or tuple, is {type(a)}"
        )
    # cast input `a` to DNDarray
    elif not isinstance(a, DNDarray):
        a = factories.array(a)

    # assure correct dimensionality of input
    if len(a.lshape) < 2:
        raise ValueError(f"`a` must contain at least 2 dimensions, not {len(a.lshape)}")

    # sanitize axis1, axis2
    if not isinstance(axis1, int):
        raise TypeError(f"`axis1` must be integer, not {type(axis1)}")
    if not isinstance(axis2, int):
        raise TypeError(f"`axis2` must be integer, not {type(axis2)}")

    # translate negative to positive indexing (trace axes)
    if axis1 < 0:
        axis1 = axis1 % a.ndim
    if axis2 < 0:
        axis2 = axis2 % a.ndim

    if axis1 == axis2:
        raise ValueError(f"axis1 ({axis1}) and axis2 ({axis2}) cannot be the same.")
    if axis1 >= a.ndim:
        raise ValueError(f"`axis1` ({axis1}) out of bounds for {a.ndim}-dimensional array.")
    if axis2 >= a.ndim:
        raise ValueError(f"`axis2` ({axis2}) out of bounds for {a.ndim}-dimensional array.")

    # sanitize offset
    if not isinstance(offset, int):
        raise TypeError(f"`offset` must be an integer, not {type(offset)}")

    # sanitize dtype
    try:
        if dtype is None:
            dtype = a.dtype
        else:
            dtype = types.canonical_heat_type(dtype)
    except TypeError:  # type cannot be converted to ht.type
        raise ValueError(f"`dtype` must be a datatype or None, not {type(dtype)}")

    # sanitize out
    if out is not None:
        if not isinstance(out, DNDarray):
            raise TypeError(f"`out` must be a ht.DNDarray or None not {type(out)}")
        elif a.ndim == 2:
            raise ValueError(
                "`out` is not applicable if result is a scalar / input `a` is 2-dimensional"
            )

    # ----------------------------------------------------------------------------
    # ALGORITHM
    # ----------------------------------------------------------------------------
    # ---------------------------------------------
    # CASE 2D input (ignore axis1, axis) => scalar
    # ---------------------------------------------
    if a.ndim == 2:
        # CASE 1.1: offset results into an empty array
        if offset <= -a.gshape[0] or offset >= a.gshape[1]:
            sum_along_diagonals_t = torch.tensor(
                0, dtype=dtype.torch_type(), device=a.device.torch_device
            )

        # CASE 1.2: non-zero array, call torch.trace on concerned sub-DNDarray
        else:
            # determine the additional offset created by distribution of `a`
            a_sub = a
            if a.is_distributed():
                offset_split, _, _ = a.comm.chunk(a.gshape, a.split)
                if a.split == 0:
                    offset += offset_split
                # a.split == 1
                else:
                    offset -= offset_split

            # Calculate resulting/concerned sub-array `a_sub`
            if offset > 0:
                offset = min(offset, a_sub.lshape[1])
                a_sub = factories.array(
                    a_sub.larray[:, offset:], device=a_sub.device, comm=a_sub.comm
                )
            elif offset < 0:
                offset = min(-offset, a_sub.lshape[0])
                a_sub = factories.array(
                    a_sub.larray[offset:, :], device=a_sub.device, comm=a_sub.comm
                )

            # calculate trace /partial sum on that sub-array
            if 0 not in a_sub.lshape:
                sum_along_diagonals_t = torch.trace(a_sub.larray)

                # make sure result is of correct dtype
                sum_along_diagonals_t = sum_along_diagonals_t.type(dtype.torch_type())

            # empty array => result = 0
            else:
                sum_along_diagonals_t = torch.tensor(
                    0, dtype=dtype.torch_type(), device=a_sub.device.torch_device
                )

        # sum up all partial sums
        if a.is_distributed():
            a.comm.Allreduce(MPI.IN_PLACE, sum_along_diagonals_t, MPI.SUM)

        # convert resulting 0-d tensor to (python) scalar
        return sum_along_diagonals_t.item()

    # -------------------------------
    # CASE > 2D => DNDArray
    # -------------------------------

    # sanitize axis1, axis2 (make sure axis1 < axis2)
    if axis1 > axis2:
        tmp = axis1
        axis1 = axis2
        axis2 = tmp

    # ----------------------------------
    # CASE split axis NOT IN trace axes
    # ----------------------------------
    # compute each diagonal sum
    if not (a.is_distributed() and a.split in (axis1, axis2)):
        # extract diagonals
        diag_t = torch.diagonal(a.larray, offset=offset, dim1=axis1, dim2=axis2)

        # sum them up along the last axis (and convert to given dtype)
        last_axis = diag_t.ndim - 1
        sum_along_diagonals_t = torch.sum(diag_t, last_axis, dtype=dtype.torch_type())
    # -----------------------------
    # CASE split axis IN trace axes
    # -----------------------------
    else:
        # combination that would NOT result into array of zeros
        if -offset < a.gshape[axis1] or offset < a.gshape[axis2]:
            # adapt the offset to distribution
            # (to result into required diagonal elements on each process)
            offset_split, _, _ = a.comm.chunk(a.gshape, a.split)

            if a.split == axis1:
                offset += offset_split
            else:  # a.split == axis2
                offset -= offset_split

        diag_t = torch.diagonal(a.larray, offset=offset, dim1=axis1, dim2=axis2)

        # empty diagonal => create an array of zeros for following summation
        if 0 in diag_t.shape:
            res_shape = [1 if i == 0 else i for i in diag_t.shape]
            diag_t = torch.zeros(res_shape, device=a.device.torch_device)

        # create recvbuffer (with correct resulting shape)
        sum_along_diagonals_t = torch.clone(diag_t)
        res_shape = list(sum_along_diagonals_t.shape)
        del res_shape[-1]  # as summed up along the last axis
        sum_along_diagonals_t = torch.reshape(sum_along_diagonals_t, res_shape)

        # Sum up all partial sums (and gather them)
        # in out
        if out is not None:
            result_array = out
        # in a
        else:
            result_array = a

        result_array.comm.Allreduce(MPI.IN_PLACE, sum_along_diagonals_t, MPI.SUM)

        if result_array.split is None:
            split_axis = None
        else:
            last_axis = sum_along_diagonals_t.ndim - 1
            split_axis = result_array.split if result_array.split <= last_axis else last_axis

        sum_along_diagonals = factories.array(
            sum_along_diagonals_t,
            dtype=dtype,
            split=split_axis,
            comm=result_array.comm,
            device=result_array.device,
        )

        if out is not None:
            sanitation.sanitize_out(out, tuple(res_shape), out.split, out.device)
            out.larray = sum_along_diagonals.larray

        return sum_along_diagonals

    if a.is_distributed():
        # (...and a.split not in (axis1, axis2))
        if a.split < axis2:
            gather_axis = a.split
        else:
            gather_axis = a.split - 2

        # check if gather_axis is in range of result
        if gather_axis >= sum_along_diagonals_t.ndim:
            gather_axis = sum_along_diagonals_t.ndim - 1

        # Stack all partial results back together along the correct axis
        sum_along_diagonals = factories.array(
            sum_along_diagonals_t, dtype=dtype, is_split=gather_axis, comm=a.comm, device=a.device
        )
    # input not distributed
    else:
        # check if split axis is in range of result
        if a.split is not None and a.split >= sum_along_diagonals_t.ndim:
            gather_axis = sum_along_diagonals_t.ndim - 1
        else:
            gather_axis = a.split

        # convert torch result back to DNDarray
        sum_along_diagonals = factories.array(
            sum_along_diagonals_t, dtype=dtype, split=gather_axis, comm=a.comm, device=a.device
        )

    if out is not None:
        # resplit to guarantee correct results
        if out.split != gather_axis:
            warnings.warn(
                f"Split axis of `out` will be changed from {out.split} to {gather_axis} to "
                f"guarantee correct results."
            )
            out.resplit_(gather_axis)
        # sanitize out
        output_gshape = list(a.gshape)
        del output_gshape[axis1], output_gshape[axis2 - 1]
        sanitation.sanitize_out(out, tuple(output_gshape), gather_axis, out.device)

        # store result
        out.larray = sum_along_diagonals_t
        return out

    return sum_along_diagonals


# inline function
DNDarray.trace: Callable[
    [
        DNDarray,
        Optional[int],
        Optional[int],
        Optional[int],
        Optional[types.datatype],
        Optional[DNDarray],
    ],
    Union[DNDarray, float],
] = lambda self, offset=0, axis1=0, axis2=1, dtype=None, out=None: trace(
    self, offset, axis1, axis2, dtype, out
)
DNDarray.trace.__doc__ = trace.__doc__


@torch.jit.script
def __mm_c_block_setter(
    b_proc: int,
    a_proc: int,
    a_data: torch.Tensor,
    b_data: torch.Tensor,
    b_block_map: torch.Tensor,
    a_block_map: torch.Tensor,
    b_split: int,
    a_split: int,
    mB: int,
    kB: int,
    nB: int,
    c: torch.Tensor,
) -> None:
    """
    Helper function for multiplying elements of A and B (see :func:'matmul <matmul>') and putting the results into the
    correct place in C.

    Parameters
    ----------
    b_proc : int
        process with the data for the data for element b
    a_proc : int
        process with the data for the data for element a
    a_data : torch.Tensor
        data from A
    b_data : torch.Tensor
        data from B
    b_block_map : torch.Tensor
        block map for B
    a_block_map : torch.Tensor
        block map for A
    b_split : int
        split of B
    a_split : int
        split of A
    mB : int
        block size of m
    kB : int
        block size of K
    nB : int
        block size of n
    c : torch.Tensor
        the local data for C
    """
    # # (int, int, torch.Tensor, torch.Tensor, torch.Tensor, torch.Tensor, int, int, int, int, int, torch.Tensor) -> None
    shp_b = b_block_map.shape
    offset_a = b_proc * shp_b[1] if b_proc != 0 else 0
    shp_a = a_block_map.shape
    offset_b = a_proc * shp_a[2] if a_proc != 0 else 0
    # offsets are the number of blocks in the multiplication direction on previous nodes
    # print(a_block_map[a_proc].shape[0])
    for bl_1_a in (
        torch.arange(offset_a, offset_a + shp_b[1], dtype=torch.long, device=c.device)
        if b_split == 0
        else torch.arange(a_block_map[a_proc].shape[0], dtype=torch.long, device=c.device)
    ):
        # offset is the number of blocks on the previous node in the direction of multiplication
        for bl_0_a in torch.arange(
            a_block_map[a_proc].shape[0], dtype=torch.long, device=c.device
        ):  # dim0
            for bl_1_b in torch.arange(
                b_block_map[b_proc].shape[1], dtype=torch.long, device=c.device
            ):
                for bl_0_b in (
                    torch.arange(offset_b, offset_b + shp_a[1], dtype=torch.long, device=c.device)
                    if a_split == 1
                    else torch.arange(
                        b_block_map[b_proc].shape[0], dtype=torch.long, device=c.device
                    )
                ):
                    # this offset is the same as before but for b
                    a_start1 = int(a_block_map[a_proc, bl_0_a, bl_1_a, 1].item())
                    a_start0 = int(a_block_map[a_proc, bl_0_a, bl_1_a, 0].item())
                    a_block = a_data[a_start0 : a_start0 + mB, a_start1 : a_start1 + kB]

                    b_start0 = int(b_block_map[b_proc, bl_0_b, bl_1_b, 0].item())
                    b_start1 = int(b_block_map[b_proc, bl_0_b, bl_1_b, 1].item())
                    b_block = b_data[b_start0 : b_start0 + kB, b_start1 : b_start1 + nB]

                    c_start0 = a_start0
                    c_start1 = b_start1
                    c[c_start0 : c_start0 + mB, c_start1 : c_start1 + nB] += a_block @ b_block


def transpose(a: DNDarray, axes: Optional[List[int]] = None) -> DNDarray:
    """
    Permute the dimensions of an array.

    Parameters
    ----------
    a : DNDarray
        Input array.
    axes : None or List[int,...], optional
        By default, reverse the dimensions, otherwise permute the axes according to the values given.
    """
    # type check the input tensor
    sanitation.sanitize_in(a)

    # set default value for axes permutations
    dimensions = len(a.shape)
    if axes is None:
        axes = tuple(reversed(range(dimensions)))
    # if given, sanitize the input
    else:
        try:
            # convert to a list to allow index access
            axes = list(axes)
        except TypeError:
            raise ValueError("axes must be an iterable containing ints")

        if len(axes) != dimensions:
            raise ValueError("axes do not match tensor shape")
        for index, axis in enumerate(axes):
            if not isinstance(axis, int):
                raise TypeError("axis must be an integer, but was {}".format(type(axis)))
            elif axis < 0:
                axes[index] = axis + dimensions

    # infer the new split axis, it is the position of the split axis within the new axes permutation
    try:
        transposed_split = axes.index(a.split) if a.split is not None else None
    except ValueError:
        raise ValueError("axes do not match tensor shape")

    # try to rearrange the tensor and return a new transposed variant
    try:
        transposed_data = a.larray.permute(*axes)
        transposed_shape = tuple(a.shape[axis] for axis in axes)

        return DNDarray(
            transposed_data,
            transposed_shape,
            a.dtype,
            transposed_split,
            a.device,
            a.comm,
            a.balanced,
        )
    # if not possible re- raise any torch exception as ValueError
    except (RuntimeError, IndexError) as exception:
        raise ValueError(str(exception))


DNDarray.transpose: Callable[[DNDarray, List[int]], DNDarray] = lambda self, axes=None: transpose(
    self, axes
)
DNDarray.transpose.__doc__ = transpose.__doc__

DNDarray.T = property(transpose)

# statically allocated index slices for non-iterable dimensions in triangular operations
__index_base = (slice(None), slice(None))


def __tri_op(m: DNDarray, k: int, op: Callable) -> DNDarray:
    """
    Generic implementation of triangle operations on a ``DNDarray``. It takes care of input sanitation and non-standard
    broadcast behavior of the 2D triangle-operators.

    Parameters
    ----------
    m : DNDarray
        Input array for which to compute the triangle operator.
    k : int, optional
        Diagonal above which to apply the triangle operator, ``k<0`` is below and ``k>0`` is above.
    op : callable
        Implementation of the triangle operator.

    Raises
    ------
    TypeError
        If the input is not a tensor or the diagonal offset cannot be converted to an integral value.
    """
    sanitation.sanitize_in(m)

    try:
        k = int(k)
    except ValueError:
        raise TypeError("Expected k to be integral, but was {}".format(type(k)))

    # chunk the global shape of the tensor to obtain the offset compared to the other ranks
    offset, _, _ = m.comm.chunk(m.shape, m.split)
    dimensions = len(m.shape)

    # manually repeat the input for vectors
    if dimensions == 1:
        triangle = m.larray.expand(m.shape[0], -1)
        if torch.numel(triangle > 0):
            triangle = op(triangle, k - offset)

        return DNDarray(
            triangle,
            (m.shape[0], m.shape[0]),
            m.dtype,
            None if m.split is None else 1,
            m.device,
            m.comm,
            m.balanced,
        )

    original = m.larray
    output = original.clone()

    # modify k to account for tensor splits
    if m.split is not None:
        if m.split + 1 == dimensions - 1:
            k += offset
        elif m.split == dimensions - 1:
            k -= offset

    # in case of two dimensions we can just forward the call to the callable
    if dimensions == 2:
        if torch.numel(original) > 0:
            op(original, k, out=output)
    # more than two dimensions: iterate over all but the last two to realize 2D broadcasting
    else:
        ranges = [range(elements) for elements in m.lshape[:-2]]
        for partial_index in itertools.product(*ranges):
            index = partial_index + __index_base
            op(original[index], k, out=output[index])

    return DNDarray(output, m.shape, m.dtype, m.split, m.device, m.comm, m.balanced)


def tril(m: DNDarray, k: int = 0) -> DNDarray:
    """
    Returns the lower triangular part of the ``DNDarray``.
    The lower triangular part of the array is defined as the elements on and below the diagonal, the other elements of
    the result array are set to 0.
    The argument ``k`` controls which diagonal to consider. If ``k=0``, all elements on and below the main diagonal are
    retained. A positive value includes just as many diagonals above the main diagonal, and similarly a negative
    value excludes just as many diagonals below the main diagonal.

    Parameters
    ----------
    m : DNDarray
        Input array for which to compute the lower triangle.
    k : int, optional
        Diagonal above which to zero elements. ``k=0`` (default) is the main diagonal, ``k<0`` is below and ``k>0`` is above.
    """
    return __tri_op(m, k, torch.tril)


DNDarray.tril: Callable[[DNDarray, int], DNDarray] = lambda self, k=0: tril(self, k)
DNDarray.tril.__doc__ = tril.__doc__


def triu(m: DNDarray, k: int = 0) -> DNDarray:
    """
    Returns the upper triangular part of the ``DNDarray``.
    The upper triangular part of the array is defined as the elements on and below the diagonal, the other elements of the result array are set to 0.
    The argument ``k`` controls which diagonal to consider. If ``k=0``, all elements on and below the main diagonal are
    retained. A positive value includes just as many diagonals above the main diagonal, and similarly a negative
    value excludes just as many diagonals below the main diagonal.

    Parameters
    ----------
    m : DNDarray
        Input array for which to compute the upper triangle.
    k : int, optional
        Diagonal above which to zero elements. ``k=0`` (default) is the main diagonal, ``k<0`` is below and ``k>0`` is above.
    """
    return __tri_op(m, k, torch.triu)


DNDarray.triu: Callable[[DNDarray, int], DNDarray] = lambda self, k=0: triu(self, k)
DNDarray.triu.__doc__ = triu.__doc__


def vdot(x1: DNDarray, x2: DNDarray) -> DNDarray:
    """
    Computes the dot product of two vectors. Higher-dimensional arrays will be flattened.

    Parameters
    ----------
    x1 : DNDarray
        first input array. If it's complex, it's complex conjugate will be used.
    x2 : DNDarray
        second input array.

    Raises
    ------
    ValueError
        If the number of elements is inconsistent.

    See Also
    --------
    dot
        Return the dot product without using the complex conjugate.

    Examples
    --------
    >>> a = ht.array([1+1j, 2+2j])
    >>> b = ht.array([1+2j, 3+4j])
    >>> ht.vdot(a,b)
    DNDarray([(17+3j)], dtype=ht.complex64, device=cpu:0, split=None)
    >>> ht.vdot(b,a)
    DNDarray([(17-3j)], dtype=ht.complex64, device=cpu:0, split=None)
    """
    x1 = manipulations.flatten(x1)
    x2 = manipulations.flatten(x2)

    return arithmetics.sum(arithmetics.multiply(complex_math.conjugate(x1), x2))


def vecdot(
    x1: DNDarray, x2: DNDarray, axis: Optional[int] = None, keepdim: Optional[bool] = None
) -> DNDarray:
    """
    Computes the (vector) dot product of two DNDarrays.

    Parameters
    ----------
    x1 : DNDarray
        first input array.
    x2 : DNDarray
        second input array. Must be compatible with x1.
    axis : int, optional
        axis over which to compute the dot product. The last dimension is used if 'None'.
    keepdim : bool, optional
        If this is set to 'True', the axes which are reduced are left in the result as dimensions with size one.

    See Also
    --------
    dot
        NumPy-like dot function.

    Examples
    --------
    >>> ht.vecdot(ht.full((3,3,3),3), ht.ones((3,3)), axis=0)
    DNDarray([[9., 9., 9.],
              [9., 9., 9.],
              [9., 9., 9.]], dtype=ht.float32, device=cpu:0, split=None)
    """
    m = arithmetics.mul(x1, x2)

    if axis is None:
        axis = m.ndim - 1

    return arithmetics.sum(m, axis=axis, keepdim=keepdim)


def vector_norm(
    x: DNDarray,
    axis: Optional[Union[int, Tuple[int]]] = None,
    keepdims=False,
    ord: Optional[Union[int, float]] = None,
) -> DNDarray:
    """
    Computes the vector norm of an array.

    Parameters
    ----------
    x : DNDarray
        Input array
    axis : int, tuple, optional
        Axis along which to compute the vector norm. If `None` 'x' must be a vector. Default: `None`
    keepdims : bool, optional
        Retains the reduced dimension when `True`. Default: `False`
    ord : int, float, optional
        The norm order to compute. If `None` the euclidean norm (`2`) is used. Default: `None`

    See Also
    --------
    norm
        Computes the vector norm or matrix norm of an array.
    matrix_norm
        Computes the matrix norm of an array.

    Notes
    -----
    The following norms are suported:

    =====  ==========================
    ord    norm for vectors
    =====  ==========================
    None   L2-norm (Euclidean)
    inf    max(abs(x))
    -inf   min(abs(x))
    0      sum(x != 0)
    1      L1-norm (Manhattan)
    -1     1./sum(1./abs(a))
    2      L2-norm (Euclidean)
    -2     1./sqrt(sum(1./abs(a)**2))
    other  sum(abs(x)**ord)**(1./ord)
    =====  ==========================

    Raises
    ------
    TypeError
        If axis is not an integer or a 1-tuple
    ValueError
        If an invalid vector norm is given.

    Examples
    --------
    >>> ht.vector_norm(ht.array([1,2,3,4]))
    DNDarray([5.4772], dtype=ht.float64, device=cpu:0, split=None)
    >>> ht.vector_norm(ht.array([[1,2],[3,4]]), axis=0, ord=1)
    DNDarray([[4., 6.]], dtype=ht.float64, device=cpu:0, split=None)
    """
    sanitation.sanitize_in(x)

    if axis is None:
        pass
    elif isinstance(axis, tuple):
        if len(axis) > 1:
            raise TypeError("'axis' must be an integer or 1-tuple for vectors.")
    else:
        try:
            axis = int(axis)
        except Exception:
            raise TypeError("'axis' must be an integer or 1-tuple for vectors.")

    if ord == constants.INF:
        return statistics.max(rounding.abs(x), axis=axis, keepdim=keepdims)
    elif ord == -constants.INF:
        return statistics.min(rounding.abs(x), axis=axis, keepdim=keepdims)
    elif ord == 0:
        return arithmetics.sum(x != 0, axis=axis, keepdim=keepdims).astype(types.float)
    elif ord == 1:
        return arithmetics.sum(rounding.abs(x), axis=axis, keepdim=keepdims)
    elif ord is None or ord == 2:
        s = (complex_math.conj(x) * x).real
        return exponential.sqrt(arithmetics.sum(s, axis=axis, keepdim=keepdims))
    elif isinstance(ord, str):
        raise ValueError("Norm order {} is invalid for vectors".format(ord))
    else:
        ret = arithmetics.pow(rounding.abs(x), ord)
        ret = arithmetics.sum(ret, axis=axis, keepdim=keepdims)
        ret = arithmetics.pow(ret, 1.0 / ord)
        return ret<|MERGE_RESOLUTION|>--- conflicted
+++ resolved
@@ -525,27 +525,17 @@
                 ret = og_type(ret, device=a.device)
             return ret
 
-<<<<<<< HEAD
-            c = factories.zeros(
-                (a.gshape[-2], b.gshape[1]), dtype=c_type, device=a.device, comm=a.comm
-            )
-            c.larray[slice_0.start : slice_0.stop, :] += hold
-            c.comm.Allreduce(MPI.IN_PLACE, c, MPI.SUM)
-            if gpu_int_flag:
-                c = og_type(c, device=a.device)
-            return c
-=======
         a.resplit_(0)
         slice_0 = a.comm.chunk(a.shape, a.split)[2][0]
         hold = a.larray @ b.larray
 
-        c = factories.zeros((a.gshape[-2], b.gshape[1]), dtype=c_type, device=a.device)
+        c = factories.zeros((a.gshape[-2], b.gshape[1]), dtype=c_type, device=a.device, comm=a.comm)
         c.larray[slice_0.start : slice_0.stop, :] += hold
         c.comm.Allreduce(MPI.IN_PLACE, c, MPI.SUM)
         if gpu_int_flag:
             c = og_type(c, device=a.device)
         return c
->>>>>>> 8597417f
+
 
     # if they are vectors they need to be expanded to be the proper dimensions
     vector_flag = False  # flag to run squeeze at the end of the function
