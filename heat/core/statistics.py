import numpy as np
import torch
from typing import Any, Callable, Union, Tuple, List

from .communication import MPI
from .dndarray import DNDarray

from . import arithmetics
from . import exponential
from . import factories
from . import linalg
from . import manipulations
from . import operations
from . import types
from . import stride_tricks
from . import logical
from . import constants

__all__ = [
    "argmax",
    "argmin",
    "average",
    "cov",
    "kurtosis",
    "max",
    "maximum",
    "mean",
    "median",
    "min",
    "minimum",
    "percentile",
    "skew",
    "std",
    "var",
]


def argmax(x: DNDarray, axis: int = None, out: DNDarray = None, **kwargs: object) -> DNDarray:
    """
    Returns an array of the indices of the maximum values along an axis. It has the same shape as ``x.shape`` with the
    dimension along axis removed.

    Parameters
    ----------
    x : DNDarray
        Input array.
    axis : int, optional
        By default, the index is into the flattened array, otherwise along the specified axis.
    out : DNDarray, optional.
        If provided, the result will be inserted into this array. It should be of the appropriate shape and dtype.

    Examples
    --------
    >>> import heat as ht
    >>> import torch
    >>> torch.manual_seed(1)
    >>> a = ht.random.randn(3,3)
    >>> a
    tensor([[-0.5631, -0.8923, -0.0583],
            [-0.1955, -0.9656,  0.4224],
            [ 0.2673, -0.4212, -0.5107]])
    >>> ht.argmax(a)
    tensor([5])
    >>> ht.argmax(a, axis=0)
    tensor([[2, 2, 1]])
    >>> ht.argmax(a, axis=1)
    tensor([[2],
            [2],
            [0]])
    """

    def local_argmax(*args, **kwargs):
        axis = kwargs.get("dim", -1)
        shape = x.shape

        # case where the argmax axis is set to None
        # argmax will be the flattened index, computed standalone and the actual maximum value obtain separately
        if len(args) <= 1 and axis < 0:
            indices = torch.argmax(*args, **kwargs).reshape(1)
            maxima = args[0].flatten()[indices]
            # artificially flatten the input tensor shape to correct the offset computation
            axis = 0
            shape = [np.prod(shape)]
        # usual case where indices and maximum values are both returned. Axis is not equal to None
        else:
            maxima, indices = torch.max(*args, **kwargs)

        # add offset of data chunks if reduction is computed across split axis
        if axis == x.split:
            offset, _, _ = x.comm.chunk(shape, x.split)
            indices += torch.tensor(offset, dtype=indices.dtype)

        return torch.cat([maxima.double(), indices.double()])

    # axis sanitation
    if axis is not None and not isinstance(axis, int):
        raise TypeError("axis must be None or int, but was {}".format(type(axis)))

    # perform the global reduction
    smallest_value = -constants.sanitize_infinity(x._DNDarray__array.dtype)
    reduced_result = operations.__reduce_op(
        x, local_argmax, MPI_ARGMAX, axis=axis, out=None, neutral=smallest_value, **kwargs
    )

    # correct the tensor
    reduced_result._DNDarray__array = reduced_result._DNDarray__array.chunk(2)[-1].type(torch.int64)
    reduced_result._DNDarray__dtype = types.int64

    # address lshape/gshape mismatch when axis is 0
    if axis is not None:
        if isinstance(axis, int):
            axis = (axis,)
        if 0 in axis:
            reduced_result._DNDarray__gshape = (1,) + reduced_result._DNDarray__gshape
            if not kwargs.get("keepdim"):
                reduced_result = reduced_result.squeeze(axis=0)

    # set out parameter correctly, i.e. set the storage correctly
    if out is not None:
        if out.shape != reduced_result.shape:
            raise ValueError(
                "Expecting output buffer of shape {}, got {}".format(
                    reduced_result.shape, out.shape
                )
            )
        out._DNDarray__array.storage().copy_(reduced_result._DNDarray__array.storage())
        out._DNDarray__array = out._DNDarray__array.type(torch.int64)
        out._DNDarray__dtype = types.int64
        return out

    return reduced_result


DNDarray.argmax = lambda self, axis, out, **kwargs: argmax(self, axis, out, **kwargs)
DNDarray.argmax.__doc__ = argmax.__doc__


def argmin(x: DNDarray, axis: int = None, out: DNDarray = None, **kwargs: object) -> DNDarray:
    """
    Returns an array of the indices of the minimum values along an axis. It has the same shape as ``x.shape`` with the
    dimension along axis removed.

    Parameters
    ----------
    x : DNDarray
        Input array.
    axis : int, optional
        By default, the index is into the flattened array, otherwise along the specified axis.
    out : DNDarray, optional
        Issue #100 If provided, the result will be inserted into this array. It should be of the appropriate shape and dtype.


    Examples
    --------
    >>> import heat as ht
    >>> import torch
    >>> torch.manual_seed(1)
    >>> a = ht.random.randn(3,3)
    >>> a
    tensor([[-0.5631, -0.8923, -0.0583],
    [-0.1955, -0.9656,  0.4224],
    [ 0.2673, -0.4212, -0.5107]])
    >>> ht.argmin(a)
    tensor([4])
    >>> ht.argmin(a, axis=0)
    tensor([[0, 1, 2]])
    >>> ht.argmin(a, axis=1)
    tensor([[1],
            [1],
            [2]])
    """

    def local_argmin(*args, **kwargs):
        axis = kwargs.get("dim", -1)
        shape = x.shape

        # case where the argmin axis is set to None
        # argmin will be the flattened index, computed standalone and the actual minimum value obtain separately
        if len(args) <= 1 and axis < 0:
            indices = torch.argmin(*args, **kwargs).reshape(1)
            minimums = args[0].flatten()[indices]

            # artificially flatten the input tensor shape to correct the offset computation
            axis = 0
            shape = [np.prod(shape)]
        # usual case where indices and minimum values are both returned. Axis is not equal to None
        else:
            minimums, indices = torch.min(*args, **kwargs)

        # add offset of data chunks if reduction is computed across split axis
        if axis == x.split:
            offset, _, _ = x.comm.chunk(shape, x.split)
            indices += torch.tensor(offset, dtype=indices.dtype)

        return torch.cat([minimums.double(), indices.double()])

    # axis sanitation
    if axis is not None and not isinstance(axis, int):
        raise TypeError("axis must be None or int, but was {}".format(type(axis)))

    # perform the global reduction
    largest_value = constants.sanitize_infinity(x._DNDarray__array.dtype)
    reduced_result = operations.__reduce_op(
        x, local_argmin, MPI_ARGMIN, axis=axis, out=None, neutral=largest_value, **kwargs
    )

    # correct the tensor
    reduced_result._DNDarray__array = reduced_result._DNDarray__array.chunk(2)[-1].type(torch.int64)
    reduced_result._DNDarray__dtype = types.int64

    # address lshape/gshape mismatch when axis is 0
    if axis is not None:
        if isinstance(axis, int):
            axis = (axis,)
        if 0 in axis:
            reduced_result._DNDarray__gshape = (1,) + reduced_result._DNDarray__gshape
            if not kwargs.get("keepdim"):
                reduced_result = reduced_result.squeeze(axis=0)

    # set out parameter correctly, i.e. set the storage correctly
    if out is not None:
        if out.shape != reduced_result.shape:
            raise ValueError(
                "Expecting output buffer of shape {}, got {}".format(
                    reduced_result.shape, out.shape
                )
            )
        out._DNDarray__array.storage().copy_(reduced_result._DNDarray__array.storage())
        out._DNDarray__array = out._DNDarray__array.type(torch.int64)
        out._DNDarray__dtype = types.int64
        return out

    return reduced_result


DNDarray.argmin = lambda self, axis, out, **kwargs: argmin(self, axis, out, **kwargs)
DNDarray.argmin.__doc__ = argmin.__doc__


def average(
    x: DNDarray,
    axis: Union[int, Tuple[int, ...]] = None,
    weights: DNDarray = None,
    returned: bool = False,
) -> Union[DNDarray, Tuple[DNDarray, ...]]:
    """
    Compute the weighted average along the specified axis.

    If ``returned=True``, return a tuple with the average as the first element and the sum
    of the weights as the second element. ``sum_of_weights`` is of the same type as ``average``.

    Parameters
    ----------
<<<<<<< HEAD
    x : DNDarray
        Array containing data to be averaged.
    axis : None or int or Tuple[int,...], optional
        Axis or axes along which to average ``x``.  The default,
        ``axis=None``, will average over all of the elements of the input array.
=======
    x : ht.DNDarray
        Tensor containing data to be averaged.

    axis : None or int or tuple of ints, optional
        Axis or axes along which to average x.  The default,
        axis=None, will average over all of the elements of the input tensor.
>>>>>>> d116dc36
        If axis is negative it counts from the last to the first axis.
        #TODO Issue #351: If axis is a tuple of ints, averaging is performed on all of the axes
        specified in the tuple instead of a single axis or all the axes as
        before.
<<<<<<< HEAD
    weights : DNDarray, optional
        An array of weights associated with the values in ``x``. Each value in
        ``x`` contributes to the average according to its associated weight.
        The weights array can either be 1D (in which case its length must be
        the size of ``x`` along the given axis) or of the same shape as ``x``.
        If ``weights=None``, then all data in ``x`` are assumed to have a
        weight equal to one, the result is equivalent to :func:`mean`.
=======

    weights : ht.DNDarray, optional
        An tensor of weights associated with the values in x. Each value in
        x contributes to the average according to its associated weight.
        The weights tensor can either be 1D (in which case its length must be
        the size of x along the given axis) or of the same shape as x.
        If weights=None, then all data in x are assumed to have a
        weight equal to one, the result is equivalent to ht.mean(x).

>>>>>>> d116dc36
    returned : bool, optional
        If ``True``, the tuple ``(average, sum_of_weights)``
        is returned, otherwise only the average is returned.
        If ``weights=None``, ``sum_of_weights`` is equivalent to the number of
        elements over which the average is taken.

<<<<<<< HEAD
=======
    Returns
    -------
    average, [sum_of_weights] : ht.DNDarray or tuple of ht.DNDarrays
        Return the average along the specified axis. When returned=True,
        return a tuple with the average as the first element and the sum
        of the weights as the second element. sum_of_weights is of the
        same type as `average`.

>>>>>>> d116dc36
    Raises
    ------
    ZeroDivisionError
        When all weights along axis are zero.
    TypeError
        When the length of 1D weights is not the same as the shape of ``x``
        along axis.

    Examples
    --------
    >>> data = ht.arange(1,5, dtype=float)
    >>> data
    tensor([1., 2., 3., 4.])
    >>> ht.average(data)
    tensor(2.5000)
    >>> ht.average(ht.arange(1,11, dtype=float), weights=ht.arange(10,0,-1))
    tensor([4.])
    >>> data = ht.array([[0, 1],
                         [2, 3],
                        [4, 5]], dtype=float, split=1)
    >>> weights = ht.array([1./4, 3./4])
    >>> ht.average(data, axis=1, weights=weights)
    tensor([0.7500, 2.7500, 4.7500])
    >>> ht.average(data, weights=weights)
    Traceback (most recent call last):
        ...
    TypeError: Axis must be specified when shapes of x and weights differ.
    """

    # perform sanitation
    if not isinstance(x, DNDarray):
        raise TypeError("expected x to be a ht.DNDarray, but was {}".format(type(x)))
    if weights is not None and not isinstance(weights, DNDarray):
        raise TypeError("expected weights to be a ht.DNDarray, but was {}".format(type(x)))
    axis = stride_tricks.sanitize_axis(x.shape, axis)

    if weights is None:
        result = mean(x, axis)
        num_elements = x.gnumel / result.gnumel
        cumwgt = factories.empty(1, dtype=result.dtype)
        cumwgt._DNDarray__array = num_elements
    else:
        # Weights sanitation:
        # weights (global) is either same size as x (global), or it is 1D and same size as x along chosen axis
        if x.gshape != weights.gshape:
            if axis is None:
                raise TypeError("Axis must be specified when shapes of x and weights differ.")
            elif isinstance(axis, tuple):
                raise NotImplementedError("Weighted average over tuple axis not implemented yet.")
            if weights.ndim != 1:
                raise TypeError("1D weights expected when shapes of x and weights differ.")
            if weights.gshape[0] != x.gshape[axis]:
                raise ValueError("Length of weights not compatible with specified axis.")

            wgt_lshape = tuple(
                weights.lshape[0] if dim == axis else 1 for dim in list(range(x.ndim))
            )
            wgt_slice = [slice(None) if dim == axis else 0 for dim in list(range(x.ndim))]
            wgt_split = None if weights.split is None else axis
            wgt = torch.empty(
                wgt_lshape, dtype=weights.dtype.torch_type(), device=x.device.torch_device
            )
            wgt[wgt_slice] = weights._DNDarray__array
            wgt = factories.array(wgt, is_split=wgt_split)
        else:
            if x.comm.is_distributed():
                if x.split is not None and weights.split != x.split and weights.ndim != 1:
                    # fix after Issue #425 is solved
                    raise NotImplementedError(
                        "weights.split does not match data.split: not implemented yet."
                    )
            wgt = factories.empty_like(weights, device=x.device)
            wgt._DNDarray__array = weights._DNDarray__array

        cumwgt = wgt.sum(axis=axis)
        if logical.any(cumwgt == 0.0):
            raise ZeroDivisionError("Weights sum to zero, can't be normalized")

        result = (x * wgt).sum(axis=axis) / cumwgt

    if returned:
        if cumwgt.gshape != result.gshape:
            cumwgt._DNDarray__array = torch.broadcast_tensors(
                cumwgt._DNDarray__array, result._DNDarray__array
            )[0]
            cumwgt._DNDarray__gshape = result.gshape
            cumwgt._DNDarray__split = result.split
        return (result, cumwgt)

    return result


DNDarray.average = lambda self, axis, weights, returned: average(self, axis, weights, returned)
DNDarray.average.__doc__ = average.__doc__


def cov(
    m: DNDarray, y: DNDarray = None, rowvar: bool = True, bias: bool = False, ddof: int = None
) -> DNDarray:
    """
    Estimate the covariance matrix of some data, m. For more imformation on the algorithm please see the numpy function of the same name

    Parameters
    ----------
    m : DNDarray
        A 1-D or 2-D array containing multiple variables and observations. Each row of ``m`` represents a variable, and each column a single
        observation of all those variables.
    y : DNDarray, optional
        An additional set of variables and observations. ``y`` has the same form as that of ``m``.
    rowvar : bool, optional
        If ``True`` (default), then each row represents a variable, with observations in the columns. Otherwise, the relationship
        is transposed: each column represents a variable, while the rows contain observations.
    bias : bool, optional
        Default normalization (``False``) is by (N - 1), where N is the number of observations given (unbiased estimate).
        If ``True``, then normalization is by N. These values can be overridden by using the keyword ``ddof`` in numpy versions >= 1.5.
    ddof : int, optional
        If not ``None`` the default value implied by ``bias`` is overridden. Note that ``ddof=1`` will return the unbiased estimate and
        ``ddof=0`` will return the simple average.
    """
    if ddof is not None and not isinstance(ddof, int):
        raise TypeError("ddof must be integer")
    if not isinstance(m, DNDarray):
        raise TypeError("m must be a DNDarray")
    if not m.is_balanced():
        raise RuntimeError("balance is required for cov(). use balance_() to balance m")
    if m.ndim > 2:
        raise ValueError("m has more than 2 dimensions")

    if m.ndim == 1:
        m = m.expand_dims(1)
    x = m.copy()
    if not rowvar and x.shape[0] != 1:
        x = x.T

    if ddof is None:
        if bias == 0:
            ddof = 1.0
        else:
            ddof = 0.0
    elif isinstance(ddof, int):
        ddof = float(ddof)

    if y is not None:
        if not isinstance(y, DNDarray):
            raise TypeError("y must be a DNDarray")
        if y.ndim > 2:
            raise ValueError("y has too many dimensions, max=2")
        if y.ndim == 1:
            y = y.expand_dims(1)
        if not y.is_balanced():
            raise RuntimeError("balance is required for cov(). use balance_() to balance y")
        if not rowvar and y.shape[0] != 1:
            y = y.T

        x = manipulations.concatenate((x, y), axis=0)

    avg = mean(x, axis=1)
    norm = x.shape[1] - ddof
    # find normalization:
    if norm <= 0:
        raise ValueError(f"ddof >= number of elements in m, {ddof} {m.gnumel}")
    x -= avg.expand_dims(1)
    c = linalg.dot(x, x.T)
    c /= norm
    return c


def kurtosis(
    x: DNDarray, axis: Union[None, int] = None, unbiased: bool = True, Fischer: bool = True
) -> DNDarray:
    """
    Compute the kurtosis (Fisher or Pearson) of a dataset.
    Kurtosis is the fourth central moment divided by the square of the variance.
    If Fisher’s definition is used, then 3.0 is subtracted from the result to give 0.0 for a normal distribution.
    If unbiased is True (defualt) then the kurtosis is calculated using k statistics to
    eliminate bias coming from biased moment estimators

    Parameters
    ----------
    x : ht.DNDarray
        Input array
    axis : NoneType or Int
        Axis along which skewness is calculated, Default is to compute over the whole array `x`
    unbiased : Bool
        if True (default) the calculations are corrected for bias
    Fischer : bool
        Whether use Fischer's definition or not. If true 3. is subtracted from the result.

    Warnings
    --------
    UserWarning: Dependent on the axis given and the split configuration a UserWarning may be thrown during this
        function as data is transferred between processes
    """
    if axis is None or (isinstance(axis, int) and x.split == axis):  # no axis given
        # TODO: determine if this is a valid (and fast implementation)
        mu = mean(x, axis=axis)
        if axis is not None and axis > 0:
            mu = mu.expand_dims(axis)
        diff = x - mu
        n = float(x.shape[axis]) if axis is not None else x.gnumel

        m4 = arithmetics.sum(arithmetics.pow(diff, 4.0), axis) / n
        m2 = arithmetics.sum(arithmetics.pow(diff, 2.0), axis) / n
        res = m4 / arithmetics.pow(m2, 2.0)
        if unbiased:
            res = ((n - 1.0) / ((n - 2.0) * (n - 3.0))) * ((n + 1.0) * res - 3 * (n - 1.0)) + 3.0
        if Fischer:
            res -= 3.0
        return res.item() if res.gnumel == 1 else res
    elif isinstance(axis, (list, tuple)):
        raise TypeError("axis cannot be a list or a tuple, currently {}".format(type(axis)))
    else:
        return __moment_w_axis(__torch_kurtosis, x, axis, None, unbiased, Fischer)


DNDarray.kurtosis = lambda self, axis, unbiased, Fischer: kurtosis(self, axis, unbiased, Fischer)
DNDarray.kustosis.__doc__ = average.__doc__


def max(
    x: DNDarray,
    axis: Union[int, Tuple[int, ...]] = None,
    out: DNDarray = None,
    keepdim: bool = None,
) -> DNDarray:
    # TODO: initial : scalar, optional Issue #101
    """
    Return the maximum along a given axis.

    Parameters
    ----------
    x : DNDarray
        Input array.
    axis : None or int or Tuple[int,...], optional
        Axis or axes along which to operate. By default, flattened input is used.
        If this is a tuple of ints, the maximum is selected over multiple axes,
        instead of a single axis or all the axes as before.
    out : DNDarray, optional
        Tuple of two output arrays ``(max, max_indices)``. Must be of the same shape and buffer length as the expected
        output. The minimum value of an output element. Must be present to allow computation on empty slice.
    keepdim : bool, optional
        If this is set to ``True``, the axes which are reduced are left in the result as dimensions with size one.
        With this option, the result will broadcast correctly against the original array.

    Examples
    --------
    >>> a = ht.float32([
        [1, 2, 3],
        [4, 5, 6],
        [7, 8, 9],
        [10, 11, 12]
    ])
    >>> ht.max(a)
    tensor([12.])
    >>> ht.min(a, axis=0)
    tensor([[10., 11., 12.]])
    >>> ht.min(a, axis=1)
    tensor([[ 3.],
            [ 6.],
            [ 9.],
            [12.]])
    """

    def local_max(*args, **kwargs):
        result = torch.max(*args, **kwargs)
        if isinstance(result, tuple):
            result = result[0]
        return result

    smallest_value = -constants.sanitize_infinity(x._DNDarray__array.dtype)
    return operations.__reduce_op(
        x, local_max, MPI.MAX, axis=axis, out=out, neutral=smallest_value, keepdim=keepdim
    )


DNDarray.max = lambda self, axis, out, keepdim: max(self, axis, out, keepdim)
DNDarray.max.__doc__ = max.__doc__


def maximum(x1: DNDarray, x2: DNDarray, out: DNDarray = None) -> DNDarray:
    """
    Compares two ``DNDarrays`` and returns a new :class:`~heat.core.dndarray.DNDarray` containing the element-wise maxima.
    The ``DNDarrays`` must have the same shape, or shapes that can be broadcast to a single shape.
    For broadcasting semantics, see: https://pytorch.org/docs/stable/notes/broadcasting.html
    If one of the elements being compared is ``NaN``, then that element is returned.
    TODO: Check this: If both elements are NaNs then the first is returned.
    The latter distinction is important for complex NaNs, which are defined as at least one of the real or
    imaginary parts being ``NaN``. The net effect is that NaNs are propagated.

    Parameters
    -----------
    x1 : DNDarray
            The first array containing the elements to be compared.
    x2 : DNDarray
            The second array containing the elements to be compared.
    out : DNDarray, optional
        A location into which the result is stored. If provided, it must have a shape that the inputs broadcast to.
        If not provided or ``None``, a freshly-allocated array is returned.


    Examples
    ---------
    >>> import heat as ht
    >>> import torch
    >>> torch.manual_seed(1)
    <torch._C.Generator object at 0x105c50b50>
    >>> a = ht.random.randn(3, 4)
    >>> a
    tensor([[-0.1955, -0.9656,  0.4224,  0.2673],
            [-0.4212, -0.5107, -1.5727, -0.1232],
            [ 3.5870, -1.8313,  1.5987, -1.2770]])
    >>> b = ht.random.randn(3, 4)
    >>> b
    tensor([[ 0.8310, -0.2477, -0.8029,  0.2366],
            [ 0.2857,  0.6898, -0.6331,  0.8795],
            [-0.6842,  0.4533,  0.2912, -0.8317]])
    >>> ht.maximum(a, b)
    tensor([[ 0.8310, -0.2477,  0.4224,  0.2673],
            [ 0.2857,  0.6898, -0.6331,  0.8795],
            [ 3.5870,  0.4533,  1.5987, -0.8317]])
    >>> c = ht.random.randn(1, 4)
    >>> c
    tensor([[-1.6428,  0.9803, -0.0421, -0.8206]])
    >>> ht.maximum(a, c)
    tensor([[-0.1955,  0.9803,  0.4224,  0.2673],
            [-0.4212,  0.9803, -0.0421, -0.1232],
            [ 3.5870,  0.9803,  1.5987, -0.8206]])
    >>> b.__setitem__((0, 1), ht.nan)
    >>> b
    tensor([[ 0.8310,     nan, -0.8029,  0.2366],
            [ 0.2857,  0.6898, -0.6331,  0.8795],
            [-0.6842,  0.4533,  0.2912, -0.8317]])
    >>> ht.maximum(a, b)
    tensor([[ 0.8310,     nan,  0.4224,  0.2673],
            [ 0.2857,  0.6898, -0.6331,  0.8795],
            [ 3.5870,  0.4533,  1.5987, -0.8317]])
    >>> d = ht.random.randn(3, 4, 5)
    >>> ht.maximum(a, d)
    ValueError: operands could not be broadcast, input shapes (3, 4) (3, 4, 5)
    """
    # perform sanitation
    if not isinstance(x1, DNDarray) or not isinstance(x2, DNDarray):
        raise TypeError(
            "expected x1 and x2 to be a ht.DNDarray, but were {}, {} ".format(type(x1), type(x2))
        )
    if out is not None and not isinstance(out, DNDarray):
        raise TypeError("expected out to be None or an ht.DNDarray, but was {}".format(type(out)))

    # apply split semantics
    if x1.split is not None or x2.split is not None:
        if x1.split is None:
            x1.resplit_(x2.split)
        if x2.split is None:
            x2.resplit_(x1.split)
        if x1.split != x2.split:
            if np.prod(x1.gshape) < np.prod(x2.gshape):
                x1.resplit_(x2.split)
            if np.prod(x2.gshape) < np.prod(x1.gshape):
                x2.resplit_(x1.split)
            else:
                if x1.split < x2.split:
                    x2.resplit_(x1.split)
                else:
                    x1.resplit_(x2.split)
        split = x1.split
    else:
        split = None

    # locally: apply torch.max(x1, x2)
    output_lshape = stride_tricks.broadcast_shape(x1.lshape, x2.lshape)
    lresult = factories.empty(output_lshape, dtype=x1.dtype)
    lresult._DNDarray__array = torch.max(x1._DNDarray__array, x2._DNDarray__array)
    lresult._DNDarray__dtype = types.promote_types(x1.dtype, x2.dtype)
    lresult._DNDarray__split = split
    if x1.split is not None or x2.split is not None:
        if x1.comm.is_distributed():  # assuming x1.comm = x2.comm
            output_gshape = stride_tricks.broadcast_shape(x1.gshape, x2.gshape)
            result = factories.empty(output_gshape, dtype=x1.dtype)
            x1.comm.Allgather(lresult, result)
            # TODO: adopt Allgatherv() as soon as it is fixed, Issue #233
            result._DNDarray__dtype = lresult._DNDarray__dtype
            result._DNDarray__split = split

            if out is not None:
                if out.shape != output_gshape:
                    raise ValueError(
                        "Expecting output buffer of shape {}, got {}".format(
                            output_gshape, out.shape
                        )
                    )
                out._DNDarray__array = result._DNDarray__array
                out._DNDarray__dtype = result._DNDarray__dtype
                out._DNDarray__split = split
                out._DNDarray__device = x1.device
                out._DNDarray__comm = x1.comm

                return out
            return result

    if out is not None:
        if out.shape != output_lshape:
            raise ValueError(
                "Expecting output buffer of shape {}, got {}".format(output_lshape, out.shape)
            )
        out._DNDarray__array = lresult._DNDarray__array
        out._DNDarray__dtype = lresult._DNDarray__dtype
        out._DNDarray__split = split
        out._DNDarray__device = x1.device
        out._DNDarray__comm = x1.comm

    return lresult


def mean(x: DNDarray, axis: Union[int, List[int, ...], Tuple[int, ...]] = None) -> DNDarray:
    """
    Calculates and returns the mean of a ``DNDarray``.
    If an axis is given, the mean will be taken in that direction.

    Parameters
    ----------
    x : DNDarray
        Values for which the mean is calculated for.
        The dtype of ``x`` must be a float
    axis : None or int or iterable
        Axis which the mean is taken in. Default ``None`` calculates mean of all data items.

    Notes
    -----
    Split semantics when axis is an integer:

    - if ``axis==x.split``, then ``mean(x).split=None``

    - if ``axis>split``, then ``mean(x).split=x.split``

    - if ``axis<split``, then ``mean(x).split=x.split-1``

    Examples
    --------
    >>> a = ht.random.randn(1,3)
    >>> a
    tensor([[-1.2435,  1.1813,  0.3509]])
    >>> ht.mean(a)
    tensor(0.0962)
    >>> a = ht.random.randn(4,4)
    >>> a
    tensor([[ 0.0518,  0.9550,  0.3755,  0.3564],
            [ 0.8182,  1.2425,  1.0549, -0.1926],
            [-0.4997, -1.1940, -0.2812,  0.4060],
            [-1.5043,  1.4069,  0.7493, -0.9384]])
    >>> ht.mean(a, 1)
    tensor([ 0.4347,  0.7307, -0.3922, -0.0716])
    >>> ht.mean(a, 0)
    tensor([-0.2835,  0.6026,  0.4746, -0.0921])
    >>> a = ht.random.randn(4,4)
    >>> a
    tensor([[ 2.5893,  1.5934, -0.2870, -0.6637],
            [-0.0344,  0.6412, -0.3619,  0.6516],
            [ 0.2801,  0.6798,  0.3004,  0.3018],
            [ 2.0528, -0.1121, -0.8847,  0.8214]])
    >>> ht.mean(a, (0,1))
    tensor(0.4730)
    """

    def __reduce_means_elementwise(output_shape_i: torch.Tensor) -> DNDarray:
        """
        Function to combine the calculated means together.
        This does an element-wise update of the calculated means to merge them together using the
        merge_means function. This function operates using x from the mean function parameters.
        Parameters
        ----------
        output_shape_i : iterable
            Iterable with the dimensions of the output of the mean function.
        Returns
        -------
        means : ht.DNDarray
            The calculated means.
        """
        if x.lshape[x.split] != 0:
            mu = torch.mean(x._DNDarray__array, dim=axis)
        else:
            mu = factories.zeros(output_shape_i, device=x.device)

        mu_shape = list(mu.shape) if list(mu.shape) else [1]

        mu_tot = factories.zeros(([x.comm.size] + mu_shape), device=x.device)
        n_tot = factories.zeros(x.comm.size, device=x.device)
        n_tot[x.comm.rank] = float(x.lshape[x.split])
        mu_tot[x.comm.rank, :] = mu
        x.comm.Allreduce(MPI.IN_PLACE, n_tot, MPI.SUM)
        x.comm.Allreduce(MPI.IN_PLACE, mu_tot, MPI.SUM)

        for i in range(1, x.comm.size):
            mu_tot[0, :], n_tot[0] = __merge_moments(
                (mu_tot[0, :], n_tot[0]), (mu_tot[i, :], n_tot[i])
            )
        return mu_tot[0][0] if mu_tot[0].size == 1 else mu_tot[0]

    # ----------------------------------------------------------------------------------------------
    if axis is None:
        # full matrix calculation
        if not x.is_distributed():
            # if x is not distributed do a torch.mean on x
            ret = torch.mean(x._DNDarray__array.float())
            return factories.array(ret, is_split=None, device=x.device)
        else:
            # if x is distributed and no axis is given: return mean of the whole set
            mu_in = torch.mean(x._DNDarray__array)
            if torch.isnan(mu_in):
                mu_in = 0.0
            n = x.lnumel
            mu_tot = factories.zeros((x.comm.size, 2), device=x.device)
            mu_proc = factories.zeros((x.comm.size, 2), device=x.device)
            mu_proc[x.comm.rank] = mu_in, float(n)
            x.comm.Allreduce(mu_proc, mu_tot, MPI.SUM)

            for i in range(1, x.comm.size):
                mu_tot[0, 0], mu_tot[0, 1] = __merge_moments(
                    (mu_tot[0, 0], mu_tot[0, 1]), (mu_tot[i, 0], mu_tot[i, 1])
                )
            return mu_tot[0][0]
    return __moment_w_axis(torch.mean, x, axis, __reduce_means_elementwise)


DNDarray.mean = lambda self, axis: mean(self, axis)
DNDarray.mean.__doc__ = mean.__doc__


<<<<<<< HEAD
def __merge_moments(
    m1: torch.Tensor, m2: torch.Tensor, unbiased: bool = True
) -> Tuple[torch.Tensor, ...]:
=======
def median(x, axis=None, keepdim=False):
    """
    Compute the median of the data along the specified axis.
    Returns the median of the ``DNDarray`` elements.

    Parameters
    ----------
    a : DNDarray
        Input tensor

    axis : int, or None, optional
        Axis along which the median is computed. Default is ``None``, i.e.,
        the median is computed along a flattened version of the ``DNDarray``.

    keepdim : bool, optional
    If True, the axes which are reduced are left in the result as dimensions with size one.
    With this option, the result can broadcast correctly against the original array ``a``.

    Returns
    -------
    DNDarray
    """
    return percentile(x, q=50, axis=axis, keepdim=keepdim)


def __merge_moments(m1, m2, unbiased=True):
>>>>>>> d116dc36
    """
    Merge two statistical moments.
    If the length of ``m1`` and ``m2`` (must be equal) is ``==3`` then the second moment (variance)
    is merged. This function can be expanded to merge other moments according to Reference [1] as well.
    Note: all arrays must be either the same size or individual values

    Parameters
    ----------
    m1 : Tuple
        Tuple of the moments to merge together, the 0th element is the moment to be merged. The tuple must be
        sorted in descending order of moments
    m2 : Tuple
        Tuple of the moments to merge together, the 0th element is the moment to be merged. The tuple must be
        sorted in descending order of moments
    unbiased : bool
        Flag for the use of unbiased estimators (when available)


    References
    ----------
    [1] J. Bennett, R. Grout, P. Pebay, D. Roe, D. Thompson, Numerically stable, single-pass, parallel statistics
        algorithms, IEEE International Conference on Cluster Computing and Workshops, 2009, Oct 2009, New Orleans, LA,
        USA.
    """
    if len(m1) != len(m2):
        raise ValueError(
            "m1 and m2 must be same length, currently {} and {}".format(len(m1), len(m2))
        )
    n1, n2 = m1[-1], m2[-1]
    mu1, mu2 = m1[-2], m2[-2]
    n = n1 + n2
    delta = mu2 - mu1
    mu = mu1 + n2 * (delta / n)
    if len(m1) == 2:  # merge means
        return mu, n

    var1, var2 = m1[-3], m2[-3]
    if unbiased:
        var_m = (var1 * (n1 - 1) + var2 * (n2 - 1) + (delta ** 2) * n1 * n2 / n) / (n - 1)
    else:
        var_m = (var1 * n1 + var2 * n2 + (delta ** 2) * n1 * n2 / n) / n

    if len(m1) == 3:  # merge vars
        return var_m, mu, n

    # TODO: This code block can be added if skew or kurtosis support multiple axes:
    # sk1, sk2 = m1[-4], m2[-4]
    # dn = delta / n
    # if all(var_m != 0):  # Skewness does not exist if var is 0
    #     s1 = sk1 + sk2
    #     s2 = dn * (n1 * var2 - n2 * var1) / 6.0
    #     s3 = (dn ** 3) * n1 * n2 * (n1 ** 2 - n2 ** 2)
    #     skew_m = s1 + s2 + s3
    # else:
    #     skew_m = None
    # if len(m1) == 4:
    #     return skew_m, var_m, mu, n
    #
    # k1, k2 = m1[-5], m2[-5]
    # if skew_m is None:
    #     return None, skew_m, var_m, mu, n
    # s1 = (1 / 24.0) * dn * (n1 * sk2 - n2 * sk1)
    # s2 = (1 / 12.0) * (dn ** 2) * ((n1 ** 2) * var2 + (n2 ** 2) * var1)
    # s3 = (dn ** 4) * n1 * n2 * ((n1 ** 3) + (n2 ** 3))
    # k = k1 + k2 + s1 + s2 + s3
    # if len(m1) == 5:
    #     return k, skew_m, var_m, mu, n


def min(
    x: DNDarray,
    axis: Union[int, Tuple[int, ...]] = None,
    out: DNDarray = None,
    keepdim: bool = None,
) -> DNDarray:
    # TODO: initial : scalar, optional Issue #101
    """
    Return the minimum along a given axis.

    Parameters
    ----------
    x : DNDarray
        Input array.
    axis : None or int or Tuple[int,...]
        Axis or axes along which to operate. By default, flattened input is used.
        If this is a tuple of ints, the minimum is selected over multiple axes,
        instead of a single axis or all the axes as before.
    out : Tuple[DNDarray,DNDarray], optional
        Tuple of two output arrays ``(min, min_indices)``. Must be of the same shape and buffer length as the expected
        output. The maximum value of an output element. Must be present to allow computation on empty slice.
    keepdim : bool, optional
        If this is set to ``True``, the axes which are reduced are left in the result as dimensions with size one.
        With this option, the result will broadcast correctly against the original array.


    Examples
    --------
    >>> a = ht.float32([
            [1, 2, 3],
            [4, 5, 6],
            [7, 8, 9],
            [10, 11, 12]
        ])
    >>> ht.min(a)
    tensor([1.])
    >>> ht.min(a, axis=0)
    tensor([[1., 2., 3.]])
    >>> ht.min(a, axis=1)
    tensor([[ 1.],
        [ 4.],
        [ 7.],
        [10.]])
    """

    def local_min(*args, **kwargs):
        result = torch.min(*args, **kwargs)
        if isinstance(result, tuple):
            result = result[0]
        return result

    largest_value = constants.sanitize_infinity(x._DNDarray__array.dtype)
    return operations.__reduce_op(
        x, local_min, MPI.MIN, axis=axis, out=out, neutral=largest_value, keepdim=keepdim
    )


DNDarray.min = lambda self, axis, out, keepdim: min(self, axis, out, keepdim)
DNDarray.min.__doc__ = min.__doc__


def minimum(x1: DNDarray, x2: DNDarray, out: DNDarray = None) -> DNDarray:
    """
    Compares two ``DNDarrays`` and returns a new :class:`~heat.core.dndarray.DNDarray`  containing the element-wise minima.
    If one of the elements being compared is ``NaN``, then that element is returned. They must have the same shape,
    or shapes that can be broadcast to a single shape. For broadcasting semantics,
    see: https://pytorch.org/docs/stable/notes/broadcasting.html
    TODO: Check this: If both elements are NaNs then the first is returned.
    The latter distinction is important for complex NaNs, which are defined as at least one of the real or
    imaginary parts being ``NaN``. The net effect is that NaNs are propagated.

    Parameters
    -----------
    x1 : DNDarray
        The first array containing the elements to be compared.
    x2 : DNDarray
        The second array containing the elements to be compared.
    out : DNDarray, optional
        A location into which the result is stored. If provided, it must have a shape that the inputs broadcast to.
        If not provided or ``None``, a freshly-allocated array is returned.

    Examples
    ---------
    >>> import heat as ht
    >>> import torch
    >>> torch.manual_seed(1)
    <torch._C.Generator object at 0x105c50b50>
    >>> a = ht.random.randn(3,4)
    >>> a
    tensor([[-0.1955, -0.9656,  0.4224,  0.2673],
            [-0.4212, -0.5107, -1.5727, -0.1232],
            [ 3.5870, -1.8313,  1.5987, -1.2770]])
    >>> b = ht.random.randn(3,4)
    >>> b
    tensor([[ 0.8310, -0.2477, -0.8029,  0.2366],
            [ 0.2857,  0.6898, -0.6331,  0.8795],
            [-0.6842,  0.4533,  0.2912, -0.8317]])
    >>> ht.minimum(a,b)
    tensor([[-0.1955, -0.9656, -0.8029,  0.2366],
            [-0.4212, -0.5107, -1.5727, -0.1232],
            [-0.6842, -1.8313,  0.2912, -1.2770]])
    >>> c = ht.random.randn(1,4)
    >>> c
    tensor([[-1.6428,  0.9803, -0.0421, -0.8206]])
    >>> ht.minimum(a,c)
    tensor([[-1.6428, -0.9656, -0.0421, -0.8206],
            [-1.6428, -0.5107, -1.5727, -0.8206],
            [-1.6428, -1.8313, -0.0421, -1.2770]])
    >>> b.__setitem__((0,1), ht.nan)
    >>> b
    tensor([[ 0.8310,     nan, -0.8029,  0.2366],
            [ 0.2857,  0.6898, -0.6331,  0.8795],
            [-0.6842,  0.4533,  0.2912, -0.8317]])
    >>> ht.minimum(a,b)
    tensor([[-0.1955,     nan, -0.8029,  0.2366],
            [-0.4212, -0.5107, -1.5727, -0.1232],
            [-0.6842, -1.8313,  0.2912, -1.2770]])
    >>> d = ht.random.randn(3,4,5)
    >>> ht.minimum(a,d)
    ValueError: operands could not be broadcast, input shapes (3, 4) (3, 4, 5)
    """
    # perform sanitation
    if not isinstance(x1, DNDarray) or not isinstance(x2, DNDarray):
        raise TypeError(
            "expected x1 and x2 to be a ht.DNDarray, but were {}, {} ".format(type(x1), type(x2))
        )
    if out is not None and not isinstance(out, DNDarray):
        raise TypeError("expected out to be None or an ht.DNDarray, but was {}".format(type(out)))

    # apply split semantics
    if x1.split is not None or x2.split is not None:
        if x1.split is None:
            x1.resplit_(x2.split)
        if x2.split is None:
            x2.resplit_(x1.split)
        if x1.split != x2.split:
            if np.prod(x1.gshape) < np.prod(x2.gshape):
                x1.resplit_(x2.split)
            if np.prod(x2.gshape) < np.prod(x1.gshape):
                x2.resplit_(x1.split)
            else:
                if x1.split < x2.split:
                    x2.resplit_(x1.split)
                else:
                    x1.resplit_(x2.split)
        split = x1.split
    else:
        split = None

    # locally: apply torch.min(x1, x2)
    output_lshape = stride_tricks.broadcast_shape(x1.lshape, x2.lshape)
    lresult = factories.empty(output_lshape, dtype=x1.dtype)
    lresult._DNDarray__array = torch.min(x1._DNDarray__array, x2._DNDarray__array)
    lresult._DNDarray__dtype = types.promote_types(x1.dtype, x2.dtype)
    lresult._DNDarray__split = split
    if x1.split is not None or x2.split is not None:
        if x1.comm.is_distributed():  # assuming x1.comm = x2.comm
            output_gshape = stride_tricks.broadcast_shape(x1.gshape, x2.gshape)
            result = factories.empty(output_gshape, dtype=x1.dtype)
            x1.comm.Allgather(lresult, result)
            # TODO: adopt Allgatherv() as soon as it is fixed, Issue #233
            result._DNDarray__dtype = lresult._DNDarray__dtype
            result._DNDarray__split = split

            if out is not None:
                if out.shape != output_gshape:
                    raise ValueError(
                        "Expecting output buffer of shape {}, got {}".format(
                            output_gshape, out.shape
                        )
                    )
                out._DNDarray__array = result._DNDarray__array
                out._DNDarray__dtype = result._DNDarray__dtype
                out._DNDarray__split = split
                out._DNDarray__device = x1.device
                out._DNDarray__comm = x1.comm

                return out
            return result

    if out is not None:
        if out.shape != output_lshape:
            raise ValueError(
                "Expecting output buffer of shape {}, got {}".format(output_lshape, out.shape)
            )
        out._DNDarray__array = lresult._DNDarray__array
        out._DNDarray__dtype = lresult._DNDarray__dtype
        out._DNDarray__split = split
        out._DNDarray__device = x1.device
        out._DNDarray__comm = x1.comm

    return lresult


def __moment_w_axis(
    function: Callable,
    x: DNDarray,
    axis: Union[None, int, list, tuple],
    elementwise_function: Callable,
    unbiased: bool = None,
    Fischer: bool = None,
) -> DNDarray:
    """
    Helper function for calculating a statistical moment along a given axis.

    Parameters
    ----------
    function : Callable
        local torch moment function
    x : DNDarray
        target dataset
    axis : Union[None, int, list, tuple]
        axis/axes to calculate the moment
    elementwise_function : Callable
        function to merge the moment across processes
    unbiased : bool
        if the moment should be unbiased
    Fischer : bool
        if the Fischer correction is to be applied (only used in skew and Kurtosis)

    Returns
    -------

    """
    # helper for calculating a statistical moment with a given axis
    kwargs = {"dim": axis}
    if unbiased:
        kwargs["unbiased"] = unbiased
    if Fischer:
        kwargs["Fischer"] = Fischer

    output_shape = list(x.shape)
    if isinstance(axis, int):
        if axis >= len(x.shape):
            raise ValueError("axis must be < {}, currently is {}".format(len(x.shape), axis))
        axis = stride_tricks.sanitize_axis(x.shape, axis)
        # only one axis given
        output_shape = [output_shape[it] for it in range(len(output_shape)) if it != axis]
        output_shape = output_shape if output_shape else (1,)

        if x.split is None:  # x is *not* distributed -> no need to distributed
            return factories.array(
                function(x._DNDarray__array, **kwargs), dtype=x.dtype, device=x.device
            )
        elif axis == x.split:  # x is distributed and axis chosen is == to split
            return elementwise_function(output_shape)
        # singular axis given (axis) not equal to split direction (x.split)
        lcl = function(x._DNDarray__array, **kwargs)
        return factories.array(
            lcl, is_split=x.split if axis > x.split else x.split - 1, dtype=x.dtype, device=x.device
        )
    elif not isinstance(axis, (list, tuple, torch.Tensor)):
        raise TypeError(
            f"axis must be an int, tuple, list, or torch.Tensor; currently it is {type(axis)}."
        )
    # else:
    if isinstance(axis, torch.Tensor):
        axis = axis.tolist()

    if isinstance(axis, (list, tuple)) and len(set(axis)) != len(axis):  # most common case
        raise ValueError("duplicate value in axis")
    if any(not isinstance(j, int) for j in axis):
        raise ValueError(
            f"items in axis iterable must be integers, axes: {[type(q) for q in axis]}"
        )

    if any(d < 0 for d in axis):
        axis = [stride_tricks.sanitize_axis(x.shape, j) for j in axis]
    if any(d > len(x.shape) for d in axis):
        raise ValueError(f"axes (axis) must be < {len(x.shape)}, currently are {axis}")

    output_shape = [output_shape[it] for it in range(len(output_shape)) if it not in axis]
    # multiple dimensions
    if x.split is None:
        return factories.array(
            function(x._DNDarray__array, **kwargs), is_split=x.split, device=x.device
        )
    if x.split in axis:
        # merge in the direction of the split
        return elementwise_function(output_shape)
    # multiple dimensions which does *not* include the split axis
    # combine along the split axis
    return factories.array(
        function(x._DNDarray__array, **kwargs),
        is_split=x.split if x.split < len(output_shape) else len(output_shape) - 1,
        device=x.device,
    )


def _mpi_argmax(a: str, b: str, _: Any):
    """
    Create the MPI function for doing argmax, for more info see :func:`argmax <argmax>`

    Parameters
    ----------
    a : str
        left hand side buffer
    b : str
        right hand side buffer
    _ : Any
        placeholder
    """
    lhs = torch.from_numpy(np.frombuffer(a, dtype=np.float64))
    rhs = torch.from_numpy(np.frombuffer(b, dtype=np.float64))

    # extract the values and minimal indices from the buffers (first half are values, second are indices)
    values = torch.stack((lhs.chunk(2)[0], rhs.chunk(2)[0]), dim=1)
    indices = torch.stack((lhs.chunk(2)[1], rhs.chunk(2)[1]), dim=1)

    # determine the minimum value and select the indices accordingly
    max, max_indices = torch.max(values, dim=1)
    result = torch.cat((max, indices[torch.arange(values.shape[0]), max_indices]))

    rhs.copy_(result)


MPI_ARGMAX = MPI.Op.Create(_mpi_argmax, commute=True)


def _mpi_argmin(a: str, b: str, _: Any):
    """
    Create the MPI function for doing argmin, for more info see :func:`argmin <argmin>`

    Parameters
    ----------
    a : str
        left hand side
    b : str
        right hand side
    _ : Any
        placeholder
    """
    lhs = torch.from_numpy(np.frombuffer(a, dtype=np.float64))
    rhs = torch.from_numpy(np.frombuffer(b, dtype=np.float64))
    # extract the values and minimal indices from the buffers (first half are values, second are indices)
    values = torch.stack((lhs.chunk(2)[0], rhs.chunk(2)[0]), dim=1)
    indices = torch.stack((lhs.chunk(2)[1], rhs.chunk(2)[1]), dim=1)

    # determine the minimum value and select the indices accordingly
    min, min_indices = torch.min(values, dim=1)
    result = torch.cat((min, indices[torch.arange(values.shape[0]), min_indices]))

    rhs.copy_(result)


MPI_ARGMIN = MPI.Op.Create(_mpi_argmin, commute=True)


<<<<<<< HEAD
def skew(x: DNDarray, axis: Union[None, int] = None, unbiased: bool = True) -> DNDarray:
=======
def percentile(x, q, axis=None, out=None, interpolation="linear", keepdim=False):
    """
    Compute the q-th percentile of the data along the specified axis.
    Returns the q-th percentile(s) of the tensor elements.

    Parameters
    ----------
    x : DNDarray
        Input tensor

    q : DNDarray, scalar, or list of scalars
        Percentile or sequence of percentiles to compute. Must belong to the interval [0, 100].

    axis : int, or None, optional
        Axis along which the percentiles are computed. Default is None.

    out : DNDarray, optional.
        Output buffer.

    interpolation : str, optional
        Interpolation method to use when the desired percentile lies between two data points :math: `i < j`.
        Can be one of:
        ‘linear’: :math: `i + (j - i) \\cdot fraction`, where fraction is the fractional part of the index surrounded by i and j.
        ‘lower’: i.
        ‘higher’: j.
        ‘nearest’: i or j, whichever is nearest.
        ‘midpoint’: :math: `(i + j) / 2`.

    keepdim : bool, optional
        If True, the axes which are reduced are left in the result as dimensions with size one.
        With this option, the result can broadcast correctly against the original array x.

    Returns
    -------
    DNDarray
    """

    def local_percentile(data, axis, indices):
        """
        Process-local percentile calculation.

        Input
        -----
        data : torch.tensor
        axis : int
        indices : torch.tensor

        Returns
        -------
        torch.tensor
        """

        axis_slice = data.ndim * (slice(None, None, None),)
        if indices.dtype is torch.long or indices.dtype is torch.int:
            # interpolation 'lower', 'higher', or 'nearest'
            axis_slice = axis_slice[:axis] + (indices.tolist(),) + axis_slice[axis + 1 :]
            percentile = data[axis_slice]
        else:
            floor_indices = torch.floor(indices).type(torch.int)
            axis_slice = axis_slice[:axis] + (floor_indices.tolist(),) + axis_slice[axis + 1 :]
            lows = data[axis_slice]
            ceil_indices = floor_indices + 1.0
            axis_slice = axis_slice[:axis] + (ceil_indices.tolist(),) + axis_slice[axis + 1 :]
            if ceil_indices.max().item() == data.shape[axis]:
                # max percentile is 100.0
                ceil_indices[ceil_indices.argmax()] -= 1
                axis_slice = axis_slice[:axis] + (ceil_indices.tolist(),) + axis_slice[axis + 1 :]
                highs = data[axis_slice]
            else:
                highs = data[axis_slice]
            # calculate weights based on interpolation method
            weights_shape = data.ndim * (1,)
            weights_shape = weights_shape[:axis] + (indices.shape[0],) + weights_shape[axis + 1 :]
            weights = torch.sub(
                indices.reshape(weights_shape), torch.floor(indices).reshape(weights_shape)
            )

            percentile = lows + weights * (torch.sub(highs, lows))

        if axis != 0:
            # permute to have the number of percentiles at dimension 0
            dims = tuple(range(percentile.ndim))
            permute_dims = (axis,) + dims[:axis] + dims[axis + 1 :]
            percentile = percentile.permute(permute_dims)

        if keepdim:
            # leave reduced dimension as size (1,)
            percentile.unsqueeze_(dim=axis + 1)

        return percentile

    # SANITATION
    # sanitize input
    if not isinstance(x, dndarray.DNDarray):
        raise TypeError("expected x to be a DNDarray, but was {}".format(type(x)))
    if isinstance(axis, list) or isinstance(axis, tuple):
        raise NotImplementedError("ht.percentile(), tuple axis not implemented yet")

    if axis is None:
        if x.ndim > 1:
            x = x.flatten()
        axis = 0

    gshape = x.gshape
    split = x.split
    t_x = x._DNDarray__array

    # sanitize q
    if isinstance(q, list) or isinstance(q, tuple):
        t_perc_dtype = torch.promote_types(type(q[0]), torch.float32)
        t_q = torch.tensor(q, dtype=t_perc_dtype, device=t_x.device)
    elif np.isscalar(q):
        t_perc_dtype = torch.promote_types(type(q), torch.float32)
        t_q = torch.tensor([q], dtype=t_perc_dtype, device=t_x.device)
    elif isinstance(q, dndarray.DNDarray):
        if x.comm.is_distributed() and q.split is not None:
            # q needs to be local
            q.resplit_(axis=None)
        t_q = q._DNDarray__array
        t_perc_dtype = torch.promote_types(t_q.dtype, torch.float32)
    else:
        raise TypeError("DNDarray, list or tuple supported, but q was {}".format(type(q)))

    nperc = t_q.numel()
    perc_dtype = types.canonical_heat_type(t_perc_dtype)

    # q must be 1-D
    if t_q.ndim > 1:
        t_q = t_q.flatten()

    # shape of output DNDarray
    if keepdim:
        output_shape = (nperc,) + gshape[:axis] + (1,) + gshape[axis + 1 :]
    else:
        output_shape = (nperc,) + gshape[:axis] + gshape[axis + 1 :]

    # sanitize out
    if out is not None:
        if not isinstance(out, dndarray.DNDarray):
            raise TypeError("out must be DNDarray, was {}".format(type(out)))
        if out.dtype is not perc_dtype:
            raise TypeError(
                "Wrong datatype for out: expected {}, got {}".format(perc_dtype, out.dtype)
            )
        if out.gshape != output_shape:
            raise ValueError("out must have shape {}, got {}".format(output_shape, out.gshape))
        if out.split is not None:
            raise ValueError(
                "Split dimension mismatch for out: expected {}, got {}".format(None, out.split)
            )
    # END OF SANITATION

    # edge-case: x is a scalar. Return x
    if x.ndim == 0:
        percentile = t_x * torch.ones(nperc, dtype=t_perc_dtype, device=t_x.device)
        return factories.array(
            percentile, split=None, dtype=perc_dtype, device=x.device, comm=x.comm
        )

    # compute indices
    length = gshape[axis]
    t_indices = t_q / 100 * (length - 1)
    if interpolation == "linear":
        # leave fractional indices, interpolate linearly
        pass
    elif interpolation == "lower":
        t_indices = t_indices.floor().type(torch.int)
    elif interpolation == "higher":
        t_indices = t_indices.ceil().type(torch.int)
    elif interpolation == "midpoint":
        t_indices = 0.5 * (t_indices.floor() + t_indices.ceil())
    elif interpolation == "nearest":
        t_indices = t_indices.round().type(torch.int)
    else:
        raise ValueError(
            "Invalid interpolation method. Interpolation can be 'lower', 'higher', 'midpoint', 'nearest', or 'linear'."
        )

    if x.comm.is_distributed() and split is not None:
        # MPI coordinates
        rank = x.comm.rank
        size = x.comm.size

        # calculate dimension along which local percentile chunks will be joined
        if axis == split:
            join = 0
        elif axis > split:
            join = split + 1
        elif axis < split:
            join = split

        if split == axis:
            # map percentile location: which q on what rank
            t_indices_map = torch.ones((size, nperc), dtype=t_indices.dtype, device=t_q.device) * -1
            t_local_indices = torch.ones((1, nperc), dtype=t_indices.dtype, device=t_q.device) * -1
            offset, _, chunk = x.comm.chunk(gshape, split)
            chunk_start = chunk[split].start
            chunk_stop = chunk[split].stop
            t_ind_on_rank = t_indices[(t_indices < chunk_stop) & (t_indices >= chunk_start)]
            for el_id, el in enumerate(t_ind_on_rank):
                t_which_q = torch.where(t_indices == el)
                t_local_indices[:, t_which_q] = el - offset
            x.comm.Allgather(t_local_indices, t_indices_map)

    # sort data
    data = manipulations.sort(x, axis=axis)[0].astype(perc_dtype)
    t_data = data._DNDarray__array

    if x.comm.is_distributed() and split is not None and axis == split:
        # allocate memory on all ranks
        percentile = factories.empty(output_shape, dtype=perc_dtype, split=None, device=x.device)
        perc_slice = percentile.ndim * (slice(None, None, None),)
        data.get_halo(1)
        t_data = data.array_with_halos
        # fill out percentile
        t_ind_on_rank -= offset
        t_map_sum = t_indices_map.sum(axis=1)
        perc_ranks = torch.where(t_map_sum > -1 * nperc)[0].tolist()
        for r_id, r in enumerate(perc_ranks):
            # chunk of the global percentile that will be populated by rank r
            _, _, perc_chunk = x.comm.chunk(output_shape, join, rank=r_id, w_size=len(perc_ranks))
            perc_slice = perc_slice[:join] + (perc_chunk[join],) + perc_slice[join + 1 :]
            local_p = factories.zeros(percentile[perc_slice].shape, dtype=perc_dtype, comm=x.comm)
            if rank == r:
                if rank > 0:
                    # correct indices for halo
                    t_ind_on_rank += 1
                local_p = factories.array(local_percentile(t_data, axis, t_ind_on_rank))
            x.comm.Bcast(local_p, root=r)
            percentile[perc_slice] = local_p
    else:
        if x.comm.is_distributed() and split is not None:
            # split != axis, calculate percentiles locally, then gather
            percentile = factories.empty(
                output_shape, dtype=perc_dtype, split=join, device=x.device
            )
            percentile._DNDarray__array = local_percentile(t_data, axis, t_indices)
            percentile.resplit_(axis=None)
        else:
            # non-distributed case
            percentile = factories.array(local_percentile(t_data, axis, t_indices))

    if percentile.shape[0] == 1:
        percentile = manipulations.squeeze(percentile, axis=0)

    if out is not None:
        out._DNDarray__array = percentile._DNDarray__array
        return out

    return percentile


def skew(x, axis=None, unbiased=True):
>>>>>>> d116dc36
    """
    Compute the sample skewness of a data set.

    Parameters
    ----------
    x : ht.DNDarray
        Input array
    axis : NoneType or Int
        Axis along which skewness is calculated, Default is to compute over the whole array `x`
    unbiased : Bool
        if True (default) the calculations are corrected for bias

    Warnings
    --------
    UserWarning: Dependent on the axis given and the split configuration a UserWarning may be thrown during this
        function as data is transferred between processes
    """
    if axis is None or (isinstance(axis, int) and x.split == axis):  # no axis given
        # TODO: determine if this is a valid (and fast implementation)
        mu = mean(x, axis=axis)
        if axis is not None and axis > 0:
            mu = mu.expand_dims(axis)
        diff = x - mu

        n = float(x.shape[axis]) if axis is not None else x.gnumel

        m3 = arithmetics.sum(arithmetics.pow(diff, 3.0), axis) / n
        m2 = arithmetics.sum(arithmetics.pow(diff, 2.0), axis) / n
        res = m3 / arithmetics.pow(m2, 1.5)
        if unbiased:
            res *= ((n * (n - 1.0)) ** 0.5) / (n - 2.0)
        return res.item() if res.gnumel == 1 else res
    elif isinstance(axis, (list, tuple)):
        raise TypeError(f"axis cannot be a list or a tuple, currently {type(axis)}")
    else:
        # if multiple axes are required, need to add a reduce_skews_elementwise function
        return __moment_w_axis(__torch_skew, x, axis, None, unbiased)


DNDarray.skew = lambda self, axis, unbiased: skew(self, axis, unbiased)
DNDarray.skew.__doc__ = skew.__doc__


def std(
    x: DNDarray,
    axis: Union[int, Tuple[int, ...], List[int, ...]] = None,
    ddof: int = 0,
    **kwargs: object,
) -> DNDarray:
    """
    Calculates the standard deviation of a ``DNDarray`` with the bessel correction.
    If an axis is given, the variance will be taken in that direction.

    Parameters
    ----------
    x : DNDarray
        array for which the std is calculated for.
        The datatype of ``x`` must be a float
    axis : None or int or iterable
        Axis which the std is taken in. Default ``None`` calculates std of all data items.
    ddof : int, optional
        Delta Degrees of Freedom: the denominator implicitely used in the calculation is N - ddof, where N
        represents the number of elements. If ``ddof=1``, the Bessel correction will be applied.
        Setting ``ddof>1`` raises a ``NotImplementedError``.

    Examples
    --------
    >>> a = ht.random.randn(1,3)
    >>> a
    tensor([[ 0.3421,  0.5736, -2.2377]])
    >>> ht.std(a)
    tensor(1.2742)
    >>> a = ht.random.randn(4,4)
    >>> a
    tensor([[-1.0206,  0.3229,  1.1800,  1.5471],
            [ 0.2732, -0.0965, -0.1087, -1.3805],
            [ 0.2647,  0.5998, -0.1635, -0.0848],
            [ 0.0343,  0.1618, -0.8064, -0.1031]])
    >>> ht.std(a, 0, ddof=1)
    tensor([0.6157, 0.2918, 0.8324, 1.1996])
    >>> ht.std(a, 1, ddof=1)
    tensor([1.1405, 0.7236, 0.3506, 0.4324])
    >>> ht.std(a, 1)
    tensor([0.9877, 0.6267, 0.3037, 0.3745])
    """
    if not axis:
        return np.sqrt(var(x, axis, ddof, **kwargs))
    else:
        return exponential.sqrt(var(x, axis, ddof, **kwargs), out=None)


DNDarray.std = lambda self, axis, ddof, **kwargs: std(self, axis, ddof, **kwargs)
DNDarray.std.__doc__ = std.__doc__


def __torch_skew(
    torch_tensor: torch.Tensor, dim: int = None, unbiased: bool = False
) -> torch.Tensor:
    """
    calculate the sample skewness of a torch tensor
    return the bias corrected Fischer-Pearson standardized moment coefficient by default

    Parameters
    ----------
    torch_tensor : torch.Tensor
        target data
    dim : int
        dimension along which to calculate the skew
        If None, then the skew of the full dataset is calculated
    unbiased : bool
        return the unbiased estimator
    """
    if dim is not None:
        n = torch_tensor.shape[dim]
        diff = torch_tensor - torch.mean(torch_tensor, dim=dim, keepdim=True)
        m3 = torch.true_divide(torch.sum(torch.pow(diff, 3), dim=dim), n)
        m2 = torch.true_divide(torch.sum(torch.pow(diff, 2), dim=dim), n)
    else:
        n = torch_tensor.gnumel()
        diff = torch_tensor - torch.mean(torch_tensor)
        m3 = torch.true_divide(torch.sum(torch.pow(diff, 3)), n)
        m2 = torch.true_divide(torch.sum(torch.pow(diff, 2)), n)
    if not unbiased:
        return torch.true_divide(m3, torch.pow(m2, 1.5))
    coeff = ((n * (n - 1)) ** 0.5) / (n - 2.0)
    return coeff * torch.true_divide(m3, torch.pow(m2, 1.5))


def __torch_kurtosis(
    torch_tensor: torch.Tensor, dim: int = None, Fischer: bool = True, unbiased: bool = False
) -> torch.Tensor:
    """
    calculate the sample kurtosis of a dataset
    default is unbiased and with the Fischer correction

    Parameters
    ----------
    torch_tensor : torch.Tensor
        target dataset
    dim : int, optional
        dimension along which to do calculate
        If None, then the kurtosis of the full dataset is calculated
    Fischer : bool
        if to apply the Fischer correction
    unbiased : bool
        if the returned value/s should be biased or unbiased
    """
    if dim is not None:
        n = torch_tensor.shape[dim]
        diff = torch_tensor - torch.mean(torch_tensor, dim=dim, keepdim=True)
        m4 = torch.true_divide(torch.sum(torch.pow(diff, 4.0), dim=dim), n)
        m2 = torch.true_divide(torch.sum(torch.pow(diff, 2.0), dim=dim), n)
    else:
        n = torch_tensor.gnumel()
        diff = torch_tensor - torch.mean(torch_tensor)
        m4 = torch.true_divide(torch.pow(diff, 4.0), n)
        m2 = torch.true_divide(torch.pow(diff, 2.0), n)
    res = torch.true_divide(m4, torch.pow(m2, 2.0))
    if unbiased:
        res = ((n - 1.0) / ((n - 2.0) * (n - 3.0))) * ((n + 1.0) * res - 3.0 * (n - 1.0)) + 3.0
    if Fischer:
        res -= 3.0
    return res


def var(
    x: DNDarray,
    axis: Union[int, Tuple[int, ...], List[int, ...]] = None,
    ddof: int = 0,
    **kwargs: object,
) -> DNDarray:
    """
    Calculates and returns the variance of a ``DNDarray``. If an axis is given, the variance will be
    taken in that direction.

    Parameters
    ----------
    x : DNDarray
        Array for which the variance is calculated for.
        The datatype of ``x`` must be a float
    axis : None or int or iterable
        Axis which the std is taken in. Default ``None`` calculates std of all data items.
    ddof : int, optional
        Delta Degrees of Freedom: the denominator implicitely used in the calculation is N - ddof, where N
        represents the number of elements. If ``ddof=1``, the Bessel correction will be applied.
        Setting ``ddof>1`` raises a ``NotImplementedError``.

    Notes
    -----
    Split semantics when axis is an integer:

    - if ``axis=x.split``, then ``var(x).split=None``

    - if ``axis>split``, then ``var(x).split = x.split``

    - if ``axis<split``, then ``var(x).split=x.split - 1``

    The variance is the average of the squared deviations from the mean, i.e., ``var=mean(abs(x - x.mean())**2)``.
    The mean is normally calculated as ``x.sum()/N``, where ``N = len(x)``. If, however, ``ddof`` is specified, the divisor
    ``N - ddof`` is used instead. In standard statistical practice, ``ddof=1`` provides an unbiased estimator of the
    variance of a hypothetical infinite population. ``ddof=0`` provides a maximum likelihood estimate of the variance
    for normally distributed variables.

    Examples
    --------
    >>> a = ht.random.randn(1,3)
    >>> a
    tensor([[-1.9755,  0.3522,  0.4751]])
    >>> ht.var(a)
    tensor(1.2710)
    >>> ht.var(a, ddof=1)
    tensor(1.9065)
    >>> a = ht.random.randn(4,4)
    >>> a
    tensor([[-0.8665, -2.6848, -0.0215, -1.7363],
            [ 0.5886,  0.5712,  0.4582,  0.5323],
            [ 1.9754,  1.2958,  0.5957,  0.0418],
            [ 0.8196, -1.2911, -0.2026,  0.6212]])
    >>> ht.var(a, 1)
    tensor([1.3092, 0.0034, 0.7061, 0.9217])
    >>> ht.var(a, 0)
    tensor([1.3624, 3.2563, 0.1447, 1.2042])
    >>> ht.var(a, 0, ddof=1)
    tensor([1.3624, 3.2563, 0.1447, 1.2042])
    >>> ht.var(a, 0, ddof=0)
    tensor([1.0218, 2.4422, 0.1085, 0.9032])
    """
    if not isinstance(ddof, int):
        raise TypeError(f"ddof must be integer, is {type(ddof)}")
    elif ddof > 1:
        raise NotImplementedError("Not implemented for ddof > 1.")
    elif ddof < 0:
        raise ValueError(f"Expected ddof=0 or ddof=1, got {ddof}")
    else:
        if kwargs.get("bessel"):
            unbiased = kwargs.get("bessel")
        else:
            unbiased = bool(ddof)

    def __reduce_vars_elementwise(output_shape_i: torch.Tensor) -> DNDarray:
        """
        Function to combine the calculated vars together. This does an element-wise update of the
        calculated vars to merge them together using the merge_vars function. This function operates
        using x from the var function parameters.

        Parameters
        ----------
        output_shape_i : iterable
            Iterable with the dimensions of the output of the var function.
        """

        if x.lshape[x.split] != 0:
            mu = torch.mean(x._DNDarray__array, dim=axis)
            var = torch.var(x._DNDarray__array, dim=axis, unbiased=unbiased)
        else:
            mu = factories.zeros(output_shape_i, dtype=x.dtype, device=x.device)
            var = factories.zeros(output_shape_i, dtype=x.dtype, device=x.device)

        var_shape = list(var.shape) if list(var.shape) else [1]

        var_tot = factories.zeros(([x.comm.size, 3] + var_shape), dtype=x.dtype, device=x.device)
        var_tot[x.comm.rank, 0, :] = var
        var_tot[x.comm.rank, 1, :] = mu
        var_tot[x.comm.rank, 2, :] = float(x.lshape[x.split])
        x.comm.Allreduce(MPI.IN_PLACE, var_tot, MPI.SUM)

        for i in range(1, x.comm.size):
            var_tot[0, 0, :], var_tot[0, 1, :], var_tot[0, 2, :] = __merge_moments(
                (var_tot[0, 0, :], var_tot[0, 1, :], var_tot[0, 2, :]),
                (var_tot[i, 0, :], var_tot[i, 1, :], var_tot[i, 2, :]),
                unbiased=unbiased,
            )
        return var_tot[0, 0, :][0] if var_tot[0, 0, :].size == 1 else var_tot[0, 0, :]

    # ----------------------------------------------------------------------------------------------
    if axis is None:  # no axis given
        if not x.is_distributed():  # not distributed (full tensor on one node)
            ret = torch.var(x._DNDarray__array.float(), unbiased=unbiased)
            return factories.array(ret)

        else:  # case for full matrix calculation (axis is None)
            mu_in = torch.mean(x._DNDarray__array)
            var_in = torch.var(x._DNDarray__array, unbiased=unbiased)
            # Nan is returned when local tensor is empty
            if torch.isnan(var_in):
                var_in = 0.0
            if torch.isnan(mu_in):
                mu_in = 0.0

            n = x.lnumel
            var_tot = factories.zeros((x.comm.size, 3), dtype=x.dtype, device=x.device)
            var_proc = factories.zeros((x.comm.size, 3), dtype=x.dtype, device=x.device)
            var_proc[x.comm.rank] = var_in, mu_in, float(n)
            x.comm.Allreduce(var_proc, var_tot, MPI.SUM)

            for i in range(1, x.comm.size):
                var_tot[0, 0], var_tot[0, 1], var_tot[0, 2] = __merge_moments(
                    (var_tot[0, 0], var_tot[0, 1], var_tot[0, 2]),
                    (var_tot[i, 0], var_tot[i, 1], var_tot[i, 2]),
                    unbiased=unbiased,
                )
            return var_tot[0][0]

    else:  # axis is given
        return __moment_w_axis(torch.var, x, axis, __reduce_vars_elementwise, unbiased)


DNDarray.var = lambda self, axis, ddof, **kwargs: var(self, axis, ddof, **kwargs)
DNDarray.bar.__doc__ = var.__doc__<|MERGE_RESOLUTION|>--- conflicted
+++ resolved
@@ -251,25 +251,15 @@
 
     Parameters
     ----------
-<<<<<<< HEAD
     x : DNDarray
         Array containing data to be averaged.
     axis : None or int or Tuple[int,...], optional
         Axis or axes along which to average ``x``.  The default,
         ``axis=None``, will average over all of the elements of the input array.
-=======
-    x : ht.DNDarray
-        Tensor containing data to be averaged.
-
-    axis : None or int or tuple of ints, optional
-        Axis or axes along which to average x.  The default,
-        axis=None, will average over all of the elements of the input tensor.
->>>>>>> d116dc36
         If axis is negative it counts from the last to the first axis.
         #TODO Issue #351: If axis is a tuple of ints, averaging is performed on all of the axes
         specified in the tuple instead of a single axis or all the axes as
         before.
-<<<<<<< HEAD
     weights : DNDarray, optional
         An array of weights associated with the values in ``x``. Each value in
         ``x`` contributes to the average according to its associated weight.
@@ -277,34 +267,12 @@
         the size of ``x`` along the given axis) or of the same shape as ``x``.
         If ``weights=None``, then all data in ``x`` are assumed to have a
         weight equal to one, the result is equivalent to :func:`mean`.
-=======
-
-    weights : ht.DNDarray, optional
-        An tensor of weights associated with the values in x. Each value in
-        x contributes to the average according to its associated weight.
-        The weights tensor can either be 1D (in which case its length must be
-        the size of x along the given axis) or of the same shape as x.
-        If weights=None, then all data in x are assumed to have a
-        weight equal to one, the result is equivalent to ht.mean(x).
-
->>>>>>> d116dc36
     returned : bool, optional
         If ``True``, the tuple ``(average, sum_of_weights)``
         is returned, otherwise only the average is returned.
         If ``weights=None``, ``sum_of_weights`` is equivalent to the number of
         elements over which the average is taken.
 
-<<<<<<< HEAD
-=======
-    Returns
-    -------
-    average, [sum_of_weights] : ht.DNDarray or tuple of ht.DNDarrays
-        Return the average along the specified axis. When returned=True,
-        return a tuple with the average as the first element and the sum
-        of the weights as the second element. sum_of_weights is of the
-        same type as `average`.
-
->>>>>>> d116dc36
     Raises
     ------
     ZeroDivisionError
@@ -832,38 +800,34 @@
 DNDarray.mean.__doc__ = mean.__doc__
 
 
-<<<<<<< HEAD
+def median(x, axis=None, keepdim=False):
+    """
+    Compute the median of the data along the specified axis.
+    Returns the median of the ``DNDarray`` elements.
+
+    Parameters
+    ----------
+    a : DNDarray
+        Input tensor
+
+    axis : int, or None, optional
+        Axis along which the median is computed. Default is ``None``, i.e.,
+        the median is computed along a flattened version of the ``DNDarray``.
+
+    keepdim : bool, optional
+    If True, the axes which are reduced are left in the result as dimensions with size one.
+    With this option, the result can broadcast correctly against the original array ``a``.
+
+    Returns
+    -------
+    DNDarray
+    """
+    return percentile(x, q=50, axis=axis, keepdim=keepdim)
+
+
 def __merge_moments(
     m1: torch.Tensor, m2: torch.Tensor, unbiased: bool = True
 ) -> Tuple[torch.Tensor, ...]:
-=======
-def median(x, axis=None, keepdim=False):
-    """
-    Compute the median of the data along the specified axis.
-    Returns the median of the ``DNDarray`` elements.
-
-    Parameters
-    ----------
-    a : DNDarray
-        Input tensor
-
-    axis : int, or None, optional
-        Axis along which the median is computed. Default is ``None``, i.e.,
-        the median is computed along a flattened version of the ``DNDarray``.
-
-    keepdim : bool, optional
-    If True, the axes which are reduced are left in the result as dimensions with size one.
-    With this option, the result can broadcast correctly against the original array ``a``.
-
-    Returns
-    -------
-    DNDarray
-    """
-    return percentile(x, q=50, axis=axis, keepdim=keepdim)
-
-
-def __merge_moments(m1, m2, unbiased=True):
->>>>>>> d116dc36
     """
     Merge two statistical moments.
     If the length of ``m1`` and ``m2`` (must be equal) is ``==3`` then the second moment (variance)
@@ -1281,9 +1245,6 @@
 MPI_ARGMIN = MPI.Op.Create(_mpi_argmin, commute=True)
 
 
-<<<<<<< HEAD
-def skew(x: DNDarray, axis: Union[None, int] = None, unbiased: bool = True) -> DNDarray:
-=======
 def percentile(x, q, axis=None, out=None, interpolation="linear", keepdim=False):
     """
     Compute the q-th percentile of the data along the specified axis.
@@ -1377,7 +1338,7 @@
 
     # SANITATION
     # sanitize input
-    if not isinstance(x, dndarray.DNDarray):
+    if not isinstance(x, DNDarray):
         raise TypeError("expected x to be a DNDarray, but was {}".format(type(x)))
     if isinstance(axis, list) or isinstance(axis, tuple):
         raise NotImplementedError("ht.percentile(), tuple axis not implemented yet")
@@ -1398,7 +1359,7 @@
     elif np.isscalar(q):
         t_perc_dtype = torch.promote_types(type(q), torch.float32)
         t_q = torch.tensor([q], dtype=t_perc_dtype, device=t_x.device)
-    elif isinstance(q, dndarray.DNDarray):
+    elif isinstance(q, DNDarray):
         if x.comm.is_distributed() and q.split is not None:
             # q needs to be local
             q.resplit_(axis=None)
@@ -1422,7 +1383,7 @@
 
     # sanitize out
     if out is not None:
-        if not isinstance(out, dndarray.DNDarray):
+        if not isinstance(out, DNDarray):
             raise TypeError("out must be DNDarray, was {}".format(type(out)))
         if out.dtype is not perc_dtype:
             raise TypeError(
@@ -1536,8 +1497,7 @@
     return percentile
 
 
-def skew(x, axis=None, unbiased=True):
->>>>>>> d116dc36
+def skew(x: DNDarray, axis: Union[None, int] = None, unbiased: bool = True) -> DNDarray:
     """
     Compute the sample skewness of a data set.
 
