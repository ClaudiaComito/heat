import torch

from .communication import MPI
from .dndarray import DNDarray
from . import factories
from . import types

__all__ = ["nonzero", "where"]


def nonzero(a) -> DNDarray:
    """
    Return the indices of the elements that are non-zero. (using ``torch.nonzero``)
    If ``a`` is split then the result is split in the 0th dimension. However, this :class:`~heat.core.dndarray.DNDarray`
    can be UNBALANCED as it contains the indices of the non-zero elements on each node.
    Returns an array with one entry for each dimension of ``a``, containing the indices of the non-zero elements in that dimension.
    The values in ``a`` are always tested and returned in row-major, C-style order.
    The corresponding non-zero values can be obtained with: ``a[nonzero(a)]``.

    Parameters
    ----------
    a: DNDarray
        Input array

    Examples
    --------
    >>> x = ht.array([[3, 0, 0], [0, 4, 1], [0, 6, 0]], split=0)
    [0/2] tensor([[3, 0, 0]])
    [1/2] tensor([[0, 4, 1]])
    [2/2] tensor([[0, 6, 0]])
    >>> ht.nonzero(x)
    [0/2] tensor([[0, 0]])
    [1/2] tensor([[1, 1],
    [1/2]         [1, 2]])
    [2/2] tensor([[2, 1]])
    >>> a = ht.array([[1, 2, 3], [4, 5, 6], [7, 8, 9]], split=0)
    [0/1] tensor([[1, 2, 3],
    [0/1]         [4, 5, 6]])
    [1/1] tensor([[7, 8, 9]])
    >>> a > 3
    [0/1] tensor([[0, 0, 0],
    [0/1]         [1, 1, 1]], dtype=torch.uint8)
    [1/1] tensor([[1, 1, 1]], dtype=torch.uint8)
    >>> ht.nonzero(a > 3)
    [0/1] tensor([[1, 0],
    [0/1]         [1, 1],
    [0/1]         [1, 2]])
    [1/1] tensor([[2, 0],
    [1/1]         [2, 1],
    [1/1]         [2, 2]])
    >>> a[ht.nonzero(a > 3)]
    [0/1] tensor([[4, 5, 6]])
    [1/1] tensor([[7, 8, 9]])
    """
    if a.dtype == types.bool:
        a._DNDarray__array = a._DNDarray__array.float()
    if a.split is None:
        # if there is no split then just return the values from torch
        # print(a._DNDarray__array)
        lcl_nonzero = torch.nonzero(input=a._DNDarray__array, as_tuple=False)
        gout = list(lcl_nonzero.size())
        is_split = None
    else:
        # a is split
        lcl_nonzero = torch.nonzero(input=a._DNDarray__array, as_tuple=False)
        _, _, slices = a.comm.chunk(a.shape, a.split)
        lcl_nonzero[..., a.split] += slices[a.split].start
        gout = list(lcl_nonzero.size())
        gout[0] = a.comm.allreduce(gout[0], MPI.SUM)
        is_split = 0

    if a.ndim == 1:
        lcl_nonzero = lcl_nonzero.squeeze(dim=1)
    for g in range(len(gout) - 1, -1, -1):
        if gout[g] == 1:
            del gout[g]

    return DNDarray(
        lcl_nonzero,
        gshape=tuple(gout),
        dtype=types.canonical_heat_type(lcl_nonzero.dtype),
        split=is_split,
        device=a.device,
        comm=a.comm,
    )


def where(cond, x=None, y=None) -> DNDarray:
    """
    Return elements chosen from ``x`` or ``y`` depending on condition.
    Result is a :class:`~heat.core.dndarray.DNDarray` with elements from ``x`` where cond is ``True``,
    and elements from ``y`` elsewhere (``False``).

    Parameters
    ----------
<<<<<<< HEAD
    cond : DNDarray
        Condition of interest, where true yield ``x`` otherwise yield ``y``
    x : DNDarray or int or float
        Values from which to choose. ``x``, ``y`` and condition need to be broadcastable to some shape.
    y : DNDarray or int or float
        Values from which to choose. ``x``, ``y`` and condition need to be broadcastable to some shape.

    Notes
=======
    cond: DNDarray
        condition of interest, where true yield x otherwise yield y
    x, y: DNDarray, int, float
        Values from which to choose. x, y and condition need to be broadcastable to some shape.

    Returns
>>>>>>> f4fb25f8
    -------
    When only condition is provided, this function is a shorthand for :func:`nonzero`.

    Examples
    --------
    >>> a = ht.arange(10, split=0)
    [0/1] tensor([0, 1, 2, 3, 4], dtype=torch.int32)
    [1/1] tensor([5, 6, 7, 8, 9], dtype=torch.int32)
    >>> ht.where(a < 5, a, 10*a)
    [0/1] tensor([0, 1, 2, 3, 4], dtype=torch.int32)
    [1/1] tensor([50, 60, 70, 80, 90], dtype=torch.int32)
    >>> a = np.array([[0, 1, 2], [0, 2, 4], [0, 3, 6]])
    [0/1] tensor([[ 0.,  1.,  2.],
    [0/1]         [ 0.,  2.,  4.]])
    [1/1] tensor([[ 0.,  3.,  6.]])
    >>> ht.where(a < 4, a, -1)
    [0/1] tensor([[ 0.,  1.,  2.],
    [0/1]         [ 0.,  2., -1.]])
    [1/1] tensor([[ 0.,  3., -1.]])

    """
    if cond.split is not None and (isinstance(x, DNDarray) or isinstance(y, DNDarray)):
        if (isinstance(x, DNDarray) and cond.split != x.split) or (
            isinstance(y, DNDarray) and cond.split != y.split
        ):
            if len(y.shape) >= 1 and y.shape[0] > 1:
                raise NotImplementedError("binary op not implemented for different split axes")
<<<<<<< HEAD
    if isinstance(x, (DNDarray, int, float)) and isinstance(y, (DNDarray, int, float)):
        cond = types.float(cond, device=cond.device)
        return types.float(cond == 0, device=cond.device) * y + cond * x
=======
    if isinstance(x, (dndarray.DNDarray, int, float)) and isinstance(
        y, (dndarray.DNDarray, int, float)
    ):
        if isinstance(y, int):
            y = float(y)
        if isinstance(x, int):
            x = float(x)
        return cond.dtype((cond == 0)) * y + cond * x
>>>>>>> f4fb25f8
    elif x is None and y is None:
        return nonzero(cond)
    else:
        raise TypeError(
            "either both or neither x and y must be given and both must be DNDarrays or ints({}, {})".format(
                type(x), type(y)
            )
        )<|MERGE_RESOLUTION|>--- conflicted
+++ resolved
@@ -93,7 +93,6 @@
 
     Parameters
     ----------
-<<<<<<< HEAD
     cond : DNDarray
         Condition of interest, where true yield ``x`` otherwise yield ``y``
     x : DNDarray or int or float
@@ -102,14 +101,6 @@
         Values from which to choose. ``x``, ``y`` and condition need to be broadcastable to some shape.
 
     Notes
-=======
-    cond: DNDarray
-        condition of interest, where true yield x otherwise yield y
-    x, y: DNDarray, int, float
-        Values from which to choose. x, y and condition need to be broadcastable to some shape.
-
-    Returns
->>>>>>> f4fb25f8
     -------
     When only condition is provided, this function is a shorthand for :func:`nonzero`.
 
@@ -137,20 +128,12 @@
         ):
             if len(y.shape) >= 1 and y.shape[0] > 1:
                 raise NotImplementedError("binary op not implemented for different split axes")
-<<<<<<< HEAD
     if isinstance(x, (DNDarray, int, float)) and isinstance(y, (DNDarray, int, float)):
-        cond = types.float(cond, device=cond.device)
-        return types.float(cond == 0, device=cond.device) * y + cond * x
-=======
-    if isinstance(x, (dndarray.DNDarray, int, float)) and isinstance(
-        y, (dndarray.DNDarray, int, float)
-    ):
         if isinstance(y, int):
             y = float(y)
         if isinstance(x, int):
             x = float(x)
         return cond.dtype((cond == 0)) * y + cond * x
->>>>>>> f4fb25f8
     elif x is None and y is None:
         return nonzero(cond)
     else:
