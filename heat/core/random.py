--- conflicted
+++ resolved
@@ -505,7 +505,6 @@
     return normal_tensor
 
 
-<<<<<<< HEAD
 def randperm(
     n: int, dtype=types.int64, split: Optional[int] = None, device: Optional[str] = None, comm=None
 ):
@@ -519,7 +518,32 @@
     dtype : datatype, optional
         The datatype of the returned values.
     split : int, optional
-=======
+        The axis along which the array is split and distributed, defaults to no distribution.
+    device : str, optional
+        Specifies the :class:`~heat.core.devices.Device`  the array shall be allocated on, defaults to globally
+        set default device.
+    comm : Communication, optional
+        Handle to the nodes holding distributed parts or copies of this array.
+
+    Returns
+    -------
+    DNDarray
+
+    Example
+    --------
+    >>> ht.random.randperm(4)
+    DNDarray([2, 3, 1, 0], dtype=ht.int64, device=cpu:0, split=None)
+    """
+    if not isinstance(n, int):
+        raise TypeError("n must be an integer.")
+
+    device = devices.sanitize_device(device)
+    comm = communication.sanitize_comm(comm)
+    perm = torch.randperm(n, dtype=dtype.torch_type(), device=device.torch_device)
+
+    return factories.array(perm, dtype=dtype, device=device, split=split, comm=comm)
+
+    
 def random_sample(
     shape: Optional[Tuple[int]] = None,
     dtype=types.float32,
@@ -540,34 +564,11 @@
     dtype: Type[datatype], optional
         The datatype of the returned values. Has to be one of
         [:class:`~heat.core.types.float32, :class:`~heat.core.types.float64`].
-    split: int, optional
->>>>>>> 720a8789
+    split : int, optional
         The axis along which the array is split and distributed, defaults to no distribution.
     device : str, optional
         Specifies the :class:`~heat.core.devices.Device`  the array shall be allocated on, defaults to globally
-        set default device.
-<<<<<<< HEAD
-    comm : Communication, optional
-        Handle to the nodes holding distributed parts or copies of this array.
-
-    Returns
-    -------
-    DNDarray
-
-    Example
-    --------
-    >>> ht.random.randperm(4)
-    DNDarray([2, 3, 1, 0], dtype=ht.int64, device=cpu:0, split=None)
-    """
-    if not isinstance(n, int):
-        raise TypeError("n must be an integer.")
-
-    device = devices.sanitize_device(device)
-    comm = communication.sanitize_comm(comm)
-    perm = torch.randperm(n, dtype=dtype.torch_type(), device=device.torch_device)
-
-    return factories.array(perm, dtype=dtype, device=device, split=split, comm=comm)
-=======
+        set default device. 
     comm: Communication, optional
         Handle to the nodes holding distributed parts or copies of this array.
     """
@@ -579,7 +580,6 @@
 
 # aliases
 random = ranf = sample = random_sample
->>>>>>> 720a8789
 
 
 def seed(seed=None):
