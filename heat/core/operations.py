import itertools
import torch

from .communication import MPI
from . import stride_tricks
from . import types
from . import tensor

__all__ = [
    'abs',
    'absolute',
    'argmin',
    'clip',
    'copy',
    'exp',
    'floor',
    'log',
    'max',
    'min',
    'sin',
    'sqrt',
<<<<<<< HEAD
    'transpose',
=======
    'sum',
>>>>>>> 8ecc2a7f
    'tril',
    'triu'
]


def abs(x, out=None, dtype=None):
    """
    Calculate the absolute value element-wise.

    Parameters
    ----------
    x : ht.tensor
        The values for which the compute the absolute value.
    out : ht.tensor, optional
        A location into which the result is stored. If provided, it must have a shape that the inputs broadcast to.
        If not provided or None, a freshly-allocated array is returned.
    dtype : ht.type, optional
        Determines the data type of the output array. The values are cast to this type with potential loss of
        precision.

    Returns
    -------
    absolute_values : ht.tensor
        A tensor containing the absolute value of each element in x.
    """
    if dtype is not None and not issubclass(dtype, types.generic):
        raise TypeError('dtype must be a heat data type')

    absolute_values = __local_operation(torch.abs, x, out)
    if dtype is not None:
        absolute_values._tensor__array = absolute_values._tensor__array.type(
            dtype.torch_type())
        absolute_values._tensor__dtype = dtype

    return absolute_values


def absolute(x, out=None, dtype=None):
    """
    Calculate the absolute value element-wise.

    np.abs is a shorthand for this function.

    Parameters
    ----------
    x : ht.tensor
        The values for which the compute the absolute value.
    out : ht.tensor, optional
        A location into which the result is stored. If provided, it must have a shape that the inputs broadcast to.
        If not provided or None, a freshly-allocated array is returned.
    dtype : ht.type, optional
        Determines the data type of the output array. The values are cast to this type with potential loss of
        precision.

    Returns
    -------
    absolute_values : ht.tensor
        A tensor containing the absolute value of each element in x.
    """
    return abs(x, out, dtype)


def argmin(x, axis=None):
    '''
    Returns the indices of the minimum values along an axis.

    Parameters:
    ----------

    x : ht.tensor
    Input array.

    axis : int, optional
    By default, the index is into the flattened tensor, otherwise along the specified axis.

    # TODO out : array, optional
    If provided, the result will be inserted into this tensor. It should be of the appropriate shape and dtype.

    Returns:
    -------

    index_tensor : ht.tensor of ints
    Array of indices into the array. It has the same shape as x.shape with the dimension along axis removed.

    Examples:
    --------

    >>> a = ht.randn(3,3)
    >>> a
    tensor([[-1.7297,  0.2541, -0.1044],
            [ 1.0865, -0.4415,  1.3716],
            [-0.0827,  1.0215, -2.0176]])
    >>> ht.argmin(a)
    tensor([8])
    >>> ht.argmin(a, axis=0)
    tensor([[0, 1, 2]])
    >>> ht.argmin(a, axis=1)
    tensor([[0],
            [1],
            [2]])
    '''

    if axis is None:
        # TEMPORARY SOLUTION! TODO: implementation for axis=None, distributed tensor
        # perform sanitation
        if not isinstance(x, tensor.tensor):
            raise TypeError(
                'expected x to be a ht.tensor, but was {}'.format(type(x)))
        axis = stride_tricks.sanitize_axis(x.shape, axis)
        out = torch.reshape(torch.argmin(x._tensor__array), (1,))
        return tensor.tensor(out, out.shape, types.canonical_heat_type(out.dtype), split=None, comm=x.comm)

    out = __reduce_op(x, torch.min, MPI.MIN, axis)._tensor__array[1]
    return tensor.tensor(out, out.shape, types.canonical_heat_type(out.dtype), x._tensor__split, comm=x.comm)


def clip(a, a_min, a_max, out=None):
    """
    Parameters
    ----------
    a : ht.tensor
        Array containing elements to clip.
    a_min : scalar or None
        Minimum value. If None, clipping is not performed on lower interval edge. Not more than one of a_min and
        a_max may be None.
    a_max : scalar or None
        Maximum value. If None, clipping is not performed on upper interval edge. Not more than one of a_min and
        a_max may be None.
    out : ht.tensor, optional
        The results will be placed in this array. It may be the input array for in-place clipping. out must be of
        the right shape to hold the output. Its type is preserved.

    Returns
    -------
    clipped_values : ht.tensor
        A tensor with the elements of this tensor, but where values < a_min are replaced with a_min, and those >
        a_max with a_max.
    """
    if not isinstance(a, tensor.tensor):
        raise TypeError('a must be a tensor')
    if a_min is None and a_max is None:
        raise ValueError('either a_min or a_max must be set')

    if out is None:
        return tensor.tensor(a._tensor__array.clamp(a_min, a_max), a.shape, a.dtype, a.split, a.comm)
    if not isinstance(out, tensor.tensor):
        raise TypeError('out must be a tensor')

    return a._tensor__array.clamp(a_min, a_max, out=out._tensor__array) and out


def copy(a):
    """
    Return an array copy of the given object.

    Parameters
    ----------
    a : ht.tensor
        Input data to be copied.

    Returns
    -------
    copied : ht.tensor
        A copy of the original
    """
    if not isinstance(a, tensor.tensor):
        raise TypeError('input needs to be a tensor')
    return tensor.tensor(a._tensor__array.clone(), a.shape, a.dtype, a.split, a.comm)


def exp(x, out=None):
    """
    Calculate the exponential of all elements in the input array.

    Parameters
    ----------
    x : ht.tensor
        The value for which to compute the exponential.
    out : ht.tensor or None, optional
        A location in which to store the results. If provided, it must have a broadcastable shape. If not provided
        or set to None, a fresh tensor is allocated.

    Returns
    -------
    exponentials : ht.tensor
        A tensor of the same shape as x, containing the positive exponentials of each element in this tensor. If out
        was provided, logarithms is a reference to it.

    Examples
    --------
    >>> ht.exp(ht.arange(5))
    tensor([ 1.0000,  2.7183,  7.3891, 20.0855, 54.5981])
    """
    return __local_operation(torch.exp, x, out)


def floor(x, out=None):
    """
    Return the floor of the input, element-wise.

    The floor of the scalar x is the largest integer i, such that i <= x. It is often denoted as \lfloor x \rfloor.

    Parameters
    ----------
    x : ht.tensor
        The value for which to compute the floored values.
    out : ht.tensor or None, optional
        A location in which to store the results. If provided, it must have a broadcastable shape. If not provided
        or set to None, a fresh tensor is allocated.

    Returns
    -------
    floored : ht.tensor
        A tensor of the same shape as x, containing the floored valued of each element in this tensor. If out was
        provided, logarithms is a reference to it.

    Examples
    --------
    >>> ht.floor(ht.arange(-2.0, 2.0, 0.4))
    tensor([-2., -2., -2., -1., -1.,  0.,  0.,  0.,  1.,  1.])
    """
    return __local_operation(torch.floor, x, out)


def log(x, out=None):
    """
    Natural logarithm, element-wise.

    The natural logarithm log is the inverse of the exponential function, so that log(exp(x)) = x. The natural
    logarithm is logarithm in base e.

    Parameters
    ----------
    x : ht.tensor
        The value for which to compute the logarithm.
    out : ht.tensor or None, optional
        A location in which to store the results. If provided, it must have a broadcastable shape. If not provided
        or set to None, a fresh tensor is allocated.

    Returns
    -------
    logarithms : ht.tensor
        A tensor of the same shape as x, containing the positive logarithms of each element in this tensor.
        Negative input elements are returned as nan. If out was provided, logarithms is a reference to it.

    Examples
    --------
    >>> ht.log(ht.arange(5))
    tensor([  -inf, 0.0000, 0.6931, 1.0986, 1.3863])
    """
    return __local_operation(torch.log, x, out)


def max(x, axis=None):
    """"
    Return a tuple containing:
        - the maximum of an array or maximum along an axis;
        - indices of maxima

    Parameters
    ----------
    a : ht.tensor
    Input data.

    axis : None or int, optional
    Axis or axes along which to operate. By default, flattened input is used.

    # TODO: out : ht.tensor, optional
    Tuple of two output tensors (max, max_indices). Must be of the same shape and buffer length as the expected output.

    # TODO: initial : scalar, optional
    The minimum value of an output element. Must be present to allow computation on empty slice.

        Examples
    --------
    >>> a = ht.float32([
            [1, 2, 3],
            [4, 5, 6],
            [7, 8, 9],
            [10, 11, 12]
        ])
    >>> ht.max(a)
    tensor([12.])
    >>> ht.min(a, axis=0)
    (tensor([[10., 11., 12.]]), tensor([[3, 3, 3]]))
    >>> ht.min(a, axis=1)
    (tensor([[ 3.],
        [ 6.],
        [ 9.],
        [12.]]), tensor([[2],
        [2],
        [2],
        [2]]))
    """
    return __reduce_op(x, torch.max, MPI.MAX, axis)


def min(x, axis=None):
    """"
    Return a tuple containing:
        - the minimum of an array or minimum along an axis;
        - indices of minima

    Parameters
    ----------
    a : ht.tensor
    Input data.

    axis : None or int
    Axis or axes along which to operate. By default, flattened input is used.


    # TODO: out : ht.tensor, optional
    Tuple of two output tensors (min, min_indices). Must be of the same shape and buffer length as the expected output.


    # TODO: initial : scalar, optional
    The maximum value of an output element. Must be present to allow computation on empty slice.

    Examples
    --------
    >>> a = ht.float32([
            [1, 2, 3],
            [4, 5, 6],
            [7, 8, 9],
            [10, 11, 12]
        ])
    >>> ht.min(a)
    tensor([1.])
    >>> ht.min(a, axis=0)
    (tensor([[1., 2., 3.]]), tensor([[0, 0, 0]]))
    >>> ht.min(a, axis=1)
    (tensor([[ 1.],
        [ 4.],
        [ 7.],
        [10.]]), tensor([[0],
        [0],
        [0],
        [0]]))
    """
    return __reduce_op(x, torch.min, MPI.MIN, axis)


def sin(x, out=None):
    """
    Return the trigonometric sine, element-wise.

    Parameters
    ----------
    x : ht.tensor
        The value for which to compute the trigonometric sine.
    out : ht.tensor or None, optional
        A location in which to store the results. If provided, it must have a broadcastable shape. If not provided
        or set to None, a fresh tensor is allocated.

    Returns
    -------
    sine : ht.tensor
        A tensor of the same shape as x, containing the trigonometric sine of each element in this tensor.
        Negative input elements are returned as nan. If out was provided, square_roots is a reference to it.

    Examples
    --------
    >>> ht.sin(ht.arange(-6, 7, 2))
    tensor([ 0.2794,  0.7568, -0.9093,  0.0000,  0.9093, -0.7568, -0.2794])
    """
    return __local_operation(torch.sin, x, out)


# def sum(x, axis=None):
#     # TODO: document me
#     axis = stride_tricks.sanitize_axis(x.shape, axis)
#     if axis is not None:
#         sum_axis = x._tensor__array.sum(axis, keepdim=True)
#     else:
#         sum_axis = torch.reshape(x._tensor__array.sum(), (1,))
#         if not x.comm.is_distributed():
#             return tensor.tensor(sum_axis, (1,), types.canonical_heat_type(sum_axis.dtype), None, x.comm)

#     return __reduce_op(x, sum_axis, MPI.SUM, axis)


def sqrt(x, out=None):
    """
    Return the non-negative square-root of a tensor element-wise.

    Parameters
    ----------
    x : ht.tensor
        The value for which to compute the square-roots.
    out : ht.tensor or None, optional
        A location in which to store the results. If provided, it must have a broadcastable shape. If not provided or
        set to None, a fresh tensor is allocated.

    Returns
    -------
    square_roots : ht.tensor
        A tensor of the same shape as x, containing the positive square-root of each element in x. Negative input
        elements are returned as nan. If out was provided, square_roots is a reference to it.

    Examples
    --------
    >>> ht.sqrt(ht.arange(5))
    tensor([0.0000, 1.0000, 1.4142, 1.7321, 2.0000])
    >>> ht.sqrt(ht.arange(-5, 0))
    tensor([nan, nan, nan, nan, nan])
    """
    return __local_operation(torch.sqrt, x, out)


<<<<<<< HEAD
def transpose(a, axes=None):
=======
def sum(x, axis=None):
    """
    Sum of array elements over a given axis.

    Parameters
    ----------
    x : ht.tensor
        Input data.

    axis : None or int, optional
        Axis along which a sum is performed. The default, axis=None, will sum
        all of the elements of the input array. If axis is negative it counts 
        from the last to the first axis.

    Returns
    -------
    sum_along_axis : ht.tensor
        An array with the same shape as self.__array except for the specified axis which 
        becomes one, e.g. a.shape = (1,2,3) => ht.ones((1,2,3)).sum(axis=1).shape = (1,1,3)

    Examples
    --------
    >>> ht.sum(ht.ones(2))
    tensor([2.])

    >>> ht.sum(ht.ones((3,3)))
    tensor([9.])

    >>> ht.sum(ht.ones((3,3)).astype(ht.int))
    tensor([9])

    >>> ht.sum(ht.ones((3,2,1)), axis=-3)
    tensor([[[3.],
            [3.]]])
    """

    # TODO: make me more numpy API complete

    return __reduce_op(x, torch.sum, MPI.SUM, axis)


def __local_operation(operation, x, out):
>>>>>>> 8ecc2a7f
    """
    Permute the dimensions of an array.

    Parameters
    ----------
    a : array_like
        Input array.
    axes : None or list of ints, optional
        By default, reverse the dimensions, otherwise permute the axes according to the values given.

    Returns
    -------
    p : ht.tensor
        a with its axes permuted.
    """
<<<<<<< HEAD
    # type check the input tensor
    if not isinstance(a, tensor.tensor):
        raise TypeError('a must be of type ht.tensor, but was {}'.format(type(a)))
=======
    # perform sanitation
    if not isinstance(x, tensor.tensor):
        raise TypeError(
            'expected x to be a ht.tensor, but was {}'.format(type(x)))
    if out is not None and not isinstance(out, tensor.tensor):
        raise TypeError(
            'expected out to be None or an ht.tensor, but was {}'.format(type(out)))

    # infer the output type of the tensor
    # we need floating point numbers here, due to PyTorch only providing sqrt() implementation for float32/64
    promoted_type = types.promote_types(x.dtype, types.float32)
    torch_type = promoted_type.torch_type()
>>>>>>> 8ecc2a7f

    # set default value for axes permutations
    dimensions = len(a.shape)
    if axes is None:
        axes = tuple(reversed(range(dimensions)))
    # if given, sanitize the input
    else:
        try:
            # convert to a list to allow index access
            axes = list(axes)
        except TypeError:
            raise ValueError('axes must be an iterable containing ints')

        if len(axes) != dimensions:
            raise ValueError('axes do not match tensor shape')
        for index, axis in enumerate(axes):
            if not isinstance(axis, int):
                raise TypeError('axis must be an integer, but was {}'.format(type(axis)))
            elif axis < 0:
                axes[index] = axis + dimensions

    # infer the new split axis, it is the position of the split axis within the new axes permutation
    try:
        transposed_split = axes.index(a.split) if a.split is not None else None
    except ValueError:
        raise ValueError('axes do not match tensor shape')

    # try to rearrange the tensor and return a new transposed variant
    try:
        transposed_data = a._tensor__array.permute(*axes)
        transposed_shape = tuple(a.shape[axis] for axis in axes)

<<<<<<< HEAD
        return tensor.tensor(transposed_data, transposed_shape, a.dtype, transposed_split, a.comm)
    # if not possible re- raise any torch exception as ValueError
    except RuntimeError as exception:
        raise ValueError(str(exception))
=======
    # do an inplace operation into a provided buffer
    casted = x._tensor__array.type(torch_type)
    operation(casted.repeat(multiples)
              if needs_repetition else casted, out=out._tensor__array)
    return out
>>>>>>> 8ecc2a7f


# statically allocated index slices for non-iterable dimensions in triangular operations
__index_base = (slice(None), slice(None),)


def __tri_op(m, k, op):
    """
    Generic implementation of triangle operations on tensors. It takes care of input sanitation and non-standard
    broadcast behavior of the 2D triangle-operators.

    Parameters
    ----------
    m : ht.tensor
        Input tensor for which to compute the triangle operator.
    k : int, optional
        Diagonal above which to apply the triangle operator, k<0 is below and k>0 is above.
    op : callable
        Implementation of the triangle operator.

    Returns
    -------
    triangle_tensor : ht.tensor
        Tensor with the applied triangle operation

    Raises
    ------
    TypeError
        If the input is not a tensor or the diagonal offset cannot be converted to an integral value.
    """
    if not isinstance(m, tensor.tensor):
        raise TypeError('Expected m to be a tensor but was {}'.format(type(m)))

    try:
        k = int(k)
    except ValueError:
        raise TypeError(
            'Expected k to be integral, but was {}'.format(type(k)))

    # chunk the global shape of the tensor to obtain the offset compared to the other ranks
    offset, _, _ = m.comm.chunk(m.shape, m.split)
    dimensions = len(m.shape)

    # manually repeat the input for vectors
    if dimensions == 1:
        triangle = op(m._tensor__array.expand(m.shape[0], -1), k - offset)
        return tensor.tensor(triangle, (m.shape[0], m.shape[0],), m.dtype, None if m.split is None else 1, m.comm)

    original = m._tensor__array
    output = original.clone()

    # modify k to account for tensor splits
    if m.split is not None:
        if m.split + 1 == dimensions - 1:
            k += offset
        elif m.split == dimensions - 1:
            k -= offset

    # in case of two dimensions we can just forward the call to the callable
    if dimensions == 2:
        op(original, k, out=output)
    # more than two dimensions: iterate over all but the last two to realize 2D broadcasting
    else:
        ranges = [range(elements) for elements in m.lshape[:-2]]
        for partial_index in itertools.product(*ranges):
            index = partial_index + __index_base
            op(original[index], k, out=output[index])

    return tensor.tensor(output, m.shape, m.dtype, m.split, m.comm)


def tril(m, k=0):
    """
    Returns the lower triangular part of the tensor, the other elements of the result tensor are set to 0.

    The lower triangular part of the tensor is defined as the elements on and below the diagonal.

    The argument k controls which diagonal to consider. If k=0, all elements on and below the main diagonal are
    retained. A positive value includes just as many diagonals above the main diagonal, and similarly a negative
    value excludes just as many diagonals below the main diagonal.

    Parameters
    ----------
    m : ht.tensor
        Input tensor for which to compute the lower triangle.
    k : int, optional
        Diagonal above which to zero elements. k=0 (default) is the main diagonal, k<0 is below and k>0 is above.

    Returns
    -------
    lower_triangle : ht.tensor
        Lower triangle of the input tensor.
    """
    return __tri_op(m, k, torch.tril)


def triu(m, k=0):
    """
    Returns the upper triangular part of the tensor, the other elements of the result tensor are set to 0.

    The upper triangular part of the tensor is defined as the elements on and below the diagonal.

    The argument k controls which diagonal to consider. If k=0, all elements on and below the main diagonal are
    retained. A positive value includes just as many diagonals above the main diagonal, and similarly a negative
    value excludes just as many diagonals below the main diagonal.

    Parameters
    ----------
    m : ht.tensor
        Input tensor for which to compute the upper triangle.
    k : int, optional
        Diagonal above which to zero elements. k=0 (default) is the main diagonal, k<0 is below and k>0 is above.

    Returns
    -------
    upper_triangle : ht.tensor
        Upper triangle of the input tensor.
    """
    return __tri_op(m, k, torch.triu)

    
def __local_operation(operation, x, out):
    """
    Generic wrapper for local operations, which do not require communication. Accepts the actual operation function as
    argument and takes only care of buffer allocation/writing.

    Parameters
    ----------
    operation : function
        A function implementing the element-wise local operation, e.g. torch.sqrt
    x : ht.tensor
        The value for which to compute 'operation'.
    out : ht.tensor or None
        A location in which to store the results. If provided, it must have a broadcastable shape. If not provided or
        set to None, a fresh tensor is allocated.

    Returns
    -------
    result : ht.tensor
        A tensor of the same shape as x, containing the result of 'operation' for each element in x. If out was
        provided, result is a reference to it.

    Raises
    -------
    TypeError
        If the input is not a tensor or the output is not a tensor or None.
    """
    # perform sanitation
    if not isinstance(x, tensor.tensor):
        raise TypeError('expected x to be a ht.tensor, but was {}'.format(type(x)))
    if out is not None and not isinstance(out, tensor.tensor):
        raise TypeError('expected out to be None or an ht.tensor, but was {}'.format(type(out)))

    # infer the output type of the tensor
    # we need floating point numbers here, due to PyTorch only providing sqrt() implementation for float32/64
    promoted_type = types.promote_types(x.dtype, types.float32)
    torch_type = promoted_type.torch_type()

    # no defined output tensor, return a freshly created one
    if out is None:
        return tensor.tensor(operation(x._tensor__array.type(torch_type)), x.gshape, promoted_type, x.split, x.comm)

    # output buffer writing requires a bit more work
    # we need to determine whether the operands are broadcastable and the multiple of the broadcasting
    # reason: manually repetition for each dimension as PyTorch does not conform to numpy's broadcast semantic
    # PyTorch always recreates the input shape and ignores broadcasting/too large buffers
    broadcast_shape = stride_tricks.broadcast_shape(x.lshape, out.lshape)
    padded_shape = (1,) * (len(broadcast_shape) - len(x.lshape)) + x.lshape
    multiples = [int(a / b) for a, b in zip(broadcast_shape, padded_shape)]
    needs_repetition = any(multiple > 1 for multiple in multiples)

    # do an inplace operation into a provided buffer
    casted = x._tensor__array.type(torch_type)
    operation(casted.repeat(multiples) if needs_repetition else casted, out=out._tensor__array)
    return out


def __reduce_op(x, partial_op, op, axis):
    # TODO: document me
    # TODO: test me
    # TODO: make me more numpy API complete
    # TODO: e.g. allow axis to be a tuple, allow for "initial"
    # TODO: implement type promotion

    # perform sanitation
    if not isinstance(x, tensor.tensor):
        raise TypeError(
            'expected x to be a ht.tensor, but was {}'.format(type(x)))
    # no further checking needed, sanitize axis will raise the proper exceptions
    axis = stride_tricks.sanitize_axis(x.shape, axis)

    if axis is None:
        partial = torch.reshape(partial_op(x._tensor__array), (1,))
        output_shape = partial.shape
    else:
        partial = partial_op(x._tensor__array, axis, keepdim=True)
        # TODO: verify if this works for negative split axis
        output_shape = x.gshape[:axis] + (1,) + x.gshape[axis + 1:]

    if x.comm.is_distributed() and (axis is None or axis == x.split):
        x.comm.Allreduce(MPI.IN_PLACE, partial[0], op)
        return tensor.tensor(partial, output_shape, types.canonical_heat_type(partial[0].dtype), split=None, comm=x.comm)

    return tensor.tensor(partial, output_shape, types.canonical_heat_type(partial[0].dtype), split=None, comm=x.comm)<|MERGE_RESOLUTION|>--- conflicted
+++ resolved
@@ -19,11 +19,8 @@
     'min',
     'sin',
     'sqrt',
-<<<<<<< HEAD
+    'sum',
     'transpose',
-=======
-    'sum',
->>>>>>> 8ecc2a7f
     'tril',
     'triu'
 ]
@@ -393,19 +390,6 @@
     return __local_operation(torch.sin, x, out)
 
 
-# def sum(x, axis=None):
-#     # TODO: document me
-#     axis = stride_tricks.sanitize_axis(x.shape, axis)
-#     if axis is not None:
-#         sum_axis = x._tensor__array.sum(axis, keepdim=True)
-#     else:
-#         sum_axis = torch.reshape(x._tensor__array.sum(), (1,))
-#         if not x.comm.is_distributed():
-#             return tensor.tensor(sum_axis, (1,), types.canonical_heat_type(sum_axis.dtype), None, x.comm)
-
-#     return __reduce_op(x, sum_axis, MPI.SUM, axis)
-
-
 def sqrt(x, out=None):
     """
     Return the non-negative square-root of a tensor element-wise.
@@ -434,9 +418,6 @@
     return __local_operation(torch.sqrt, x, out)
 
 
-<<<<<<< HEAD
-def transpose(a, axes=None):
-=======
 def sum(x, axis=None):
     """
     Sum of array elements over a given axis.
@@ -477,9 +458,8 @@
 
     return __reduce_op(x, torch.sum, MPI.SUM, axis)
 
-
-def __local_operation(operation, x, out):
->>>>>>> 8ecc2a7f
+  
+def transpose(a, axes=None):
     """
     Permute the dimensions of an array.
 
@@ -495,24 +475,9 @@
     p : ht.tensor
         a with its axes permuted.
     """
-<<<<<<< HEAD
     # type check the input tensor
     if not isinstance(a, tensor.tensor):
         raise TypeError('a must be of type ht.tensor, but was {}'.format(type(a)))
-=======
-    # perform sanitation
-    if not isinstance(x, tensor.tensor):
-        raise TypeError(
-            'expected x to be a ht.tensor, but was {}'.format(type(x)))
-    if out is not None and not isinstance(out, tensor.tensor):
-        raise TypeError(
-            'expected out to be None or an ht.tensor, but was {}'.format(type(out)))
-
-    # infer the output type of the tensor
-    # we need floating point numbers here, due to PyTorch only providing sqrt() implementation for float32/64
-    promoted_type = types.promote_types(x.dtype, types.float32)
-    torch_type = promoted_type.torch_type()
->>>>>>> 8ecc2a7f
 
     # set default value for axes permutations
     dimensions = len(a.shape)
@@ -545,18 +510,10 @@
         transposed_data = a._tensor__array.permute(*axes)
         transposed_shape = tuple(a.shape[axis] for axis in axes)
 
-<<<<<<< HEAD
         return tensor.tensor(transposed_data, transposed_shape, a.dtype, transposed_split, a.comm)
     # if not possible re- raise any torch exception as ValueError
     except RuntimeError as exception:
         raise ValueError(str(exception))
-=======
-    # do an inplace operation into a provided buffer
-    casted = x._tensor__array.type(torch_type)
-    operation(casted.repeat(multiples)
-              if needs_repetition else casted, out=out._tensor__array)
-    return out
->>>>>>> 8ecc2a7f
 
 
 # statically allocated index slices for non-iterable dimensions in triangular operations
@@ -731,6 +688,7 @@
     # do an inplace operation into a provided buffer
     casted = x._tensor__array.type(torch_type)
     operation(casted.repeat(multiples) if needs_repetition else casted, out=out._tensor__array)
+    
     return out
 
 
