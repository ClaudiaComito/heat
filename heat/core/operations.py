--- conflicted
+++ resolved
@@ -648,10 +648,7 @@
         output_split = t1.split
         output_device = t1.device
         output_comm = t1.comm
-<<<<<<< HEAD
-
-=======
->>>>>>> ec0daa83
+
     else:
         raise NotImplementedError('Not implemented for non scalar')
 
