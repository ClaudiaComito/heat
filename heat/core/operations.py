--- conflicted
+++ resolved
@@ -84,10 +84,6 @@
     return abs(x, out, dtype)
 
 
-<<<<<<< HEAD
-def argmin(x, axis=None, out=None):
-    """
-=======
 def all(x, axis=None, out=None):
     """
     Test whether all array elements along a given axis evaluate to True.
@@ -116,71 +112,44 @@
     Examples:
     ---------
     >>> import heat as ht
-    >>> a = ht.random.randn(4,5)
+    >>> a = ht.random.randn(4, 5)
     >>> a
     tensor([[ 0.5370, -0.4117, -3.1062,  0.4897, -0.3231],
             [-0.5005, -1.7746,  0.8515, -0.9494, -0.2238],
             [-0.0444,  0.3388,  0.6805, -1.3856,  0.5422],
             [ 0.3184,  0.0185,  0.5256, -1.1653, -0.1665]])
-    >>> x = a<0.5
+    >>> x = a < 0.5
     >>> x
     tensor([[0, 1, 1, 1, 1],
             [1, 1, 0, 1, 1],
             [1, 1, 0, 1, 0],
-            [1,1, 0, 1, 1]], dtype=torch.uint8)
+            [1, 1, 0, 1, 1]], dtype=ht.uint8)
     >>> ht.all(x)
-    tensor([0], dtype=torch.uint8)
+    tensor([0], dtype=ht.uint8)
     >>> ht.all(x, axis=0)
-    tensor([[0, 1, 0, 1, 0]], dtype=torch.uint8)
+    tensor([[0, 1, 0, 1, 0]], dtype=ht.uint8)
     >>> ht.all(x, axis=1)
     tensor([[0],
             [0],
             [0],
-            [0]], dtype=torch.uint8)
+            [0]], dtype=ht.uint8)
 
     Write out to predefined buffer:
-    >>> out = ht.zeros((1,5))
-    >>> ht.all(x,axis=0,out=out)
+    >>> out = ht.zeros((1, 5))
+    >>> ht.all(x, axis=0, out=out)
     >>> out
-    tensor([[0, 1, 0, 1, 0]], dtype=torch.uint8)
+    tensor([[0, 1, 0, 1, 0]], dtype=ht.uint8)
     """
     # TODO: make me more numpy API complete. Issue #101
-
-    sum_of_ones = __reduce_op((x == 1), torch.sum, MPI.SUM, axis, out=None)
-
-    # calculate shape of output
-    if axis is None:
-        numel = x._tensor__array.numel()
-        output_shape = (1,)
-    else:
-        numel = x.gshape[axis]
-        output_shape = x.gshape[:axis] + (1,) + x.gshape[axis + 1:]
-
-    if out is not None:
-        # perform sanitation
-        if not isinstance(out, tensor.tensor):
-            raise TypeError(
-                'expected out to be None or an ht.tensor, but was {}'.format(type(out)))
-        if out.shape != output_shape:
-            raise ValueError('Expecting output buffer of shape {}, got {}'.format(
-                output_shape, out.shape))
-        # write to "out"
-        out._tensor__array = tensor.tensor((sum_of_ones == numel), output_shape,
-                                           types.canonical_heat_type(sum_of_ones.dtype), split=out.split, comm=x.comm)
-        return out
-    # TODO: distributed calculation of (sum_of_ones == numel) Issue #99
-    return tensor.tensor((sum_of_ones == numel), output_shape,
-                         types.canonical_heat_type(sum_of_ones.dtype), split=sum_of_ones.split, comm=x.comm)
-
-
-def argmin(x, axis=None):
-    '''
->>>>>>> 4218a887
+    return __reduce_op(x, lambda t, *args, **kwargs: t.byte().all(*args, **kwargs), MPI.LAND, axis, out=out)
+
+
+def argmin(x, axis=None, out=None):
+    """
     Returns the indices of the minimum values along an axis.
 
     Parameters:
     ----------
-<<<<<<< HEAD
     x : ht.tensor
         Input array.
     axis : int, optional
@@ -195,27 +164,6 @@
 
     Examples:
     --------
-=======
-
-    x : ht.tensor
-    Input array.
-
-    axis : int, optional
-    By default, the index is into the flattened tensor, otherwise along the specified axis.
-
-    # TODO out : ht.tensor, optional. Issue #100
-    If provided, the result will be inserted into this tensor. It should be of the appropriate shape and dtype.
-
-    Returns:
-    -------
-
-    index_tensor : ht.tensor of ints
-    Array of indices into the array. It has the same shape as x.shape with the dimension along axis removed.
-
-    Examples:
-    --------
-
->>>>>>> 4218a887
     >>> a = ht.randn(3,3)
     >>> a
     tensor([[-1.7297,  0.2541, -0.1044],
@@ -229,33 +177,21 @@
     tensor([[0],
             [1],
             [2]])
-<<<<<<< HEAD
-    """
-=======
-    '''
-
->>>>>>> 4218a887
+    """
+    axis = stride_tricks.sanitize_axis(x.shape, axis)
+
     if axis is None:
         # TEMPORARY SOLUTION! TODO: implementation for axis=None, distributed tensor Issue #100
         # perform sanitation
         if not isinstance(x, tensor.tensor):
-            raise TypeError(
-                'expected x to be a ht.tensor, but was {}'.format(type(x)))
-        axis = stride_tricks.sanitize_axis(x.shape, axis)
+            raise TypeError('expected x to be a ht.tensor, but was {}'.format(type(x)))
+
         out = torch.reshape(torch.argmin(x._tensor__array), (1,))
-<<<<<<< HEAD
         return tensor.tensor(out, out.shape, types.canonical_heat_type(out.dtype), None, x.device, x.comm)
 
     out = __reduce_op(x, torch.min, MPI.MIN, axis, out=None)._tensor__array[1]
 
     return tensor.tensor(out, out.shape, types.canonical_heat_type(out.dtype), x.split, x.device, x.comm)
-
-=======
-        return tensor.tensor(out, out.shape, types.canonical_heat_type(out.dtype), split=None, comm=x.comm)
-
-    out = __reduce_op(x, torch.min, MPI.MIN, axis, out=None)._tensor__array[1]
-    return tensor.tensor(out, out.shape, types.canonical_heat_type(out.dtype), x._tensor__split, comm=x.comm)
->>>>>>> 4218a887
 
 
 def clip(a, a_min, a_max, out=None):
@@ -396,20 +332,13 @@
 
 
 def max(x, axis=None, out=None):
-<<<<<<< HEAD
     # TODO: initial : scalar, optional Issue #101
     """
-=======
-    """"
->>>>>>> 4218a887
-    Return a tuple containing:
-        - the maximum of an array or maximum along an axis;
-        - indices of maxima
+    Return the maximum along a given axis.
 
     Parameters
     ----------
     a : ht.tensor
-<<<<<<< HEAD
         Input data.
     axis : None or int, optional
         Axis or axes along which to operate. By default, flattened input is used.
@@ -418,20 +347,6 @@
         output. The minimum value of an output element. Must be present to allow computation on empty slice.
 
     Examples
-=======
-    Input data.
-
-    axis : None or int, optional
-    Axis or axes along which to operate. By default, flattened input is used.
-
-    out : ht.tensor, optional
-    Tuple of two output tensors (max, max_indices). Must be of the same shape and buffer length as the expected output.
-
-    # TODO: initial : scalar, optional Issue #101
-    The minimum value of an output element. Must be present to allow computation on empty slice.
-
-        Examples
->>>>>>> 4218a887
     --------
     >>> a = ht.float32([
             [1, 2, 3],
@@ -442,34 +357,30 @@
     >>> ht.max(a)
     tensor([12.])
     >>> ht.min(a, axis=0)
-    (tensor([[10., 11., 12.]]), tensor([[3, 3, 3]]))
+    tensor([[10., 11., 12.]])
     >>> ht.min(a, axis=1)
-    (tensor([[ 3.],
+    tensor([[ 3.],
         [ 6.],
         [ 9.],
-        [12.]]), tensor([[2],
-        [2],
-        [2],
-        [2]]))
-    """
-    return __reduce_op(x, torch.max, MPI.MAX, axis, out)
+        [12.]])
+    """
+    def local_max(*args, **kwargs):
+        result = torch.max(*args, **kwargs)
+        if isinstance(result, tuple):
+            return result[0]
+        return result
+
+    return __reduce_op(x, local_max, MPI.MAX, axis, out)
 
 
 def min(x, axis=None, out=None):
-<<<<<<< HEAD
     # TODO: initial : scalar, optional Issue #101
     """
-=======
-    """"
->>>>>>> 4218a887
-    Return a tuple containing:
-        - the minimum of an array or minimum along an axis;
-        - indices of minima
+    Return the minimum along a given axis.
 
     Parameters
     ----------
     a : ht.tensor
-<<<<<<< HEAD
         Input data.
     axis : None or int
         Axis or axes along which to operate. By default, flattened input is used.
@@ -477,21 +388,6 @@
         Tuple of two output tensors (min, min_indices). Must be of the same shape and buffer length as the expected
         output.The maximum value of an output element. Must be present to allow computation on empty slice.
 
-=======
-    Input data.
-
-    axis : None or int
-    Axis or axes along which to operate. By default, flattened input is used.
-
-
-    out : ht.tensor, optional
-    Tuple of two output tensors (min, min_indices). Must be of the same shape and buffer length as the expected output.
-
-
-    # TODO: initial : scalar, optional Issue #101
-    The maximum value of an output element. Must be present to allow computation on empty slice.
-
->>>>>>> 4218a887
     Examples
     --------
     >>> a = ht.float32([
@@ -503,17 +399,20 @@
     >>> ht.min(a)
     tensor([1.])
     >>> ht.min(a, axis=0)
-    (tensor([[1., 2., 3.]]), tensor([[0, 0, 0]]))
+    tensor([[1., 2., 3.]])
     >>> ht.min(a, axis=1)
-    (tensor([[ 1.],
+    tensor([[ 1.],
         [ 4.],
         [ 7.],
-        [10.]]), tensor([[0],
-        [0],
-        [0],
-        [0]]))
-    """
-    return __reduce_op(x, torch.min, MPI.MIN, axis, out)
+        [10.]])
+    """
+    def local_min(*args, **kwargs):
+        result = torch.min(*args, **kwargs)
+        if isinstance(result, tuple):
+            return result[0]
+        return result
+
+    return __reduce_op(x, local_min, MPI.MIN, axis, out)
 
 
 def sin(x, out=None):
@@ -542,42 +441,6 @@
     return __local_operation(torch.sin, x, out)
 
 
-<<<<<<< HEAD
-def sum(x, axis=None, out=None):
-    """
-    Sum of array elements over a given axis.
-
-    Parameters
-    ----------
-    x : ht.tensor
-        Input data.
-    axis : None or int, optional
-        Axis along which a sum is performed. The default, axis=None, will sum all of the elements of the input array.
-        If axis is negative it counts from the last to the first axis.
-    Returns
-    -------
-    sum_along_axis : ht.tensor
-        An array with the same shape as self.__array except for the specified axis which becomes one, e.g.
-        a.shape = (1,2,3) => ht.ones((1,2,3)).sum(axis=1).shape = (1,1,3)
-
-    Examples
-    --------
-    >>> ht.sum(ht.ones(2))
-    tensor([2.])
-    >>> ht.sum(ht.ones((3,3)))
-    tensor([9.])
-    >>> ht.sum(ht.ones((3,3)).astype(ht.int))
-    tensor([9])
-    >>> ht.sum(ht.ones((3,2,1)), axis=-3)
-    tensor([[[3.],
-            [3.]]])
-    """
-    # TODO: make me more numpy API complete Issue #101
-    return __reduce_op(x, torch.sum, MPI.SUM, axis, out)
-
-
-=======
->>>>>>> 4218a887
 def sqrt(x, out=None):
     """
     Return the non-negative square-root of a tensor element-wise.
@@ -624,7 +487,7 @@
     -------
     sum_along_axis : ht.tensor
         An array with the same shape as self.__array except for the specified axis which 
-        becomes one, e.g. a.shape = (1,2,3) => ht.ones((1,2,3)).sum(axis=1).shape = (1,1,3)
+        becomes one, e.g. a.shape = (1, 2, 3) => ht.ones((1, 2, 3)).sum(axis=1).shape = (1, 1, 3)
 
     Examples
     --------
@@ -641,9 +504,7 @@
     tensor([[[3.],
             [3.]]])
     """
-
     # TODO: make me more numpy API complete Issue #101
-
     return __reduce_op(x, torch.sum, MPI.SUM, axis, out)
 
   
@@ -698,7 +559,7 @@
         transposed_data = a._tensor__array.permute(*axes)
         transposed_shape = tuple(a.shape[axis] for axis in axes)
 
-        return tensor.tensor(transposed_data, transposed_shape, a.dtype, transposed_split, a.comm)
+        return tensor.tensor(transposed_data, transposed_shape, a.dtype, transposed_split, a.device, a.comm)
     # if not possible re- raise any torch exception as ValueError
     except RuntimeError as exception:
         raise ValueError(str(exception))
@@ -748,7 +609,14 @@
     # manually repeat the input for vectors
     if dimensions == 1:
         triangle = op(m._tensor__array.expand(m.shape[0], -1), k - offset)
-        return tensor.tensor(triangle, (m.shape[0], m.shape[0],), m.dtype, None if m.split is None else 1, m.comm)
+        return tensor.tensor(
+            triangle,
+            (m.shape[0], m.shape[0],),
+            m.dtype,
+            None if m.split is None else 1,
+            m.device,
+            m.comm
+        )
 
     original = m._tensor__array
     output = original.clone()
@@ -770,7 +638,7 @@
             index = partial_index + __index_base
             op(original[index], k, out=output[index])
 
-    return tensor.tensor(output, m.shape, m.dtype, m.split, m.comm)
+    return tensor.tensor(output, m.shape, m.dtype, m.split, m.device, m.comm)
 
 
 def tril(m, k=0):
@@ -877,38 +745,24 @@
     # do an inplace operation into a provided buffer
     casted = x._tensor__array.type(torch_type)
     operation(casted.repeat(multiples) if needs_repetition else casted, out=out._tensor__array)
-<<<<<<< HEAD
-
-=======
-    
->>>>>>> 4218a887
+
     return out
 
 
-def __reduce_op(x, partial_op, op, axis, out):
+def __reduce_op(x, partial_op, reduction_op, axis, out):
     # TODO: document me Issue #102
-<<<<<<< HEAD
     # perform sanitation
     if not isinstance(x, tensor.tensor):
         raise TypeError('expected x to be a ht.tensor, but was {}'.format(type(x)))
     if out is not None and not isinstance(out, tensor.tensor):
         raise TypeError('expected out to be None or an ht.tensor, but was {}'.format(type(out)))
-=======
-
-    # perform sanitation
-    if not isinstance(x, tensor.tensor):
-        raise TypeError(
-            'expected x to be a ht.tensor, but was {}'.format(type(x)))
-    if out is not None and not isinstance(out, tensor.tensor):
-        raise TypeError(
-            'expected out to be None or an ht.tensor, but was {}'.format(type(out)))
->>>>>>> 4218a887
 
     # no further checking needed, sanitize axis will raise the proper exceptions
     axis = stride_tricks.sanitize_axis(x.shape, axis)
+    split = x.split
 
     if axis is None:
-        partial = torch.reshape(partial_op(x._tensor__array), (1,))
+        partial = partial_op(x._tensor__array).reshape((1,))
         output_shape = (1,)
     else:
         partial = partial_op(x._tensor__array, axis, keepdim=True)
@@ -916,16 +770,18 @@
 
     # Check shape of output buffer, if any
     if out is not None and out.shape != output_shape:
-<<<<<<< HEAD
         raise ValueError('Expecting output buffer of shape {}, got {}'.format(output_shape, out.shape))
 
-    if x.comm.is_distributed() and (axis is None or axis == x.split):
-        x.comm.Allreduce(MPI.IN_PLACE, partial[0], op)
+    # perform a reduction operation in case the tensor is distributed across the reduction axis
+    if x.split is not None and (axis is None or axis == x.split):
+        split = None
+        if x.comm.is_distributed():
+            x.comm.Allreduce(MPI.IN_PLACE, partial[0], reduction_op)
 
     if out is not None:
         out._tensor__array = partial
         out._tensor__dtype = types.canonical_heat_type(partial.dtype)
-        out._tensor__split = None if axis is None or axis == x.split else x.split
+        out._tensor__split = split
         out._tensor__device = x.device
         out._tensor__comm = x.comm
 
@@ -935,24 +791,7 @@
         partial,
         output_shape,
         types.canonical_heat_type(partial[0].dtype),
-        split=None,
+        split=split,
         device=x.device,
         comm=x.comm
-    )
-=======
-        raise ValueError('Expecting output buffer of shape {}, got {}'.format(
-            output_shape, out.shape))
-
-    if x.comm.is_distributed() and (axis is None or axis == x.split):
-        x.comm.Allreduce(MPI.IN_PLACE, partial[0], op)
-        if out is not None:
-            out._tensor__array = tensor.tensor(partial, output_shape, types.canonical_heat_type(
-                partial[0].dtype), split=out.split, comm=x.comm)
-            return out
-        return tensor.tensor(partial, output_shape, types.canonical_heat_type(partial[0].dtype), split=None, comm=x.comm)
-    if out is not None:
-        out._tensor__array = tensor.tensor(partial, output_shape, types.canonical_heat_type(
-            partial[0].dtype), split=out.split, comm=x.comm)
-        return out
-    return tensor.tensor(partial, output_shape, types.canonical_heat_type(partial[0].dtype), split=None, comm=x.comm)
->>>>>>> 4218a887
+    )