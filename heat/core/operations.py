--- conflicted
+++ resolved
@@ -63,11 +63,7 @@
 MPI_ARGMIN = MPI.Op.Create(mpi_argmin, commute=True)
 
 
-<<<<<<< HEAD
-def all(x, axis=None, out=None, keepdim=None):
-=======
 def all(x, axis=None, out=None, keepdim=False):
->>>>>>> a1537186
     """
     Test whether all array elements along a given axis evaluate to True.
 
@@ -127,14 +123,10 @@
     tensor([[0, 1, 0, 1, 0]], dtype=ht.uint8)
     """
     # TODO: make me more numpy API complete. Issue #101
-<<<<<<< HEAD
-    return __reduce_op(x, lambda t, *args, **kwargs: t.byte().all(*args, **kwargs), MPI.LAND, axis=axis, out=out, keepdim=keepdim)
-=======
     def local_all(t, *args, **kwargs):
         return torch.all(t != 0, *args, **kwargs)
 
     return __reduce_op(x, local_all, MPI.LAND, axis=axis, out=out, keepdim=keepdim)
->>>>>>> a1537186
 
 
 def allclose(x, y, rtol=1e-05, atol=1e-08, equal_nan=False):
@@ -223,17 +215,9 @@
     tensor([[0, 0, 1]], dtype=torch.uint8)
     """
     def local_any(t, *args, **kwargs):
-<<<<<<< HEAD
-        if t.dtype is torch.float:
-            t = t.ceil()
-        a = t.byte()
-        return torch.any(a, *args, **kwargs)
-    return __reduce_op(x, local_any, MPI.LOR, axis=axis, out=out)
-=======
         return torch.any(t != 0, *args, **kwargs)
 
     return __reduce_op(x, local_any, MPI.LOR, axis=axis, out=out, keepdim=False)
->>>>>>> a1537186
 
 
 def argmax(x, axis=None, out=None, **kwargs):
@@ -325,11 +309,7 @@
         Input array.
     axis : int, optional
         By default, the index is into the flattened tensor, otherwise along the specified axis.
-<<<<<<< HEAD
     out : ht.tensor, optional. Issue #100
-=======
-    # out : ht.tensor, optional. Issue #100
->>>>>>> a1537186
         If provided, the result will be inserted into this tensor. It should be of the appropriate shape and dtype.
 
     Returns:
@@ -691,8 +671,7 @@
 
     # do an inplace operation into a provided buffer
     casted = x._tensor__array.type(torch_type)
-    operation(casted.repeat(multiples)
-              if needs_repetition else casted, out=out._tensor__array)
+    operation(casted.repeat(multiples) if needs_repetition else casted, out=out._tensor__array)
 
     return out
 
@@ -707,18 +686,13 @@
         raise TypeError('expected out to be None or an ht.tensor, but was {}'.format(type(out)))
 
     # no further checking needed, sanitize axis will raise the proper exceptions
-<<<<<<< HEAD
     axis = stride_tricks.sanitize_axis(x.shape,  kwargs.get('axis'))
-=======
-    axis = stride_tricks.sanitize_axis(x.shape, kwargs.get('axis'))
->>>>>>> a1537186
     split = x.split
 
     if axis is None:
         partial = partial_op(x._tensor__array).reshape(-1)
         output_shape = (1,)
     else:
-<<<<<<< HEAD
         if isinstance(axis, int):
             partial = partial_op(x._tensor__array, dim=axis, keepdim=True)
             shape_keepdim = x.gshape[:axis] + (1,) + x.gshape[axis + 1:]
@@ -729,11 +703,6 @@
                 partial = partial_op(partial, dim=dim, keepdim=True)
                 shape_keepdim = x.gshape[:dim] + (1,) + x.gshape[dim + 1:]
             shape_losedim = tuple(x.gshape[dim] for dim in range(len(x.gshape)) if not dim in axis)
-=======
-        partial = partial_op(x._tensor__array, dim=axis, keepdim=True)
-        shape_keepdim = x.gshape[:axis] + (1,) + x.gshape[axis + 1:]
-        shape_losedim = x.gshape[:axis] + x.gshape[axis + 1:]
->>>>>>> a1537186
         output_shape = shape_keepdim if kwargs.get('keepdim') else shape_losedim
 
     # Check shape of output buffer, if any
