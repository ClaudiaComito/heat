import numpy as np
import torch

from .communication import MPI
from . import factories
from . import manipulations
from . import operations
from . import dndarray
from . import types

__all__ = ["all", "allclose", "any", "logical_and", "logical_not", "logical_or", "logical_xor"]


def all(x, axis=None, out=None, keepdim=None):
    """
    Test whether all array elements along a given axis evaluate to True.

    Parameters:
    -----------
    x : ht.DNDarray
        Input array or object that can be converted to an array.
    axis : None or int or tuple of ints, optional
        Axis or axes along which a logical AND reduction is performed. The default (axis = None) is to perform a
        logical AND over all the dimensions of the input array. axis may be negative, in which case it counts
        from the last to the first axis.
    out : ht.DNDarray, optional
        Alternate output array in which to place the result. It must have the same shape as the expected output
        and its type is preserved.

    Returns:
    --------
    all : ht.DNDarray, bool
        A new boolean or ht.DNDarray is returned unless out is specified, in which case a reference to out is returned.

    Examples:
    ---------
    >>> import heat as ht
    >>> a = ht.random.randn(4, 5)
    >>> a
    tensor([[ 0.5370, -0.4117, -3.1062,  0.4897, -0.3231],
            [-0.5005, -1.7746,  0.8515, -0.9494, -0.2238],
            [-0.0444,  0.3388,  0.6805, -1.3856,  0.5422],
            [ 0.3184,  0.0185,  0.5256, -1.1653, -0.1665]])
    >>> x = a < 0.5
    >>> x
    tensor([[0, 1, 1, 1, 1],
            [1, 1, 0, 1, 1],
            [1, 1, 0, 1, 0],
            [1, 1, 0, 1, 1]], dtype=ht.uint8)
    >>> ht.all(x)
    tensor([0], dtype=ht.uint8)
    >>> ht.all(x, axis=0)
    tensor([[0, 1, 0, 1, 0]], dtype=ht.uint8)
    >>> ht.all(x, axis=1)
    tensor([[0],
            [0],
            [0],
            [0]], dtype=ht.uint8)

    Write out to predefined buffer:
    >>> out = ht.zeros((1, 5))
    >>> ht.all(x, axis=0, out=out)
    >>> out
    tensor([[0, 1, 0, 1, 0]], dtype=ht.uint8)
    """
    # TODO: make me more numpy API complete. Issue #101
    def local_all(t, *args, **kwargs):
        return torch.all(t != 0, *args, **kwargs)

    return operations.__reduce_op(
        x, local_all, MPI.LAND, axis=axis, out=out, neutral=1, keepdim=keepdim
    )


def allclose(x, y, rtol=1e-05, atol=1e-08, equal_nan=False):
    """
    Test whether two tensors are element-wise equal within a tolerance. Returns True if |x - y| <= atol + rtol * |y|
    for all elements of x and y, False otherwise

    Parameters:
    -----------
    x : ht.DNDarray
        First tensor to compare
    y : ht.DNDarray
        Second tensor to compare
    atol: float, optional
        Absolute tolerance. Default is 1e-08
    rtol: float, optional
        Relative tolerance (with respect to y). Default is 1e-05
    equal_nan: bool, optional
        Whether to compare NaN’s as equal. If True, NaN’s in a will be considered equal to NaN’s in b in the output
        array.

    Returns:
    --------
    allclose : bool
        True if the two tensors are equal within the given tolerance; False otherwise.

    Examples:
    ---------
    >>> a = ht.float32([[2, 2], [2, 2]])
    >>> ht.allclose(a, a)
    True
    >>> b = ht.float32([[2.00005, 2.00005], [2.00005, 2.00005]])
    >>> ht.allclose(a, b)
    False
    >>> ht.allclose(a, b, atol=1e-04)
    True
    """
    if np.isscalar(x):
        try:
            if isinstance(y, dndarray.DNDarray):
                x = factories.array([float(x)], device=y.device)
            else:
                x = factories.array([float(x)])
        except (ValueError, TypeError):
            raise TypeError("Data type not supported, input was {}".format(type(x)))

    elif not isinstance(x, dndarray.DNDarray):
        raise TypeError(
            "Only tensors and numeric scalars are supported, but input was {}".format(type(x))
        )

    if np.isscalar(y):
        try:
            if isinstance(x, dndarray.DNDarray):
                y = factories.array([float(y)], device=x.device)
            else:
                y = factories.array([float(y)])
        except (ValueError, TypeError):
            raise TypeError("Data type not supported, input was {}".format(type(y)))

    elif not isinstance(y, dndarray.DNDarray):
        raise TypeError(
            "Only tensors and numeric scalars are supported, but input was {}".format(type(y))
        )

    # Do redistribution out-of-place
    # If only one of the tensors is distributed, unsplit/gather it
    if (x.split is not None) and (y.split is None):
        t1 = manipulations.resplit(x, axis=None)
        t2 = y.copy()

    elif (x.split is None) and (y.split is not None):
        t1 = x.copy()
        t2 = manipulations.resplit(y, axis=None)

    # If both x and y are split, but along different axes, y is redistributed to be split along the same axis as x
    elif (x.split is not None) and (y.split is not None) and (x.split != y.split):
        t1 = x.copy()
        t2 = manipulations.resplit(y, axis=x.split)

    else:
        t1 = x.copy()
        t2 = y.copy()

    # no sanitation for shapes of x and y needed, torch.allclose raises relevant errors
    _local_allclose = torch.tensor(
        torch.allclose(t1._DNDarray__array, t2._DNDarray__array, rtol, atol, equal_nan)
    )

    # If x is distributed, then y is also distributed along the same axis
    if t1.comm.is_distributed():
        t1.comm.Allreduce(MPI.IN_PLACE, _local_allclose, MPI.LAND)

    return bool(_local_allclose.item())


def any(x, axis=None, out=None, keepdim=False):
    """
    Test whether any array element along a given axis evaluates to True.
    The returning tensor is one dimensional unless axis is not None.

    Parameters:
    -----------
    x : tensor
        Input tensor
    axis : int, optional
        Axis along which a logic OR reduction is performed. With axis=None, the logical OR is performed over all
        dimensions of the tensor.
    out : tensor, optional
        Alternative output tensor in which to place the result. It must have the same shape as the expected output.
        The output is a tensor with dtype=bool.

    Returns:
    --------
    boolean_tensor : tensor of type bool
        Returns a tensor of booleans that are 1, if any non-zero values exist on this axis, 0 otherwise.

    Examples:
    ---------
    >>> import heat as ht
    >>> t = ht.float32([[0.3, 0, 0.5]])
    >>> t.any()
    tensor([1], dtype=torch.uint8)
    >>> t.any(axis=0)
    tensor([[1, 0, 1]], dtype=torch.uint8)
    >>> t.any(axis=1)
    tensor([[1]], dtype=torch.uint8)

    >>> t = ht.int32([[0, 0, 1], [0, 0, 0]])
    >>> res = ht.zeros((1, 3), dtype=ht.bool)
    >>> t.any(axis=0, out=res)
    tensor([[0, 0, 1]], dtype=torch.uint8)
    >>> res
    tensor([[0, 0, 1]], dtype=torch.uint8)
    """

    def local_any(t, *args, **kwargs):
        return torch.any(t != 0, *args, **kwargs)

<<<<<<< HEAD
    return operations.__reduce_op(
        x, local_any, MPI.LOR, axis=axis, out=out, neutral=0, keepdim=keepdim
    )
=======
    return operations.__reduce_op(x, local_any, MPI.LOR, axis=axis, out=out, keepdim=keepdim)


def logical_and(t1, t2):
    """
    Compute the truth value of t1 AND t2 element-wise.

    Parameters:
    -----------
    t1, t2: tensor
        input tensors of same shape

    Returns:
    --------
    boolean_tensor : tensor of type bool
        Element-wise result of t1 AND t2.

    Examples:
    ---------
    >>> ht.logical_and(ht.array([True, False]), ht.array([False, False]))
    tensor([ False, False])
    """
    return operations.__binary_op(
        torch.Tensor.__and__, types.bool(t1, device=t1.device), types.bool(t2, device=t2.device)
    )


def logical_not(t, out=None):
    """
    Computes the element-wise logical NOT of the given input tensor.

    Parameters:
    -----------
    t1: tensor
        input tensor
    out : tensor, optional
        Alternative output tensor in which to place the result. It must have the same shape as the expected output.
        The output is a tensor with dtype=bool.

    Returns:
    --------
    boolean_tensor : tensor of type bool
        Element-wise result of NOT t.

    Examples:
    ---------
    >>> ht.logical_not(ht.array([True, False]))
    tensor([ False,  True])
    """
    return operations.__local_op(torch.logical_not, t, out)


def logical_or(t1, t2):
    """
    Compute the truth value of t1 OR t2 element-wise.

    Parameters:
    -----------
    t1, t2: tensor
        input tensors of same shape

    Returns:
    --------
    boolean_tensor : tensor of type bool
        Element-wise result of t1 OR t2.

    Examples:
    ---------
    >>> ht.logical_or(ht.array([True, False]), ht.array([False, False]))
    tensor([True, False])
    """
    return operations.__binary_op(
        torch.Tensor.__or__, types.bool(t1, device=t1.device), types.bool(t2, device=t2.device)
    )


def logical_xor(t1, t2):
    """
    Computes the element-wise logical XOR of the given input tensors.

    Parameters:
    -----------
    t1, t2: tensor
        input tensors of same shape

    Returns:
    --------
    boolean_tensor : tensor of type bool
        Element-wise result of t1 XOR t2.

    Examples:
    ---------
    >>> ht.logical_xor(ht.array([True, False, True]), ht.array([True, False, False]))
    tensor([ False, False,  True])
    """
    return operations.__binary_op(torch.logical_xor, t1, t2)
>>>>>>> 5c9a3d2e
<|MERGE_RESOLUTION|>--- conflicted
+++ resolved
@@ -209,12 +209,7 @@
     def local_any(t, *args, **kwargs):
         return torch.any(t != 0, *args, **kwargs)
 
-<<<<<<< HEAD
-    return operations.__reduce_op(
-        x, local_any, MPI.LOR, axis=axis, out=out, neutral=0, keepdim=keepdim
-    )
-=======
-    return operations.__reduce_op(x, local_any, MPI.LOR, axis=axis, out=out, keepdim=keepdim)
+    return operations.__reduce_op(x, local_any, MPI.LOR, axis=axis, out=out, neutral=0, keepdim=keepdim)
 
 
 def logical_and(t1, t2):
@@ -309,5 +304,4 @@
     >>> ht.logical_xor(ht.array([True, False, True]), ht.array([True, False, False]))
     tensor([ False, False,  True])
     """
-    return operations.__binary_op(torch.logical_xor, t1, t2)
->>>>>>> 5c9a3d2e
+    return operations.__binary_op(torch.logical_xor, t1, t2)