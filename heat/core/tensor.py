--- conflicted
+++ resolved
@@ -2059,33 +2059,29 @@
     --------
     >>> ht.array([1, 2, 3])
     tensor([1, 2, 3])
+    
     Upcasting:
     >>> ht.array([1, 2, 3.0])
     tensor([ 1.,  2.,  3.])
+
     More than one dimension:
     >>> ht.array([[1, 2], [3, 4]])
     tensor([[1, 2],
-<<<<<<< HEAD
             [3, 4]])
 
-=======
-           [3, 4]])
->>>>>>> 290bbc07
     Minimum dimensions given:
     >>> ht.array([1, 2, 3], ndmin=2)
     tensor([[1, 2, 3]])
+
     Type provided:
     >>> ht.array([1, 2, 3], dtype=float)
     tensor([ 1.0, 2.0, 3.0])
-<<<<<<< HEAD
 
     Split data:
     >>> ht.array([1, 2, 3, 4], split=0)
     (0/2) tensor([1, 2])
     (1/2) tensor([3, 4])
 
-=======
->>>>>>> 290bbc07
     Pre-split data:
     (0/2) >>> ht.array([1, 2], is_split=0)
     (1/2) >>> ht.array([3, 4], is_split=0)
