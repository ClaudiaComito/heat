import operator
import numpy as np
import torch

from .communication import Communication, MPI, MPI_WORLD
from .stride_tricks import *
from . import types
from . import devices
from . import operations
from . import io
from . import constants
from . import arithmetics
from . import relations
from . import trigonometrics
from . import exponential
from . import rounding
from . import reductions


class tensor:
    def __init__(self, array, gshape, dtype, split, device, comm):
        self.__array = array
        self.__gshape = gshape
        self.__dtype = dtype
        self.__split = split
        self.__device = device
        self.__comm = comm

    @property
    def comm(self):
        return self.__comm

    @property
    def device(self):
        return self.__device

    @property
    def dtype(self):
        return self.__dtype

    @property
    def gshape(self):
        return self.__gshape

    @property
    def lshape(self):
        if len(self.__array.shape) == len(self.__gshape):
            return tuple(self.__array.shape)
        # edge case when the local data tensor receives no elements after chunking
        return self.__gshape[:self.__split] + (0,) + self.__gshape[self.split + 1:]

    @property
    def shape(self):
        return self.__gshape

    @property
    def split(self):
        return self.__split

    @property
    def T(self, axes=None):
        return operations.transpose(self, axes)

    def abs(self, out=None, dtype=None):
        """
        Calculate the absolute value element-wise.

        Parameters
        ----------
        out : ht.tensor, optional
            A location into which the result is stored. If provided, it must have a shape that the inputs broadcast to.
            If not provided or None, a freshly-allocated array is returned.
        dtype : ht.type, optional
            Determines the data type of the output array. The values are cast to this type with potential loss of
            precision.

        Returns
        -------
        absolute_values : ht.tensor
            A tensor containing the absolute value of each element in x.
        """
        return rounding.abs(self, out, dtype)

    def absolute(self, out=None, dtype=None):
        """
        Calculate the absolute value element-wise.

        ht.abs is a shorthand for this function.

        Parameters
        ----------
        out : ht.tensor, optional
            A location into which the result is stored. If provided, it must have a shape that the inputs broadcast to.
            If not provided or None, a freshly-allocated array is returned.
        dtype : ht.type, optional
            Determines the data type of the output array. The values are cast to this type with potential loss of
            precision.

        Returns
        -------
        absolute_values : ht.tensor
            A tensor containing the absolute value of each element in x.

    """

        return self.abs(out, dtype)

    def __add__(self, other):
        """
         Element-wise addition of another tensor or a scalar to the tensor.
         Takes the second operand (scalar or tensor) whose elements are to be added as argument.

         Parameters
         ----------
         other: tensor or scalar
         The value(s) to be added element-wise to the tensor

         Returns
         -------
         result: ht.tensor
         A tensor containing the results of element-wise addition.

         Examples:
         ---------
         >>> import heat as ht
         >>> T1 = ht.float32([[1, 2], [3, 4]])
         >>> T1.__add__(2.0)
         tensor([[3., 4.],
                [5., 6.]])

         >>> T2 = ht.float32([[2, 2], [2, 2]])
         >>> T1.__add__(T2)
         tensor([[3., 4.],
                 [5., 6.]])

         """
        return arithmetics.add(self, other)

    def all(self, axis=None, out=None):
        """
        Test whether all array elements along a given axis evaluate to True.

        Parameters:
        -----------

        axis : None or int, optional #TODO: tuple of ints
            Axis or along which a logical AND reduction is performed. The default (axis = None) is to perform a 
            logical AND over all the dimensions of the input array. axis may be negative, in which case it counts 
            from the last to the first axis.

        out : ht.tensor, optional
            Alternate output array in which to place the result. It must have the same shape as the expected output 
            and its type is preserved.

        Returns:	
        --------
        all : ht.tensor, bool

        A new boolean or ht.tensor is returned unless out is specified, in which case a reference to out is returned.

       Examples:
        ---------
        >>> import heat as ht
        >>> a = ht.random.randn(4,5)
        >>> a
        tensor([[ 0.5370, -0.4117, -3.1062,  0.4897, -0.3231],
                [-0.5005, -1.7746,  0.8515, -0.9494, -0.2238],
                [-0.0444,  0.3388,  0.6805, -1.3856,  0.5422],
                [ 0.3184,  0.0185,  0.5256, -1.1653, -0.1665]])
        >>> x = a<0.5
        >>> x
        tensor([[0, 1, 1, 1, 1],
                [1, 1, 0, 1, 1],
                [1, 1, 0, 1, 0],
                [1,1, 0, 1, 1]], dtype=torch.uint8)
        >>> x.all()
        tensor([0], dtype=torch.uint8)
        >>> x.all(axis=0)
        tensor([[0, 1, 0, 1, 0]], dtype=torch.uint8)
        >>> x.all(axis=1)
        tensor([[0],
                [0],
                [0],
                [0]], dtype=torch.uint8)

        Write out to predefined buffer:
        >>> out = ht.zeros((1,5))
        >>> x.all(axis=0, out=out)
        >>> out
        tensor([[0, 1, 0, 1, 0]], dtype=torch.uint8)

        """
        return operations.all(self, axis, out)

    def allclose(self, other, rtol = 1e-05, atol = 1e-08, equal_nan = False):
        """
        Test whether self and other are element-wise equal within a tolerance. Returns True if |self - other| <= atol + rtol * |other| for all elements, False otherwise

        Parameters:
        -----------

        other : ht.tensor
            Input tensor to compare to

        atol: float, optional
            Absolute tolerance. Default is 1e-08

        rtol: float, optional
            Relative tolerance (with respect to y). Default is 1e-05

        equal_nan: bool, optional
            Whether to compare NaN’s as equal. If True, NaN’s in a will be considered equal to NaN’s in b in the output array.

        Returns:
        --------
        allclose : bool
        True if the two tensors are equal within the given tolerance; False otherwise.

        Examples:
        ---------
        >>> a = ht.float32([[2, 2], [2, 2]])
        >>> a.allclose(a)
        True

        >>> b = ht.float32([[2.00005,2.00005],[2.00005,2.00005]])
        >>> a.allclose(b)
        False
        >>> a.allclose(b, atol=1e-04)
        True

        """
        return operations.allclose(self, other, rtol, atol, equal_nan)

    def argmin(self, axis=None):
        """
        Returns the indices of the minimum values along an axis.

        Parameters:	
        ----------
        x : ht.tensor
        Input array.

        axis : int, optional
        By default, the index is into the flattened tensor, otherwise along the specified axis.

        #TODO out : array, optional
        If provided, the result will be inserted into this tensor. It should be of the appropriate shape and dtype.

        Returns:
        -------	
        index_tensor : ht.tensor of ints
        Array of indices into the array. It has the same shape as x.shape with the dimension along axis removed.

        Examples
        --------
        >>> a = ht.randn(3,3)
        >>> a
        tensor([[-1.7297,  0.2541, -0.1044],
                [ 1.0865, -0.4415,  1.3716],
                [-0.0827,  1.0215, -2.0176]])
        >>> a.argmin()
        tensor([8])
        >>> a.argmin(axis=0)
        tensor([[0, 1, 2]])
        >>> a.argmin(axis=1)
        tensor([[0],
                [1],
                [2]])
        """
        return operations.argmin(self, axis)

    def astype(self, dtype, copy=True):
        """
        Returns a casted version of this array.

        Parameters
        ----------
        dtype : ht.dtype
            HeAT type to which the array is cast
        copy : bool, optional
            By default the operation returns a copy of this array. If copy is set to false the cast is performed
            in-place and this tensor is returned

        Returns
        -------
        casted_tensor : ht.tensor
            casted_tensor is a new tensor of the same shape but with given type of this tensor. If copy is True, the
            same tensor is returned instead.
        """
        dtype = types.canonical_heat_type(dtype)
        casted_array = self.__array.type(dtype.torch_type())
        if copy:
            return tensor(casted_array, self.shape, dtype, self.split, self.device, self.comm)

        self.__array = casted_array
        self.__dtype = dtype

        return self

    def clip(self, a_min, a_max, out=None):
        """
        Parameters
        ----------
        a_min : scalar or None
            Minimum value. If None, clipping is not performed on lower interval edge. Not more than one of a_min and
            a_max may be None.
        a_max : scalar or None
            Maximum value. If None, clipping is not performed on upper interval edge. Not more than one of a_min and
            a_max may be None.
        out : ht.tensor, optional
            The results will be placed in this array. It may be the input array for in-place clipping. out must be of
            the right shape to hold the output. Its type is preserved.

        Returns
        -------
        clipped_values : ht.tensor
            A tensor with the elements of this tensor, but where values < a_min are replaced with a_min, and those >
            a_max with a_max.
        """
        return operations.clip(self, a_min, a_max, out)

    def copy(self):
        """
        Return an array copy of the given object.

        Returns
        -------
        copied : ht.tensor
            A copy of the original
        """
        return operations.copy(self)

    def cos(self, out=None):
        """
        Return the trigonometric cosine, element-wise.

        Parameters
        ----------
        out : ht.tensor or None, optional
            A location in which to store the results. If provided, it must have a broadcastable shape. If not provided
            or set to None, a fresh tensor is allocated.

        Returns
        -------
        cosine : ht.tensor
            A tensor of the same shape as x, containing the trigonometric cosine of each element in this tensor.
            Negative input elements are returned as nan. If out was provided, square_roots is a reference to it.

        Examples
        --------
        >>> ht.arange(-6, 7, 2).cos()
        tensor([ 0.9602, -0.6536, -0.4161,  1.0000, -0.4161, -0.6536,  0.9602])
        """
        return trigonometrics.cos(self, out)

    def cpu(self):
        """
        Returns a copy of this object in main memory. If this object is already in main memory, then no copy is
        performed and the original object is returned.

        Returns
        -------
        tensor_on_device : ht.tensor
            A copy of this object on the CPU.
        """
        self.__array = self.__array.cpu()
        return self

    def __truediv__(self, other):
        """
         Element-wise true division (i.e. result is floating point value rather than rounded int (floor))
         of the tensor by another tensor or scalar. Takes the second operand (scalar or tensor) by which to divide
         as argument.

         Parameters
         ----------
         other: tensor or scalar
         The value(s) by which to divide the tensor (element-wise)

         Returns
         -------
         result: ht.tensor
         A tensor containing the results of element-wise division.

         Examples:
         ---------
         >>> import heat as ht
         >>> ht.div(2.0, 2.0)
         tensor([1.])

         >>> T1 = ht.float32([[1, 2],[3, 4]])
         >>> T2 = ht.float32([[2, 2], [2, 2]])
         >>> T1.__div__(T2)
         tensor([[0.5000, 1.0000],
                 [1.5000, 2.0000]])

         >>> s = 2.0
         >>> T1.__div__(s)
         tensor([[0.5000, 1.0000],
                 [1.5, 2.0000]])

         """
        return arithmetics.div(self, other)

    def __eq__(self, other):
        """
        Element-wise rich comparison of equality with values from second operand (scalar or tensor)
        Takes the second operand (scalar or tensor) to which to compare the first tensor as argument.

        Parameters
        ----------
        other: tensor or scalar
        The value(s) to which to compare equality

        Returns
        -------
        result: ht.tensor
        Tensor holding 1 for all elements in which values of self are equal to values of other,
        0 for all other elements
        Examples:
        ---------
        >>> import heat as ht
        >>> T1 = ht.float32([[1, 2],[3, 4]])
        >>> T1.__eq__(3.0)
        tensor([[0, 0],
                [1, 0]])

        >>> T2 = ht.float32([[2, 2], [2, 2]])
        >>> T1.__eq__(T2)
        tensor([[0, 1],
                [0, 0]])
        """
        return relations.eq(self, other)

    def __ge__(self, other):
        """
        Element-wise rich comparison of relation "greater than or equal" with values from second operand (scalar or tensor)
        Takes the second operand (scalar or tensor) to which to compare the first tensor as argument.

        Parameters
        ----------
        other: tensor or scalar
        The value(s) to which to compare elements from tensor

        Returns
        -------
        result: ht.tensor
        Tensor holding 1 for all elements in which values in self are greater than or equal to values of other (x1 >= x2),
        0 for all other elements

        Examples
        -------
        >>> import heat as ht
        >>> T1 = ht.float32([[1, 2],[3, 4]])
        >>> T1.__ge__(3.0)
        tensor([[0, 0],
                [1, 1]], dtype=torch.uint8)
        >>> T2 = ht.float32([[2, 2], [2, 2]])
        >>> T1.__ge__(T2)
        tensor([[0, 1],
                [1, 1]], dtype=torch.uint8)

        """

        return relations.ge(self, other)


    if torch.cuda.device_count() > 0:
        def gpu(self):
            """
            Returns a copy of this object in GPU memory. If this object is already in GPU memory, then no copy is performed
            and the original object is returned.

            Returns
            -------
            tensor_on_device : ht.tensor
                A copy of this object on the GPU.
            """
            self.__array = self.__array.cuda(devices.gpu_index())
            return self


    def __gt__(self, other):
        """
        Element-wise rich comparison of relation "greater than" with values from second operand (scalar or tensor)
        Takes the second operand (scalar or tensor) to which to compare the first tensor as argument.

        Parameters
        ----------
        other: tensor or scalar
        The value(s) to which to compare elements from tensor

        Returns
        -------
        result: ht.tensor
        Tensor holding 1 for all elements in which values in self are greater than values of other (x1 > x2),
        0 for all other elements

         Examples
         -------
         >>> import heat as ht
         >>> T1 = ht.float32([[1, 2],[3, 4]])
         >>> T1.__gt__(3.0)
         tensor([[0, 0],
                 [0, 1]], dtype=torch.uint8)

         >>> T2 = ht.float32([[2, 2], [2, 2]])
         >>> T1.__gt__(T2)
         tensor([[0, 0],
                [1, 1]], dtype=torch.uint8)

        """

        return relations.gt(self, other)

    def max(self, axis=None, out=None):
        """"
        Return the maximum of an array or maximum along an axis.

        Parameters
        ----------
        a : ht.tensor
        Input data.

        axis : None or int  
        Axis or axes along which to operate. By default, flattened input is used.   

        #TODO: out : ht.tensor, optional
        Alternative output array in which to place the result. Must be of the same shape and buffer length as the expected output. 

        #TODO: initial : scalar, optional   
        The minimum value of an output element. Must be present to allow computation on empty slice.
        """

        return relations.max(self, axis, out)

    def mean(self, axis):
        # TODO: document me
        # TODO: test me
        # TODO: sanitize input
        # TODO: make me more numpy API complete
        return self.sum(axis) / self.shape[axis]

    def min(self, axis=None, out=None):
        """"
        Return the minimum of an array or minimum along an axis.

        Parameters
        ----------
        a : ht.tensor
        Input data.

        axis : None or int
        Axis or axes along which to operate. By default, flattened input is used.   

        #TODO: out : ht.tensor, optional
        Alternative output array in which to place the result. Must be of the same shape and buffer length as the expected output. 

        #TODO: initial : scalar, optional   
        The maximum value of an output element. Must be present to allow computation on empty slice.
        """
        return relations.min(self, axis, out)

    def expand_dims(self, axis):
        # TODO: document me
        # TODO: test me
        # TODO: sanitize input
        # TODO: make me more numpy API complete
        # TODO: fix negative axis
        return tensor(
            self.__array.unsqueeze(dim=axis),
            self.shape[:axis] + (1,) + self.shape[axis:],
            self.dtype,
            self.split if self.split is None or self.split < axis else self.split + 1,
            _copy(self.__comm)
        )

    def exp(self, out=None):
        """
        Calculate the exponential of all elements in the input array.

        Parameters
        ----------
        out : ht.tensor or None, optional
            A location in which to store the results. If provided, it must have a broadcastable shape. If not provided
            or set to None, a fresh tensor is allocated.

        Returns
        -------
        exponentials : ht.tensor
            A tensor of the same shape as x, containing the positive exponentials of each element in this tensor. If out
            was provided, logarithms is a reference to it.

        Examples
        --------
        >>> ht.arange(5).exp()
        tensor([ 1.0000,  2.7183,  7.3891, 20.0855, 54.5981])
        """
        return exponential.exp(self, out)

    def exp2(self, out=None):
        """
        Calculate the exponential of all elements in the input array.

        Parameters
        ----------
        out : ht.tensor or None, optional
            A location in which to store the results. If provided, it must have a broadcastable shape. If not provided
            or set to None, a fresh tensor is allocated.

        Returns
        -------
        exponentials : ht.tensor
            A tensor of the same shape as x, containing the positive exponentials of each element in this tensor. If out
            was provided, logarithms is a reference to it.

        Examples
        --------
        >>> ht.exp2(ht.arange(5))
        tensor([ 1.,  2.,  4.,  8., 16.], dtype=torch.float64)
        """
        return exponential.exp2(self, out)

    def expand_dims(self, axis):
        # TODO: document me
        # TODO: test me
        # TODO: sanitize input
        # TODO: make me more numpy API complete
        # TODO: fix negative axis
        return tensor(
            self.__array.unsqueeze(dim=axis),
            self.shape[:axis] + (1,) + self.shape[axis:],
            self.dtype,
            self.split if self.split is None or self.split < axis else self.split + 1,
            self.device,
            self.comm
        )

    def floor(self, out=None):
        r"""
        Return the floor of the input, element-wise.

        The floor of the scalar x is the largest integer i, such that i <= x. It is often denoted as :math:`\lfloor x
        \rfloor`.

        Parameters
        ----------
        out : ht.tensor or None, optional
            A location in which to store the results. If provided, it must have a broadcastable shape. If not provided
            or set to None, a fresh tensor is allocated.

        Returns
        -------
        floored : ht.tensor
            A tensor of the same shape as x, containing the floored valued of each element in this tensor. If out was
            provided, logarithms is a reference to it.

        Examples
        --------
        >>> ht.floor(ht.arange(-2.0, 2.0, 0.4))
        tensor([-2., -2., -2., -1., -1.,  0.,  0.,  0.,  1.,  1.])
        """
        return rounding.floor(self, out)


    def __le__(self, other):
        """
        Element-wise rich comparison of relation "less than or equal" with values from second operand (scalar or tensor)
        Takes the second operand (scalar or tensor) to which to compare the first tensor as argument.

        Parameters
        ----------
        other: tensor or scalar
        The value(s) to which to compare elements from tensor

        Returns
        -------
        result: ht.tensor
        Tensor holding 1 for all elements in which values in self are less than or equal to values of other (x1 <= x2),
        0 for all other elements

        Examples
        -------
        >>> import heat as ht
        >>> T1 = ht.float32([[1, 2],[3, 4]])
        >>> T1.__le__(3.0)
        tensor([[1, 1],
                [1, 0]], dtype=torch.uint8)

        >>> T2 = ht.float32([[2, 2], [2, 2]])
        >>> T1.__le__(T2)
        tensor([[1, 1],
                [0, 0]], dtype=torch.uint8)

        """
        return relations.le(self, other)

    def log(self, out=None):
        """
        Natural logarithm, element-wise.

        The natural logarithm log is the inverse of the exponential function, so that log(exp(x)) = x. The natural
        logarithm is logarithm in base e.

        Parameters
        ----------
        out : ht.tensor or None, optional
            A location in which to store the results. If provided, it must have a broadcastable shape. If not provided
            or set to None, a fresh tensor is allocated.

        Returns
        -------
        logarithms : ht.tensor
            A tensor of the same shape as x, containing the positive logarithms of each element in this tensor.
            Negative input elements are returned as nan. If out was provided, logarithms is a reference to it.

        Examples
        --------
        >>> ht.arange(5).log()
        tensor([  -inf, 0.0000, 0.6931, 1.0986, 1.3863])
        """
        return exponential.log(self, out)

<<<<<<< HEAD
    def log2(self, out=None):
        """
        log base 2, element-wise.
=======
    def log10(self, out=None):
        """
        log base 10, element-wise.
>>>>>>> 2112c5dc

        Parameters
        ----------
        x : ht.tensor
            The value for which to compute the logarithm.
        out : ht.tensor or None, optional
            A location in which to store the results. If provided, it must have a broadcastable shape. If not provided
            or set to None, a fresh tensor is allocated.

        Returns
        -------
        logarithms : ht.tensor
            A tensor of the same shape as x, containing the positive logarithms of each element in this tensor.
            Negative input elements are returned as nan. If out was provided, logarithms is a reference to it.

        Examples
        --------
<<<<<<< HEAD
        >>> ht.log2(ht.arange(5))
        tensor([  -inf, 0.0000, 1.0000, 1.5850, 2.0000])
        """
        return exponential.log2(self, out)
=======
        >>> ht.log10(ht.arange(5))
        tensor([  -inf, 0.0000, 0.3010, 0.4771, 0.6021])
        """
        return exponential.log10(self, out)
>>>>>>> 2112c5dc

    def __lt__(self, other):
        """
        Element-wise rich comparison of relation "less than" with values from second operand (scalar or tensor)
        Takes the second operand (scalar or tensor) to which to compare the first tensor as argument.

        Parameters
        ----------
        other: tensor or scalar
        The value(s) to which to compare elements from tensor

        Returns
        -------
        result: ht.tensor
        Tensor holding 1 for all elements in which values in self are less than values of other (x1 < x2),
        0 for all other elements

        Examples
       -------
       >>> import heat as ht
       >>> T1 = ht.float32([[1, 2],[3, 4]])
       >>> T1.__lt__(3.0)
       tensor([[1, 1],
               [0, 0]], dtype=torch.uint8)

       >>> T2 = ht.float32([[2, 2], [2, 2]])
       >>> T1.__lt__(T2)
       tensor([[1, 0],
               [0, 0]], dtype=torch.uint8)

       """
        return relations.lt(self, other)


    def __mul__(self, other):
        """
         Element-wise multiplication (not matrix multiplication) with values from second operand (scalar or tensor)
         Takes the second operand (scalar or tensor) whose values to multiply to the first tensor as argument.

         Parameters
         ----------
         other: tensor or scalar
         The value(s) to multiply to the tensor (element-wise)

         Returns
         -------
         result: ht.tensor
         A tensor containing the results of element-wise multiplication.

         Examples:
         ---------
        >>> import heat as ht
        >>> T1 = ht.float32([[1, 2], [3, 4]])
        >>> T1.__mul__(3.0)
        tensor([[3., 6.],
                [9., 12.]])

        >>> T2 = ht.float32([[2, 2], [2, 2]])
        >>> T1.__mul__(T2)
        tensor([[2., 4.],
                [6., 8.]])

         """
        return arithmetics.mul(self, other)

    def __ne__(self, other):
        """
        Element-wise rich comparison of non-equality with values from second operand (scalar or tensor)
        Takes the second operand (scalar or tensor) to which to compare the first tensor as argument.

        Parameters
        ----------
        other: tensor or scalar
        The value(s) to which to compare equality

        Returns
        -------
        result: ht.tensor
        Tensor holding 1 for all elements in which values of self are equal to values of other,
        0 for all other elements

        Examples:
        ---------
        >>> import heat as ht
        >>> T1 = ht.float32([[1, 2],[3, 4]])
        >>> T1.__ne__(3.0)
        tensor([[1, 1],
                [0, 1]])

        >>> T2 = ht.float32([[2, 2], [2, 2]])
        >>> T1.__ne__(T2)
        tensor([[1, 0],
                [1, 1]])

        """

        return relations.ne(self, other)


    def __pow__(self, other):
        """
         Element-wise exponential function with values from second operand (scalar or tensor)
         Takes the second operand (scalar or tensor) whose values are the exponent to be applied to the first
         tensor as argument.

         Parameters
         ----------
         other: tensor or scalar
         The value(s) in the exponent (element-wise)

         Returns
         -------
         result: ht.tensor
         A tensor containing the results of element-wise exponential operation.

         Examples:
         ---------
         >>> import heat as ht

         >>> T1 = ht.float32([[1, 2], [3, 4]])
         >>> T1.__pow__(3.0)
         tensor([[1., 8.],
                 [27., 64.]])

         >>> T2 = ht.float32([[3, 3], [2, 2]])
         >>> T1.__pow__(T2)
         tensor([[1., 8.],
                 [9., 16.]])

         """

        return arithmetics.pow(self, other)



    def save(self, path, *args, **kwargs):
        """
        Save the tensor's data to disk. Attempts to auto-detect the file format by determining the extension.

        Parameters
        ----------
        data : ht.tensor
            The tensor holding the data to be stored
        path : str
            Path to the file to be stored.
        args/kwargs : list/dict
            additional options passed to the particular functions.

        Raises
        -------
        ValueError
            If the file extension is not understood or known.

        Examples
        --------
        >>> a = ht.arange(100, split=0)
        >>> a.save('data.h5', 'DATA', mode='a')
        >>> a.save('data.nc', 'DATA', mode='w')
        """
        return io.save(self, path, *args, **kwargs)

    if io.supports_hdf5():
        def save_hdf5(self, path, dataset, mode='w', **kwargs):
            """
            Saves data to an HDF5 file. Attempts to utilize parallel I/O if possible.

            Parameters
            ----------
            path : str
                Path to the HDF5 file to be written.
            dataset : str
                Name of the dataset the data is saved to.
            mode : str, one of 'w', 'a', 'r+'
                File access mode
            kwargs : dict
                additional arguments passed to the created dataset.

            Raises
            -------
            TypeError
                If any of the input parameters are not of correct type.
            ValueError
                If the access mode is not understood.

            Examples
            --------
            >>> ht.arange(100, split=0).save_hdf5('data.h5', dataset='DATA')
            """
            return io.save_hdf5(self, path, dataset, mode, **kwargs)

    if io.supports_netcdf():
        def save_netcdf(self, path, variable, mode='w', **kwargs):
            """
            Saves data to a netCDF4 file. Attempts to utilize parallel I/O if possible.

            Parameters
            ----------
            path : str
                Path to the netCDF4 file to be written.
            variable : str
                Name of the variable the data is saved to.
            mode : str, one of 'w', 'a', 'r+'
                File access mode
            kwargs : dict
                additional arguments passed to the created dataset.

            Raises
            -------
            TypeError
                If any of the input parameters are not of correct type.
            ValueError
                If the access mode is not understood.

            Examples
            --------
            >>> ht.arange(100, split=0).save_netcdf('data.nc', dataset='DATA')
            """
            return io.save_netcdf(self, path, variable, mode, **kwargs)

    def sin(self, out=None):
        """
        Return the trigonometric sine, element-wise.

        Parameters
        ----------
        out : ht.tensor or None, optional
            A location in which to store the results. If provided, it must have a broadcastable shape. If not provided
            or set to None, a fresh tensor is allocated.

        Returns
        -------
        sine : ht.tensor
            A tensor of the same shape as x, containing the trigonometric sine of each element in this tensor.
            Negative input elements are returned as nan. If out was provided, square_roots is a reference to it.

        Examples
        --------
        >>> ht.arange(-6, 7, 2).sin()
        tensor([ 0.2794,  0.7568, -0.9093,  0.0000,  0.9093, -0.7568, -0.2794])
        """
        return trigonometrics.sin(self, out)

    def sqrt(self, out=None):
        """
        Return the non-negative square-root of the tensor element-wise.

        Parameters
        ----------
        out : ht.tensor or None, optional
            A location in which to store the results. If provided, it must have a broadcastable shape. If not provided
            or set to None, a fresh tensor is allocated.

        Returns
        -------
        square_roots : ht.tensor
            A tensor of the same shape as x, containing the positive square-root of each element in this tensor.
            Negative input elements are returned as nan. If out was provided, square_roots is a reference to it.

        Examples
        --------
        >>> ht.arange(5).sqrt()
        tensor([0.0000, 1.0000, 1.4142, 1.7321, 2.0000])
        >>> ht.arange(-5, 0).sqrt()
        tensor([nan, nan, nan, nan, nan])
        """
        return exponential.sqrt(self, out)

    def __sub__(self, other):
        """
         Element-wise subtraction of another tensor or a scalar from the tensor.
         Takes the second operand (scalar or tensor) whose elements are to be subtracted  as argument.

         Parameters
         ----------
         other: tensor or scalar
         The value(s) to be subtracted element-wise from the tensor

         Returns
         -------
         result: ht.tensor
         A tensor containing the results of element-wise subtraction.

         Examples:
         ---------
         >>> import heat as ht
         >>> T1 = ht.float32([[1, 2], [3, 4]])
         >>> T1.__sub__(2.0)
         tensor([[ 1.,  0.],
                 [-1., -2.]])

         >>> T2 = ht.float32([[2, 2], [2, 2]])
         >>> T1.__sub__(T2)
         tensor([[-1., 0.],
                 [1., 2.]])

         """
        return arithmetics.sub(self, other)


    def sum(self, axis=None, out=None):
        # TODO: Allow also list of axes
        """
        Sum of array elements over a given axis.

        Parameters
        ----------
        axis : None or int, optional
            Axis along which a sum is performed. The default, axis=None, will sum
            all of the elements of the input array. If axis is negative it counts
            from the last to the first axis.

         Returns
         -------
         sum_along_axis : ht.tensor
             An array with the same shape as self.__array except for the specified axis which
             becomes one, e.g. a.shape = (1,2,3) => ht.ones((1,2,3)).sum(axis=1).shape = (1,1,3)

        Examples
        --------
        >>> ht.ones(2).sum()
        tensor([2.])

        >>> ht.ones((3,3)).sum()
        tensor([9.])

        >>> ht.ones((3,3)).astype(ht.int).sum()
        tensor([9])

        >>> ht.ones((3,2,1)).sum(axis=-3)
        tensor([[[3.],
                 [3.]]])
        """
        return reductions.sum(self, axis, out)

    def transpose(self, axes=None):
        """
        Permute the dimensions of an array.

        Parameters
        ----------
        axes : None or list of ints, optional
            By default, reverse the dimensions, otherwise permute the axes according to the values given.

        Returns
        -------
        p : ht.tensor
            a with its axes permuted.

        Examples
        --------
        >>> a = ht.array([[1, 2], [3, 4]])
        >>> a
        tensor([[1, 2],
                [3, 4]])
        >>> a.transpose()
        tensor([[1, 3],
                [2, 4]])
        >>> a.transpose((1, 0))
        tensor([[1, 3],
                [2, 4]])
        >>> a.transpose(1, 0)
        tensor([[1, 3],
                [2, 4]])
                
        >>> x = ht.ones((1, 2, 3))
        >>> ht.transpose(x, (1, 0, 2)).shape
        (2, 1, 3)
        """
        return operations.transpose(self, axes)

    def tril(self, k=0):
        """
        Returns the lower triangular part of the tensor, the other elements of the result tensor are set to 0.

        The lower triangular part of the tensor is defined as the elements on and below the diagonal.

        The argument k controls which diagonal to consider. If k=0, all elements on and below the main diagonal are
        retained. A positive value includes just as many diagonals above the main diagonal, and similarly a negative
        value excludes just as many diagonals below the main diagonal.

        Parameters
        ----------
        k : int, optional
            Diagonal above which to zero elements. k=0 (default) is the main diagonal, k<0 is below and k>0 is above.

        Returns
        -------
        lower_triangle : ht.tensor
            Lower triangle of the input tensor.
        """
        return operations.tril(self, k)

    def triu(self, k=0):
        """
        Returns the upper triangular part of the tensor, the other elements of the result tensor are set to 0.

        The upper triangular part of the tensor is defined as the elements on and below the diagonal.

        The argument k controls which diagonal to consider. If k=0, all elements on and below the main diagonal are
        retained. A positive value includes just as many diagonals above the main diagonal, and similarly a negative
        value excludes just as many diagonals below the main diagonal.

        Parameters
        ----------
        k : int, optional
            Diagonal above which to zero elements. k=0 (default) is the main diagonal, k<0 is below and k>0 is above.

        Returns
        -------
        upper_triangle : ht.tensor
            Upper triangle of the input tensor.
        """
        return operations.triu(self, k)


    def __str__(self, *args):
        # TODO: document me
        # TODO: generate none-PyTorch str
        return self.__array.__str__(*args)

    def __repr__(self, *args):
        # TODO: document me
        # TODO: generate none-PyTorch repr
        return self.__array.__repr__(*args)

    def __getitem__(self, key):
        # TODO: document me
        # TODO: test me
        # TODO: sanitize input
        # TODO: make me more numpy API complete
        return tensor(self.__array[key], self.shape, self.split, self.device, self.comm)

    def __setitem__(self, key, value):
        # TODO: document me
        # TODO: test me
        # TODO: sanitize input
        # TODO: make me more numpy API complete
        if self.__split is not None:
            raise NotImplementedError(
                'Slicing not supported for __split != None')

        if np.isscalar(value):
            self.__array.__setitem__(key, value)
        elif isinstance(value, tensor):
            self.__array.__setitem__(key, value.__array)
        else:
            raise NotImplementedError(
                'Not implemented for {}'.format(value.__class__.__name__))


def __factory(shape, dtype, split, local_factory, device, comm):
    """
    Abstracted factory function for HeAT tensor initialization.

    Parameters
    ----------
    shape : int or sequence of ints
        Desired shape of the output array, e.g. 1 or (1, 2, 3,).
    dtype : ht.dtype
        The desired HeAT data type for the array, defaults to ht.float32.
    split : int
        The axis along which the array is split and distributed.
    local_factory : function
        Function that creates the local PyTorch tensor for the HeAT tensor.
    device : str or None
        Specifies the device the tensor shall be allocated on, defaults to None (i.e. globally set default device).
    comm: Communication, optional
        Handle to the nodes holding distributed parts or copies of this tensor.

    Returns
    -------
    out : ht.tensor
        Array of ones with given shape, data type and node distribution.
    """
    # clean the user input
    shape = sanitize_shape(shape)
    dtype = types.canonical_heat_type(dtype)
    split = sanitize_axis(shape, split)
    device = devices.sanitize_device(device)

    # chunk the shape if necessary
    _, local_shape, _ = comm.chunk(shape, split)
    # create the torch data using the factory function
    data = local_factory(local_shape, dtype=dtype.torch_type(), device=device.torch_device)

    return tensor(data, shape, dtype, split, device, comm)


def __factory_like(a, dtype, split, factory, device, comm):
    """
    Abstracted '...-like' factory function for HeAT tensor initialization

    Parameters
    ----------
    a : object
        The shape and data-type of 'a' define these same attributes of the returned array.
    dtype : ht.dtype
        The desired HeAT data type for the array, defaults to ht.float32.
    split: int, optional
        The axis along which the array is split and distributed, defaults to None (no distribution).
    factory : function
        Function that creates a HeAT tensor.
    device : str or None
        Specifies the device the tensor shall be allocated on, defaults to None (i.e. globally set default device).
    comm: Communication, optional
        Handle to the nodes holding distributed parts or copies of this tensor.

    Returns
    -------
    out : ht.tensor
        Array of ones with given shape, data type and node distribution that is like a
    """
    # determine the global shape of the object to create
    # attempt in this order: shape property, length of object or default shape (1,)
    try:
        shape = a.shape
    except AttributeError:
        try:
            shape = (len(a),)
        except TypeError:
            shape = (1,)

    # infer the data type, otherwise default to float32
    if dtype is None:
        try:
            dtype = types.heat_type_of(a)
        except TypeError:
            dtype = types.float32

    # infer split axis
    if split is None:
        try:
            split = a.split if not isinstance(a, str) else None
        except AttributeError:
            # do not split at all
            pass

    return factory(shape, dtype, split, device, comm)


def arange(*args, dtype=None, split=None, device=None, comm=MPI_WORLD):
    """
    Return evenly spaced values within a given interval.

    Values are generated within the half-open interval ``[start, stop)`` (in other words, the interval including `start`
    but excluding `stop`). For integer arguments the function is equivalent to the Python built-in `range
    <http://docs.python.org/lib/built-in-funcs.html>`_ function, but returns a tensor rather than a list.

    When using a non-integer step, such as 0.1, the results will often not be consistent. It is better to use
    ``linspace`` for these cases.

    Parameters
    ----------
    start : number, optional
        Start of interval.  The interval includes this value.  The default start value is 0.
    stop : number
        End of interval.  The interval does not include this value, except in some cases where `step` is not an integer
        and floating point round-off affects the length of `out`.
    step : number, optional
        Spacing between values.  For any output `out`, this is the distance between two adjacent values, ``out[i+1] -
        out[i]``. The default step size is 1. If `step` is specified as a position argument, `start` must also be given.
    dtype : dtype
        The type of the output array.  If `dtype` is not given, infer the data type from the other input arguments.
    split: int, optional
        The axis along which the array is split and distributed, defaults to None (no distribution).
    device : str or None, optional
        Specifies the device the tensor shall be allocated on, defaults to None (i.e. globally set default device).
    comm: Communication, optional
        Handle to the nodes holding distributed parts or copies of this tensor.

    Returns
    -------
    arange : 1D heat tensor
        1D heat tensor of evenly spaced values.

        For floating point arguments, the length of the result is ``ceil((stop - start)/step)``. Because of floating
        point overflow, this rule may result in the last element of `out` being greater than `stop`.

    See Also
    --------
    linspace : Evenly spaced numbers with careful handling of endpoints.

    Examples
    --------
    >>> ht.arange(3)
    tensor([0, 1, 2])
    >>> ht.arange(3.0)
    tensor([ 0.,  1.,  2.])
    >>> ht.arange(3, 7)
    tensor([3, 4, 5, 6])
    >>> ht.arange(3, 7, 2)
    tensor([3, 5])
    """
    num_of_param = len(args)

    # check if all positional arguments are integers
    all_ints = all([isinstance(_, int) for _ in args])

    # set start, stop, step, num according to *args
    if num_of_param == 1:
        if dtype is None:
            # use int32 as default instead of int64 used in numpy
            dtype = types.int32
        start = 0
        stop = int(np.ceil(args[0]))
        step = 1
        num = stop
    elif num_of_param == 2:
        if dtype is None:
            dtype = types.int32 if all_ints else types.float32
        start = args[0]
        stop = args[1]
        step = 1
        num = int(np.ceil(stop - start))
    elif num_of_param == 3:
        if dtype is None:
            dtype = types.int32 if all_ints else types.float32
        start = args[0]
        stop = args[1]
        step = args[2]
        num = int(np.ceil((stop - start) / step))
    else:
        raise TypeError(
            'function takes minimum one and at most 3 positional arguments ({} given)'.format(num_of_param))

    gshape = (num,)
    split = sanitize_axis(gshape, split)
    offset, lshape, _ = comm.chunk(gshape, split)

    # compose the local tensor
    start += offset * step
    stop = start + lshape[0] * step
    device = devices.sanitize_device(device)
    data = torch.arange(
        start, stop, step,
        dtype=types.canonical_heat_type(dtype).torch_type(),
        device=device.torch_device
    )

    return tensor(data, gshape, types.canonical_heat_type(data.dtype), split, device, comm)


def array(obj, dtype=None, copy=True, ndmin=0, split=None, device=None, comm=MPI_WORLD):
    """
    Create a tensor.

    Parameters
    ----------
    obj : array_like
        A tensor or array, any object exposing the array interface, an object whose __array__ method returns an array,
        or any (nested) sequence.
    dtype : dtype, optional
        The desired data-type for the array. If not given, then the type will be determined as the minimum type required
        to hold the objects in the sequence. This argument can only be used to ‘upcast’ the array. For downcasting, use
        the .astype(t) method.
    copy : bool, optional
        If true (default), then the object is copied. Otherwise, a copy will only be made if obj is a nested sequence or
        if a copy is needed to satisfy any of the other requirements, e.g. dtype.
    ndmin : int, optional
        Specifies the minimum number of dimensions that the resulting array should have. Ones will be pre-pended to the
        shape as needed to meet this requirement.
    split : None or int, optional
        The axis along which the array is split and distributed in memory. If not None (default) the shape of the global
        tensor is automatically inferred.
    device : str, ht.Device or None, optional
        Specifies the device the tensor shall be allocated on, defaults to None (i.e. globally set default device).
    comm: Communication, optional
        Handle to the nodes holding distributed tensor chunks.

    Returns
    -------
    out : ht.tensor
        A tensor object satisfying the specified requirements.

    Raises
    ------

    Examples
    --------
    >>> ht.array([1, 2, 3])
    tensor([1, 2, 3])

    Upcasting:
    >>> ht.array([1, 2, 3.0])
    tensor([ 1.,  2.,  3.])

    More than one dimension:
    >>> ht.array([[1, 2], [3, 4]])
    tensor([[1, 2],
           [3, 4]])

    Minimum dimensions given:
    >>> ht.array([1, 2, 3], ndmin=2)
    tensor([[1, 2, 3]])

    Type provided:
    >>> ht.array([1, 2, 3], dtype=float)
    tensor([ 1.0, 2.0, 3.0])

    Pre-split data:
    (0/2) >>> ht.array([1, 2], split=0)
    (1/2) >>> ht.array([3, 4], split=0)
    (0/2) tensor([1, 2, 3, 4])
    (1/2) tensor([1, 2, 3, 4])
    """
    # extract the internal tensor in case of a heat tensor
    if isinstance(obj, tensor):
        obj = obj._tensor__array

    # sanitize the data type
    if dtype is not None:
        dtype = types.canonical_heat_type(dtype)

    # initialize the array
    if bool(copy) or not isinstance(obj, torch.Tensor):
        try:
            obj = torch.tensor(obj, dtype=dtype.torch_type()
                               if dtype is not None else None)
        except RuntimeError:
            raise TypeError('invalid data of type {}'.format(type(obj)))

    # infer dtype from obj if not explicitly given
    if dtype is None:
        dtype = types.canonical_heat_type(obj.dtype)

    # sanitize minimum number of dimensions
    if not isinstance(ndmin, int):
        raise TypeError(
            'expected ndmin to be int, but was {}'.format(type(ndmin)))

    # reshape the object to encompass additional dimensions
    ndmin -= len(obj.shape)
    if ndmin > 0:
        obj = obj.reshape(obj.shape + ndmin * (1,))

    # sanitize split axis
    split = sanitize_axis(obj.shape, split)

    # sanitize communication object
    if not isinstance(comm, Communication):
        raise TypeError(
            'expected communication object, but got {}'.format(type(comm)))

    # determine the local and the global shape, if not split is given, they are identical
    lshape = np.array(obj.shape)
    gshape = lshape.copy()

    # check with the neighboring rank whether the local shape would fit into a global shape
    if split is not None:
        if comm.rank < comm.size - 1:
            comm.Isend(lshape, dest=comm.rank + 1)
        if comm.rank != 0:
            # look into the message of the neighbor to see whether the shape length fits
            status = MPI.Status()
            comm.Probe(source=comm.rank - 1, status=status)
            length = status.Get_count() // lshape.dtype.itemsize

            # the number of shape elements does not match with the 'left' rank
            if length != len(lshape):
                gshape[split] = np.iinfo(gshape.dtype).min
            else:
                # check whether the individual shape elements match
                comm.Recv(gshape, source=comm.rank - 1)
                for i in range(length):
                    if i == split:
                        continue
                    elif lshape[i] != gshape[i] and lshape[i] - 1 != gshape[i]:
                        gshape[split] = np.iinfo(gshape.dtype).min

        # sum up the elements along the split dimension
        reduction_buffer = np.array(gshape[split])
        comm.Allreduce(MPI.IN_PLACE, reduction_buffer, MPI.SUM)
        if reduction_buffer < 0:
            raise ValueError(
                'unable to construct tensor, shape of local data chunk does not match')
        gshape[split] = reduction_buffer

    return tensor(obj, tuple(gshape), dtype, split, device, comm)


def linspace(start, stop, num=50, endpoint=True, retstep=False, dtype=None, split=None, device=None, comm=MPI_WORLD):
    """
    Returns num evenly spaced samples, calculated over the interval [start, stop]. The endpoint of the interval can
    optionally be excluded.

    Parameters
    ----------
    start: scalar, scalar-convertible
        The starting value of the sample interval, maybe a sequence if convertible to scalar
    end: scalar, scalar-convertible
        The end value of the sample interval, unless is set to False. In that case, the sequence consists of all but the
        last of num + 1 evenly spaced samples, so that stop is excluded. Note that the step size changes when endpoint
        is False.
    num: int, optional
        Number of samples to generate, defaults to 50. Must be non-negative.
    endpoint: bool, optional
        If True, stop is the last sample, otherwise, it is not included. Defaults to True.
    retstep: bool, optional
        If True, return (samples, step), where step is the spacing between samples.
    dtype: dtype, optional
        The type of the output array.
    split: int, optional
        The axis along which the array is split and distributed, defaults to None (no distribution).
    device : str, ht.Device or None, optional
        Specifies the device the tensor shall be allocated on, defaults to None (i.e. globally set default device).
    comm: Communication, optional
        Handle to the nodes holding distributed parts or copies of this tensor.

    Returns
    -------
    samples: ht.tensor
        There are num equally spaced samples in the closed interval [start, stop] or the half-open interval
        [start, stop) (depending on whether endpoint is True or False).
    step: float, optional
        Size of spacing between samples, only returned if retstep is True.

    Examples
    --------
    >>> ht.linspace(2.0, 3.0, num=5)
    tensor([ 2.  ,  2.25,  2.5 ,  2.75,  3.  ])
    >>> ht.linspace(2.0, 3.0, num=5, endpoint=False)
    tensor([ 2. ,  2.2,  2.4,  2.6,  2.8])
    >>> ht.linspace(2.0, 3.0, num=5, retstep=True)
    (array([ 2.  ,  2.25,  2.5 ,  2.75,  3.  ]), 0.25)
    """
    # sanitize input parameters
    start = float(start)
    stop = float(stop)
    num = int(num)
    if num <= 0:
        raise ValueError(
            'number of samples \'num\' must be non-negative integer, but was {}'.format(num))
    step = (stop - start) / max(1, num - 1 if endpoint else num)

    # infer local and global shapes
    gshape = (num,)
    split = sanitize_axis(gshape, split)
    offset, lshape, _ = comm.chunk(gshape, split)

    # compose the local tensor
    start += offset * step
    stop = start + lshape[0] * step - step
    device = devices.sanitize_device(device)
    data = torch.linspace(start, stop, lshape[0], device=device.torch_device)
    if dtype is not None:
        data = data.type(types.canonical_heat_type(dtype).torch_type())

    # construct the resulting global tensor
    ht_tensor = tensor(data, gshape, types.canonical_heat_type(data.dtype), split, device, comm)

    if retstep:
        return ht_tensor, step
    return ht_tensor


def ones(shape, dtype=types.float32, split=None, device=None, comm=MPI_WORLD):
    """
    Returns a new array of given shape and data type filled with one values. May be allocated split up across multiple
    nodes along the specified axis.

    Parameters
    ----------
    shape : int or sequence of ints
        Desired shape of the output array, e.g. 1 or (1, 2, 3,).
    dtype : ht.dtype
        The desired HeAT data type for the array, defaults to ht.float32.
    split : int, optional
        The axis along which the array is split and distributed, defaults to None (no distribution).
    device : str, ht.Device or None, optional
        Specifies the device the tensor shall be allocated on, defaults to None (i.e. globally set default device).
    comm : Communication, optional
        Handle to the nodes holding distributed parts or copies of this tensor.

    Returns
    -------
    out : ht.tensor
        Array of ones with given shape, data type and node distribution.

    Examples
    --------
    >>> ht.ones(3)
    tensor([1., 1., 1.])

    >>> ht.ones(3, dtype=ht.int)
    tensor([1, 1, 1])

    >>> ht.ones((2, 3,))
    tensor([[1., 1., 1.],
            [1., 1., 1.]])
    """
    return __factory(shape, dtype, split, torch.ones, device, comm)


def ones_like(a, dtype=None, split=None, device=None, comm=MPI_WORLD):
    """
    Returns a new array filled with ones with the same type, shape and data distribution of given object. Data type and
    data distribution strategy can be explicitly overriden.

    Parameters
    ----------
    a : object
        The shape and data-type of 'a' define these same attributes of the returned array.
    dtype : ht.dtype, optional
        Overrides the data type of the result.
    split: int, optional
        The axis along which the array is split and distributed, defaults to None (no distribution).
    device : str, ht.Device or None, optional
        Specifies the device the tensor shall be allocated on, defaults to None (i.e. globally set default device).
    comm: Communication, optional
        Handle to the nodes holding distributed parts or copies of this tensor.

    Returns
    -------
    out : ht.tensor
        Array of ones with the same shape, type and split axis as 'a' unless overriden.

    Examples
    --------
    >>> x = ht.zeros((2, 3,))
    >>> x
    tensor([[0., 0., 0.],
            [0., 0., 0.]])

    >>> ht.ones_like(a)
    tensor([[1., 1., 1.],
            [1., 1., 1.]])
    """
    return __factory_like(a, dtype, split, ones, device, comm)


def zeros(shape, dtype=types.float32, split=None, device=None, comm=MPI_WORLD):
    """
    Returns a new array of given shape and data type filled with zero values. May be allocated split up across multiple
    nodes along the specified axis.

    Parameters
    ----------
    shape : int or sequence of ints
        Desired shape of the output array, e.g. 1 or (1, 2, 3,).
    dtype : ht.dtype
        The desired HeAT data type for the array, defaults to ht.float32.
    split: int, optional
        The axis along which the array is split and distributed, defaults to None (no distribution).
    device : str, ht.Device or None, optional
        Specifies the device the tensor shall be allocated on, defaults to None (i.e. globally set default device).
    comm: Communication, optional
        Handle to the nodes holding distributed parts or copies of this tensor.

    Returns
    -------
    out : ht.tensor
        Array of zeros with given shape, data type and node distribution.

    Examples
    --------
    >>> ht.zeros(3)
    tensor([0., 0., 0.])

    >>> ht.zeros(3, dtype=ht.int)
    tensor([0, 0, 0])

    >>> ht.zeros((2, 3,))
    tensor([[0., 0., 0.],
            [0., 0., 0.]])
    """
    return __factory(shape, dtype, split, torch.zeros, device, comm)


def zeros_like(a, dtype=None, split=None, device=None, comm=MPI_WORLD):
    """
    Returns a new array filled with zeros with the same type, shape and data distribution of given object. Data type and
    data distribution strategy can be explicitly overriden.

    Parameters
    ----------
    a : object
        The shape and data-type of 'a' define these same attributes of the returned array.
    dtype : ht.dtype, optional
        Overrides the data type of the result.
    split: int, optional
        The axis along which the array is split and distributed, defaults to None (no distribution).
    device : str, ht.Device or None, optional
        Specifies the device the tensor shall be allocated on, defaults to None (i.e. globally set default device).
    comm: Communication, optional
        Handle to the nodes holding distributed parts or copies of this tensor.

    Returns
    -------
    out : ht.tensor
        Array of zeros with the same shape, type and split axis as 'a' unless overriden.

    Examples
    --------
    >>> x = ht.ones((2, 3,))
    >>> x
    tensor([[1., 1., 1.],
            [1., 1., 1.]])

    >>> ht.zeros_like(x)
    tensor([[0., 0., 0.],
            [0., 0., 0.]])
    """
    return __factory_like(a, dtype, split, zeros, device, comm)<|MERGE_RESOLUTION|>--- conflicted
+++ resolved
@@ -721,15 +721,9 @@
         """
         return exponential.log(self, out)
 
-<<<<<<< HEAD
     def log2(self, out=None):
         """
         log base 2, element-wise.
-=======
-    def log10(self, out=None):
-        """
-        log base 10, element-wise.
->>>>>>> 2112c5dc
 
         Parameters
         ----------
@@ -747,17 +741,35 @@
 
         Examples
         --------
-<<<<<<< HEAD
         >>> ht.log2(ht.arange(5))
         tensor([  -inf, 0.0000, 1.0000, 1.5850, 2.0000])
         """
         return exponential.log2(self, out)
-=======
+
+    def log10(self, out=None):
+        """
+        log base 10, element-wise.
+
+        Parameters
+        ----------
+        x : ht.tensor
+            The value for which to compute the logarithm.
+        out : ht.tensor or None, optional
+            A location in which to store the results. If provided, it must have a broadcastable shape. If not provided
+            or set to None, a fresh tensor is allocated.
+
+        Returns
+        -------
+        logarithms : ht.tensor
+            A tensor of the same shape as x, containing the positive logarithms of each element in this tensor.
+            Negative input elements are returned as nan. If out was provided, logarithms is a reference to it.
+
+        Examples
+        --------
         >>> ht.log10(ht.arange(5))
-        tensor([  -inf, 0.0000, 0.3010, 0.4771, 0.6021])
+        tensor([-inf, 0.0000, 1.0000, 1.5850, 2.0000])
         """
         return exponential.log10(self, out)
->>>>>>> 2112c5dc
 
     def __lt__(self, other):
         """
