--- conflicted
+++ resolved
@@ -71,14 +71,11 @@
 
     @property
     def lshape(self):
-<<<<<<< HEAD
         """
         Returns
         -------
         tuple : the shape of the data on each node
         """
-=======
->>>>>>> ec0daa83
         return tuple(self.__array.shape)
 
     @property
@@ -1590,15 +1587,12 @@
         """
         return operations.triu(self, k)
 
-<<<<<<< HEAD
     def item(self):
         """
         Returns the only element of a 1-element tensor. Mirror of the pytorch command by the same name
         """
         return self.__array.item()
 
-=======
->>>>>>> ec0daa83
     def __str__(self, *args):
         # TODO: document me
         # TODO: generate none-PyTorch str
