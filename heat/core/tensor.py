import operator
import numpy as np
import torch

from .communication import Communication, MPI, MPI_WORLD
from .stride_tricks import *
from . import types
from . import devices
from . import operations
from . import io


class tensor:
    def __init__(self, array, gshape, dtype, split, device, comm):
        self.__array = array
        self.__gshape = gshape
        self.__dtype = dtype
        self.__split = split
        self.__device = device
        self.__comm = comm

    @property
    def comm(self):
        return self.__comm

    @property
    def device(self):
        return self.__device

    @property
    def dtype(self):
        return self.__dtype

    @property
    def gshape(self):
        return self.__gshape

    @property
    def lshape(self):
        if len(self.__array.shape) == len(self.__gshape):
            return tuple(self.__array.shape)
        # edge case when the local data tensor receives no elements after chunking
        return self.__gshape[:self.__split] + (0,) + self.__gshape[self.split + 1:]

    @property
    def shape(self):
        return self.__gshape

    @property
    def split(self):
        return self.__split

    @property
    def T(self, axes=None):
        return operations.transpose(self, axes)

    def abs(self, out=None, dtype=None):
        """
        Calculate the absolute value element-wise.

        Parameters
        ----------
        out : ht.tensor, optional
            A location into which the result is stored. If provided, it must have a shape that the inputs broadcast to.
            If not provided or None, a freshly-allocated array is returned.
        dtype : ht.type, optional
            Determines the data type of the output array. The values are cast to this type with potential loss of
            precision.

        Returns
        -------
        absolute_values : ht.tensor
            A tensor containing the absolute value of each element in x.
        """
        return operations.abs(self, out, dtype)

    def absolute(self, out=None, dtype=None):
        """
        Calculate the absolute value element-wise.

        ht.abs is a shorthand for this function.

        Parameters
        ----------
        out : ht.tensor, optional
            A location into which the result is stored. If provided, it must have a shape that the inputs broadcast to.
            If not provided or None, a freshly-allocated array is returned.
        dtype : ht.type, optional
            Determines the data type of the output array. The values are cast to this type with potential loss of
            precision.

        Returns
        -------
        absolute_values : ht.tensor
            A tensor containing the absolute value of each element in x.
        """

        return self.abs(out, dtype)

    def all(self, axis=None, out=None):
        """
        Test whether all array elements along a given axis evaluate to True.

        Parameters:
        -----------

        axis : None or int, optional #TODO: tuple of ints
            Axis or along which a logical AND reduction is performed. The default (axis = None) is to perform a 
            logical AND over all the dimensions of the input array. axis may be negative, in which case it counts 
            from the last to the first axis.

        out : ht.tensor, optional
            Alternate output array in which to place the result. It must have the same shape as the expected output 
            and its type is preserved.

        Returns:	
        --------
        all : ht.tensor, bool

        A new boolean or ht.tensor is returned unless out is specified, in which case a reference to out is returned.

       Examples:
        ---------
        >>> import heat as ht
        >>> a = ht.random.randn(4,5)
        >>> a
        tensor([[ 0.5370, -0.4117, -3.1062,  0.4897, -0.3231],
                [-0.5005, -1.7746,  0.8515, -0.9494, -0.2238],
                [-0.0444,  0.3388,  0.6805, -1.3856,  0.5422],
                [ 0.3184,  0.0185,  0.5256, -1.1653, -0.1665]])
        >>> x = a<0.5
        >>> x
        tensor([[0, 1, 1, 1, 1],
                [1, 1, 0, 1, 1],
                [1, 1, 0, 1, 0],
                [1,1, 0, 1, 1]], dtype=torch.uint8)
        >>> x.all()
        tensor([0], dtype=torch.uint8)
        >>> x.all(axis=0)
        tensor([[0, 1, 0, 1, 0]], dtype=torch.uint8)
        >>> x.all(axis=1)
        tensor([[0],
                [0],
                [0],
                [0]], dtype=torch.uint8)

        Write out to predefined buffer:
        >>> out = ht.zeros((1,5))
        >>> x.all(axis=0, out=out)
        >>> out
        tensor([[0, 1, 0, 1, 0]], dtype=torch.uint8)

        """
        return operations.all(self, axis, out)

    def argmin(self, axis=None):
        """
        Returns the indices of the minimum values along an axis.

        Parameters:	
        ----------
        x : ht.tensor
        Input array.

        axis : int, optional
        By default, the index is into the flattened tensor, otherwise along the specified axis.

        #TODO out : array, optional
        If provided, the result will be inserted into this tensor. It should be of the appropriate shape and dtype.

        Returns:
        -------	
        index_tensor : ht.tensor of ints
        Array of indices into the array. It has the same shape as x.shape with the dimension along axis removed.

        Examples
        --------
        >>> a = ht.randn(3,3)
        >>> a
        tensor([[-1.7297,  0.2541, -0.1044],
                [ 1.0865, -0.4415,  1.3716],
                [-0.0827,  1.0215, -2.0176]])
        >>> a.argmin()
        tensor([8])
        >>> a.argmin(axis=0)
        tensor([[0, 1, 2]])
        >>> a.argmin(axis=1)
        tensor([[0],
                [1],
                [2]])
        """
        return operations.argmin(self, axis)

    def astype(self, dtype, copy=True):
        """
        Returns a casted version of this array.

        Parameters
        ----------
        dtype : ht.dtype
            HeAT type to which the array is cast
        copy : bool, optional
            By default the operation returns a copy of this array. If copy is set to false the cast is performed
            in-place and this tensor is returned

        Returns
        -------
        casted_tensor : ht.tensor
            casted_tensor is a new tensor of the same shape but with given type of this tensor. If copy is True, the
            same tensor is returned instead.
        """
        dtype = types.canonical_heat_type(dtype)
        casted_array = self.__array.type(dtype.torch_type())
        if copy:
            return tensor(casted_array, self.shape, dtype, self.split, self.device, self.comm)

        self.__array = casted_array
        self.__dtype = dtype

        return self

    def clip(self, a_min, a_max, out=None):
        """
        Parameters
        ----------
        a_min : scalar or None
            Minimum value. If None, clipping is not performed on lower interval edge. Not more than one of a_min and
            a_max may be None.
        a_max : scalar or None
            Maximum value. If None, clipping is not performed on upper interval edge. Not more than one of a_min and
            a_max may be None.
        out : ht.tensor, optional
            The results will be placed in this array. It may be the input array for in-place clipping. out must be of
            the right shape to hold the output. Its type is preserved.

        Returns
        -------
        clipped_values : ht.tensor
            A tensor with the elements of this tensor, but where values < a_min are replaced with a_min, and those >
            a_max with a_max.
        """
        return operations.clip(self, a_min, a_max, out)

    def copy(self):
        """
        Return an array copy of the given object.

        Returns
        -------
        copied : ht.tensor
            A copy of the original
        """
        return operations.copy(self)

    def cpu(self):
        """
        Returns a copy of this object in main memory. If this object is already in main memory, then no copy is
        performed and the original object is returned.

        Returns
        -------
        tensor_on_device : ht.tensor
            A copy of this object on the CPU.
        """
        self.__array = self.__array.cpu()
        return self

    if torch.cuda.device_count() > 0:
        def gpu(self):
            """
            Returns a copy of this object in GPU memory. If this object is already in GPU memory, then no copy is performed
            and the original object is returned.

            Returns
            -------
            tensor_on_device : ht.tensor
                A copy of this object on the GPU.
            """
            self.__array = self.__array.cuda(devices.gpu_index())
            return self

    def max(self, axis=None, out=None):
        """"
        Return the maximum of an array or maximum along an axis.

        Parameters
        ----------
        a : ht.tensor
        Input data.

        axis : None or int  
        Axis or axes along which to operate. By default, flattened input is used.   

        #TODO: out : ht.tensor, optional
        Alternative output array in which to place the result. Must be of the same shape and buffer length as the expected output. 

        #TODO: initial : scalar, optional   
        The minimum value of an output element. Must be present to allow computation on empty slice.
        """

        return operations.max(self, axis, out)

    def mean(self, axis):
        # TODO: document me
        # TODO: test me
        # TODO: sanitize input
        # TODO: make me more numpy API complete
        return self.sum(axis) / self.shape[axis]

    def min(self, axis=None, out=None):
        """"
        Return the minimum of an array or minimum along an axis.

        Parameters
        ----------
        a : ht.tensor
        Input data.

        axis : None or int
        Axis or axes along which to operate. By default, flattened input is used.   

        #TODO: out : ht.tensor, optional
        Alternative output array in which to place the result. Must be of the same shape and buffer length as the expected output. 

        #TODO: initial : scalar, optional   
        The maximum value of an output element. Must be present to allow computation on empty slice.
        """
        return operations.min(self, axis, out)

    def expand_dims(self, axis):
        # TODO: document me
        # TODO: test me
        # TODO: sanitize input
        # TODO: make me more numpy API complete
        # TODO: fix negative axis
        return tensor(
            self.__array.unsqueeze(dim=axis),
            self.shape[:axis] + (1,) + self.shape[axis:],
            self.dtype,
            self.split if self.split is None or self.split < axis else self.split + 1,
            _copy(self.__comm)
        )

    def exp(self, out=None):
        """
        Calculate the exponential of all elements in the input array.

        Parameters
        ----------
        out : ht.tensor or None, optional
            A location in which to store the results. If provided, it must have a broadcastable shape. If not provided
            or set to None, a fresh tensor is allocated.

        Returns
        -------
        exponentials : ht.tensor
            A tensor of the same shape as x, containing the positive exponentials of each element in this tensor. If out
            was provided, logarithms is a reference to it.

        Examples
        --------
        >>> ht.arange(5).exp()
        tensor([ 1.0000,  2.7183,  7.3891, 20.0855, 54.5981])
        """
        return operations.exp(self, out)

    def expand_dims(self, axis):
        # TODO: document me
        # TODO: test me
        # TODO: sanitize input
        # TODO: make me more numpy API complete
        # TODO: fix negative axis
        return tensor(
            self.__array.unsqueeze(dim=axis),
            self.shape[:axis] + (1,) + self.shape[axis:],
            self.dtype,
            self.split if self.split is None or self.split < axis else self.split + 1,
            self.device,
            self.comm
        )

    def floor(self, out=None):
        r"""
        Return the floor of the input, element-wise.

        The floor of the scalar x is the largest integer i, such that i <= x. It is often denoted as :math:`\lfloor x
        \rfloor`.

        Parameters
        ----------
        out : ht.tensor or None, optional
            A location in which to store the results. If provided, it must have a broadcastable shape. If not provided
            or set to None, a fresh tensor is allocated.

        Returns
        -------
        floored : ht.tensor
            A tensor of the same shape as x, containing the floored valued of each element in this tensor. If out was
            provided, logarithms is a reference to it.

        Examples
        --------
        >>> ht.floor(ht.arange(-2.0, 2.0, 0.4))
        tensor([-2., -2., -2., -1., -1.,  0.,  0.,  0.,  1.,  1.])
        """
        return operations.floor(self, out)

    def log(self, out=None):
        """
        Natural logarithm, element-wise.

        The natural logarithm log is the inverse of the exponential function, so that log(exp(x)) = x. The natural
        logarithm is logarithm in base e.

        Parameters
        ----------
        out : ht.tensor or None, optional
            A location in which to store the results. If provided, it must have a broadcastable shape. If not provided
            or set to None, a fresh tensor is allocated.

        Returns
        -------
        logarithms : ht.tensor
            A tensor of the same shape as x, containing the positive logarithms of each element in this tensor.
            Negative input elements are returned as nan. If out was provided, logarithms is a reference to it.

        Examples
        --------
        >>> ht.arange(5).log()
        tensor([  -inf, 0.0000, 0.6931, 1.0986, 1.3863])
        """
        return operations.log(self, out)

    def save(self, path, *args, **kwargs):
        """
        Save the tensor's data to disk. Attempts to auto-detect the file format by determining the extension.

        Parameters
        ----------
        data : ht.tensor
            The tensor holding the data to be stored
        path : str
            Path to the file to be stored.
        args/kwargs : list/dict
            additional options passed to the particular functions.

        Raises
        -------
        ValueError
            If the file extension is not understood or known.

        Examples
        --------
        >>> a = ht.arange(100, split=0)
        >>> a.save('data.h5', 'DATA', mode='a')
        >>> a.save('data.nc', 'DATA', mode='w')
        """
        return io.save(self, path, *args, **kwargs)

    if io.supports_hdf5():
        def save_hdf5(self, path, dataset, mode='w', **kwargs):
            """
            Saves data to an HDF5 file. Attempts to utilize parallel I/O if possible.

            Parameters
            ----------
            path : str
                Path to the HDF5 file to be written.
            dataset : str
                Name of the dataset the data is saved to.
            mode : str, one of 'w', 'a', 'r+'
                File access mode
            kwargs : dict
                additional arguments passed to the created dataset.

            Raises
            -------
            TypeError
                If any of the input parameters are not of correct type.
            ValueError
                If the access mode is not understood.

            Examples
            --------
            >>> ht.arange(100, split=0).save_hdf5('data.h5', dataset='DATA')
            """
            return io.save_hdf5(self, path, dataset, mode, **kwargs)

    if io.supports_netcdf():
        def save_netcdf(self, path, variable, mode='w', **kwargs):
            """
            Saves data to a netCDF4 file. Attempts to utilize parallel I/O if possible.

            Parameters
            ----------
            path : str
                Path to the netCDF4 file to be written.
            variable : str
                Name of the variable the data is saved to.
            mode : str, one of 'w', 'a', 'r+'
                File access mode
            kwargs : dict
                additional arguments passed to the created dataset.

            Raises
            -------
            TypeError
                If any of the input parameters are not of correct type.
            ValueError
                If the access mode is not understood.

            Examples
            --------
            >>> ht.arange(100, split=0).save_netcdf('data.nc', dataset='DATA')
            """
            return io.save_netcdf(self, path, variable, mode, **kwargs)

    def sin(self, out=None):
        """
        Return the trigonometric sine, element-wise.

        Parameters
        ----------
        out : ht.tensor or None, optional
            A location in which to store the results. If provided, it must have a broadcastable shape. If not provided
            or set to None, a fresh tensor is allocated.

        Returns
        -------
        sine : ht.tensor
            A tensor of the same shape as x, containing the trigonometric sine of each element in this tensor.
            Negative input elements are returned as nan. If out was provided, square_roots is a reference to it.

        Examples
        --------
        >>> ht.arange(-6, 7, 2).sin()
        tensor([ 0.2794,  0.7568, -0.9093,  0.0000,  0.9093, -0.7568, -0.2794])
        """
        return operations.sin(self, out)

    def sqrt(self, out=None):
        """
        Return the non-negative square-root of the tensor element-wise.

        Parameters
        ----------
        out : ht.tensor or None, optional
            A location in which to store the results. If provided, it must have a broadcastable shape. If not provided
            or set to None, a fresh tensor is allocated.

        Returns
        -------
        square_roots : ht.tensor
            A tensor of the same shape as x, containing the positive square-root of each element in this tensor.
            Negative input elements are returned as nan. If out was provided, square_roots is a reference to it.

        Examples
        --------
        >>> ht.arange(5).sqrt()
        tensor([0.0000, 1.0000, 1.4142, 1.7321, 2.0000])
        >>> ht.arange(-5, 0).sqrt()
        tensor([nan, nan, nan, nan, nan])
        """
        return operations.sqrt(self, out)

    def sum(self, axis=None, out=None):
        # TODO: Allow also list of axes
        """
        Sum of array elements over a given axis.

        Parameters
        ----------
        axis : None or int, optional
            Axis along which a sum is performed. The default, axis=None, will sum
            all of the elements of the input array. If axis is negative it counts
            from the last to the first axis.

         Returns
         -------
         sum_along_axis : ht.tensor
             An array with the same shape as self.__array except for the specified axis which
             becomes one, e.g. a.shape = (1,2,3) => ht.ones((1,2,3)).sum(axis=1).shape = (1,1,3)

        Examples
        --------
        >>> ht.ones(2).sum()
        tensor([2.])

        >>> ht.ones((3,3)).sum()
        tensor([9.])

        >>> ht.ones((3,3)).astype(ht.int).sum()
        tensor([9])

        >>> ht.ones((3,2,1)).sum(axis=-3)
        tensor([[[3.],
                 [3.]]])
        """
        return operations.sum(self, axis, out)

    def transpose(self, axes=None):
        """
        Permute the dimensions of an array.

        Parameters
        ----------
        axes : None or list of ints, optional
            By default, reverse the dimensions, otherwise permute the axes according to the values given.

        Returns
        -------
        p : ht.tensor
            a with its axes permuted.

        Examples
        --------
        >>> a = ht.array([[1, 2], [3, 4]])
        >>> a
        tensor([[1, 2],
                [3, 4]])
        >>> a.transpose()
        tensor([[1, 3],
                [2, 4]])
        >>> a.transpose((1, 0))
        tensor([[1, 3],
                [2, 4]])
        >>> a.transpose(1, 0)
        tensor([[1, 3],
                [2, 4]])
                
        >>> x = ht.ones((1, 2, 3))
        >>> ht.transpose(x, (1, 0, 2)).shape
        (2, 1, 3)
        """
        return operations.transpose(self, axes)

    def tril(self, k=0):
        """
        Returns the lower triangular part of the tensor, the other elements of the result tensor are set to 0.

        The lower triangular part of the tensor is defined as the elements on and below the diagonal.

        The argument k controls which diagonal to consider. If k=0, all elements on and below the main diagonal are
        retained. A positive value includes just as many diagonals above the main diagonal, and similarly a negative
        value excludes just as many diagonals below the main diagonal.

        Parameters
        ----------
        k : int, optional
            Diagonal above which to zero elements. k=0 (default) is the main diagonal, k<0 is below and k>0 is above.

        Returns
        -------
        lower_triangle : ht.tensor
            Lower triangle of the input tensor.
        """
        return operations.tril(self, k)

    def triu(self, k=0):
        """
        Returns the upper triangular part of the tensor, the other elements of the result tensor are set to 0.

        The upper triangular part of the tensor is defined as the elements on and below the diagonal.

        The argument k controls which diagonal to consider. If k=0, all elements on and below the main diagonal are
        retained. A positive value includes just as many diagonals above the main diagonal, and similarly a negative
        value excludes just as many diagonals below the main diagonal.

        Parameters
        ----------
        k : int, optional
            Diagonal above which to zero elements. k=0 (default) is the main diagonal, k<0 is below and k>0 is above.

        Returns
        -------
        upper_triangle : ht.tensor
            Upper triangle of the input tensor.
        """
        return operations.triu(self, k)

    def __binop(self, op, other):
        # TODO: document me
        # TODO: test me
        # TODO: sanitize input
        # TODO: make me more numpy API complete
        # TODO: ... including the actual binops
        if np.isscalar(other):
            return tensor(op(self.__array, other), self.shape, self.dtype, self.split, self.device, self.comm)

        elif isinstance(other, tensor):
            output_shape = broadcast_shape(self.shape, other.shape)

            # TODO: implement complex NUMPY rules
            if other.dtype != self.dtype:
                other = other.astype(self.dtype)

            if other.split is None or other.split == self.split:
                result = op(self.__array, other.__array)
                return tensor(result, output_shape, self.dtype, self.split, self.device, self.comm)
            else:
                raise NotImplementedError(
                    'Not implemented for other splittings')
        else:
            raise NotImplementedError('Not implemented for non scalar')

    def __add__(self, other):
        return self.__binop(operator.add, other)

    def __sub__(self, other):
        return self.__binop(operator.sub, other)

    def __truediv__(self, other):
        return self.__binop(operator.truediv, other)

    def __mul__(self, other):
        return self.__binop(operator.mul, other)

    def __pow__(self, other):
        return self.__binop(operator.pow, other)

    def __eq__(self, other):
        return self.__binop(operator.eq, other)

    def __ne__(self, other):
        return self.__binop(operator.ne, other)

    def __lt__(self, other):
        return self.__binop(operator.lt, other)

    def __le__(self, other):
        return self.__binop(operator.le, other)

    def __gt__(self, other):
        return self.__binop(operator.gt, other)

    def __ge__(self, other):
        return self.__binop(operator.ge, other)

    def __str__(self, *args):
        # TODO: document me
        # TODO: generate none-PyTorch str
        return self.__array.__str__(*args)

    def __repr__(self, *args):
        # TODO: document me
        # TODO: generate none-PyTorch repr
        return self.__array.__repr__(*args)

    def __getitem__(self, key):
        # TODO: document me
        # TODO: test me
        # TODO: sanitize input
        # TODO: make me more numpy API complete
        return tensor(self.__array[key], self.shape, self.split, self.device, self.comm)

    def __setitem__(self, key, value):
        # TODO: document me
        # TODO: test me
        # TODO: sanitize input
        # TODO: make me more numpy API complete
        if self.__split is not None:
            raise NotImplementedError(
                'Slicing not supported for __split != None')

        if np.isscalar(value):
            self.__array.__setitem__(key, value)
        elif isinstance(value, tensor):
            self.__array.__setitem__(key, value.__array)
        else:
            raise NotImplementedError(
                'Not implemented for {}'.format(value.__class__.__name__))


def __factory(shape, dtype, split, local_factory, device, comm):
    """
    Abstracted factory function for HeAT tensor initialization.

    Parameters
    ----------
    shape : int or sequence of ints
        Desired shape of the output array, e.g. 1 or (1, 2, 3,).
    dtype : ht.dtype
        The desired HeAT data type for the array, defaults to ht.float32.
    split : int
        The axis along which the array is split and distributed.
    local_factory : function
        Function that creates the local PyTorch tensor for the HeAT tensor.
    device : str or None
        Specifies the device the tensor shall be allocated on, defaults to None (i.e. globally set default device).
    comm: Communication, optional
        Handle to the nodes holding distributed parts or copies of this tensor.

    Returns
    -------
    out : ht.tensor
        Array of ones with given shape, data type and node distribution.
    """
    # clean the user input
    shape = sanitize_shape(shape)
    dtype = types.canonical_heat_type(dtype)
    split = sanitize_axis(shape, split)
    device = devices.sanitize_device(device)

    # chunk the shape if necessary
    _, local_shape, _ = comm.chunk(shape, split)
    # create the torch data using the factory function
    data = local_factory(local_shape, dtype=dtype.torch_type(), device=device.torch_device)

    return tensor(data, shape, dtype, split, device, comm)


def __factory_like(a, dtype, split, factory, device, comm):
    """
    Abstracted '...-like' factory function for HeAT tensor initialization

    Parameters
    ----------
    a : object
        The shape and data-type of 'a' define these same attributes of the returned array.
    dtype : ht.dtype
        The desired HeAT data type for the array, defaults to ht.float32.
    split: int, optional
        The axis along which the array is split and distributed, defaults to None (no distribution).
    factory : function
        Function that creates a HeAT tensor.
    device : str or None
        Specifies the device the tensor shall be allocated on, defaults to None (i.e. globally set default device).
    comm: Communication, optional
        Handle to the nodes holding distributed parts or copies of this tensor.

    Returns
    -------
    out : ht.tensor
        Array of ones with given shape, data type and node distribution that is like a
    """
    # determine the global shape of the object to create
    # attempt in this order: shape property, length of object or default shape (1,)
    try:
        shape = a.shape
    except AttributeError:
        try:
            shape = (len(a),)
        except TypeError:
            shape = (1,)

    # infer the data type, otherwise default to float32
    if dtype is None:
        try:
            dtype = types.heat_type_of(a)
        except TypeError:
            dtype = types.float32

    # infer split axis
    if split is None:
        try:
            split = a.split if not isinstance(a, str) else None
        except AttributeError:
            # do not split at all
            pass

    return factory(shape, dtype, split, device, comm)


def arange(*args, dtype=None, split=None, device=None, comm=MPI_WORLD):
    """
    Return evenly spaced values within a given interval.

    Values are generated within the half-open interval ``[start, stop)`` (in other words, the interval including `start`
    but excluding `stop`). For integer arguments the function is equivalent to the Python built-in `range
    <http://docs.python.org/lib/built-in-funcs.html>`_ function, but returns a tensor rather than a list.

    When using a non-integer step, such as 0.1, the results will often not be consistent. It is better to use
    ``linspace`` for these cases.

    Parameters
    ----------
    start : number, optional
        Start of interval.  The interval includes this value.  The default start value is 0.
    stop : number
        End of interval.  The interval does not include this value, except in some cases where `step` is not an integer
        and floating point round-off affects the length of `out`.
    step : number, optional
        Spacing between values.  For any output `out`, this is the distance between two adjacent values, ``out[i+1] -
        out[i]``. The default step size is 1. If `step` is specified as a position argument, `start` must also be given.
    dtype : dtype
        The type of the output array.  If `dtype` is not given, infer the data type from the other input arguments.
    split: int, optional
        The axis along which the array is split and distributed, defaults to None (no distribution).
    device : str or None, optional
        Specifies the device the tensor shall be allocated on, defaults to None (i.e. globally set default device).
    comm: Communication, optional
        Handle to the nodes holding distributed parts or copies of this tensor.

    Returns
    -------
    arange : 1D heat tensor
        1D heat tensor of evenly spaced values.

        For floating point arguments, the length of the result is ``ceil((stop - start)/step)``. Because of floating
        point overflow, this rule may result in the last element of `out` being greater than `stop`.

    See Also
    --------
    linspace : Evenly spaced numbers with careful handling of endpoints.

    Examples
    --------
    >>> ht.arange(3)
    tensor([0, 1, 2])
    >>> ht.arange(3.0)
    tensor([ 0.,  1.,  2.])
    >>> ht.arange(3, 7)
    tensor([3, 4, 5, 6])
    >>> ht.arange(3, 7, 2)
    tensor([3, 5])
    """
    num_of_param = len(args)

    # check if all positional arguments are integers
    all_ints = all([isinstance(_, int) for _ in args])

    # set start, stop, step, num according to *args
    if num_of_param == 1:
        if dtype is None:
            # use int32 as default instead of int64 used in numpy
            dtype = types.int32
        start = 0
        stop = int(np.ceil(args[0]))
        step = 1
        num = stop
    elif num_of_param == 2:
        if dtype is None:
            dtype = types.int32 if all_ints else types.float32
        start = args[0]
        stop = args[1]
        step = 1
        num = int(np.ceil(stop - start))
    elif num_of_param == 3:
        if dtype is None:
            dtype = types.int32 if all_ints else types.float32
        start = args[0]
        stop = args[1]
        step = args[2]
        num = int(np.ceil((stop - start) / step))
    else:
        raise TypeError(
            'function takes minimum one and at most 3 positional arguments ({} given)'.format(num_of_param))

    gshape = (num,)
    split = sanitize_axis(gshape, split)
    offset, lshape, _ = comm.chunk(gshape, split)

    # compose the local tensor
    start += offset * step
    stop = start + lshape[0] * step
    device = devices.sanitize_device(device)
    data = torch.arange(
        start, stop, step,
        dtype=types.canonical_heat_type(dtype).torch_type(),
        device=device.torch_device
    )

    return tensor(data, gshape, types.canonical_heat_type(data.dtype), split, device, comm)


<<<<<<< HEAD
def array(obj, dtype=None, copy=True, ndmin=0, split=None, device=None, comm=MPI_WORLD):
=======
def array(obj, dtype=None, copy=True, ndmin=0, split=None, comm=MPI_WORLD):
>>>>>>> 4218a887
    """
    Create a tensor.

    Parameters
    ----------
    obj : array_like
        A tensor or array, any object exposing the array interface, an object whose __array__ method returns an array,
        or any (nested) sequence.
    dtype : dtype, optional
        The desired data-type for the array. If not given, then the type will be determined as the minimum type required
        to hold the objects in the sequence. This argument can only be used to ‘upcast’ the array. For downcasting, use
        the .astype(t) method.
    copy : bool, optional
        If true (default), then the object is copied. Otherwise, a copy will only be made if obj is a nested sequence or
        if a copy is needed to satisfy any of the other requirements, e.g. dtype.
    ndmin : int, optional
        Specifies the minimum number of dimensions that the resulting array should have. Ones will be pre-pended to the
        shape as needed to meet this requirement.
    split : None or int, optional
        The axis along which the array is split and distributed in memory. If not None (default) the shape of the global
        tensor is automatically inferred.
<<<<<<< HEAD
    device : str, ht.Device or None, optional
        Specifies the device the tensor shall be allocated on, defaults to None (i.e. globally set default device).
=======
>>>>>>> 4218a887
    comm: Communication, optional
        Handle to the nodes holding distributed tensor chunks.

    Returns
    -------
    out : ht.tensor
        A tensor object satisfying the specified requirements.

    Raises
    ------

    Examples
    --------
    >>> ht.array([1, 2, 3])
    tensor([1, 2, 3])

    Upcasting:
    >>> ht.array([1, 2, 3.0])
    tensor([ 1.,  2.,  3.])

    More than one dimension:
    >>> ht.array([[1, 2], [3, 4]])
    tensor([[1, 2],
           [3, 4]])

    Minimum dimensions given:
    >>> ht.array([1, 2, 3], ndmin=2)
    tensor([[1, 2, 3]])

    Type provided:
    >>> ht.array([1, 2, 3], dtype=float)
    tensor([ 1.0, 2.0, 3.0])

    Pre-split data:
    (0/2) >>> ht.array([1, 2], split=0)
    (1/2) >>> ht.array([3, 4], split=0)
    (0/2) tensor([1, 2, 3, 4])
    (1/2) tensor([1, 2, 3, 4])
    """
    # extract the internal tensor in case of a heat tensor
    if isinstance(obj, tensor):
        obj = obj._tensor__array

    # sanitize the data type
    if dtype is not None:
        dtype = types.canonical_heat_type(dtype)

    # initialize the array
    if bool(copy) or not isinstance(obj, torch.Tensor):
        try:
            obj = torch.tensor(obj, dtype=dtype.torch_type()
                               if dtype is not None else None)
        except RuntimeError:
            raise TypeError('invalid data of type {}'.format(type(obj)))

    # infer dtype from obj if not explicitly given
    if dtype is None:
        dtype = types.canonical_heat_type(obj.dtype)

    # sanitize minimum number of dimensions
    if not isinstance(ndmin, int):
        raise TypeError(
            'expected ndmin to be int, but was {}'.format(type(ndmin)))

    # reshape the object to encompass additional dimensions
    ndmin -= len(obj.shape)
    if ndmin > 0:
        obj = obj.reshape(obj.shape + ndmin * (1,))

    # sanitize split axis
    split = sanitize_axis(obj.shape, split)

    # sanitize communication object
    if not isinstance(comm, Communication):
        raise TypeError(
            'expected communication object, but got {}'.format(type(comm)))

    # determine the local and the global shape, if not split is given, they are identical
    lshape = np.array(obj.shape)
    gshape = lshape.copy()

    # check with the neighboring rank whether the local shape would fit into a global shape
    if split is not None:
        if comm.rank < comm.size - 1:
            comm.Isend(lshape, dest=comm.rank + 1)
        if comm.rank != 0:
            # look into the message of the neighbor to see whether the shape length fits
            status = MPI.Status()
            comm.Probe(source=comm.rank - 1, status=status)
            length = status.Get_count() // lshape.dtype.itemsize

            # the number of shape elements does not match with the 'left' rank
            if length != len(lshape):
                gshape[split] = np.iinfo(gshape.dtype).min
            else:
                # check whether the individual shape elements match
                comm.Recv(gshape, source=comm.rank - 1)
                for i in range(length):
                    if i == split:
                        continue
                    elif lshape[i] != gshape[i] and lshape[i] - 1 != gshape[i]:
                        gshape[split] = np.iinfo(gshape.dtype).min

        # sum up the elements along the split dimension
        reduction_buffer = np.array(gshape[split])
        comm.Allreduce(MPI.IN_PLACE, reduction_buffer, MPI.SUM)
        if reduction_buffer < 0:
            raise ValueError(
                'unable to construct tensor, shape of local data chunk does not match')
        gshape[split] = reduction_buffer

<<<<<<< HEAD
    return tensor(obj, tuple(gshape), dtype, split, device, comm)


def linspace(start, stop, num=50, endpoint=True, retstep=False, dtype=None, split=None, device=None, comm=MPI_WORLD):
=======
    return tensor(obj, tuple(gshape), dtype, split, comm)


def linspace(start, stop, num=50, endpoint=True, retstep=False, dtype=None, split=None, comm=MPI_WORLD, device=None):
>>>>>>> 4218a887
    """
    Returns num evenly spaced samples, calculated over the interval [start, stop]. The endpoint of the interval can
    optionally be excluded.

    Parameters
    ----------
    start: scalar, scalar-convertible
        The starting value of the sample interval, maybe a sequence if convertible to scalar
    end: scalar, scalar-convertible
        The end value of the sample interval, unless is set to False. In that case, the sequence consists of all but the
        last of num + 1 evenly spaced samples, so that stop is excluded. Note that the step size changes when endpoint
        is False.
    num: int, optional
        Number of samples to generate, defaults to 50. Must be non-negative.
    endpoint: bool, optional
        If True, stop is the last sample, otherwise, it is not included. Defaults to True.
    retstep: bool, optional
        If True, return (samples, step), where step is the spacing between samples.
    dtype: dtype, optional
        The type of the output array.
    split: int, optional
        The axis along which the array is split and distributed, defaults to None (no distribution).
    device : str, ht.Device or None, optional
        Specifies the device the tensor shall be allocated on, defaults to None (i.e. globally set default device).
    comm: Communication, optional
        Handle to the nodes holding distributed parts or copies of this tensor.

    Returns
    -------
    samples: ht.tensor
        There are num equally spaced samples in the closed interval [start, stop] or the half-open interval
        [start, stop) (depending on whether endpoint is True or False).
    step: float, optional
        Size of spacing between samples, only returned if retstep is True.

    Examples
    --------
    >>> ht.linspace(2.0, 3.0, num=5)
    tensor([ 2.  ,  2.25,  2.5 ,  2.75,  3.  ])
    >>> ht.linspace(2.0, 3.0, num=5, endpoint=False)
    tensor([ 2. ,  2.2,  2.4,  2.6,  2.8])
    >>> ht.linspace(2.0, 3.0, num=5, retstep=True)
    (array([ 2.  ,  2.25,  2.5 ,  2.75,  3.  ]), 0.25)
    """
    # sanitize input parameters
    start = float(start)
    stop = float(stop)
    num = int(num)
    if num <= 0:
        raise ValueError(
            'number of samples \'num\' must be non-negative integer, but was {}'.format(num))
    step = (stop - start) / max(1, num - 1 if endpoint else num)

    # infer local and global shapes
    gshape = (num,)
    split = sanitize_axis(gshape, split)
    offset, lshape, _ = comm.chunk(gshape, split)

    # compose the local tensor
    start += offset * step
    stop = start + lshape[0] * step - step
    device = devices.sanitize_device(device)
    data = torch.linspace(start, stop, lshape[0], device=device.torch_device)
    if dtype is not None:
        data = data.type(types.canonical_heat_type(dtype).torch_type())

    # construct the resulting global tensor
<<<<<<< HEAD
    ht_tensor = tensor(data, gshape, types.canonical_heat_type(data.dtype), split, device, comm)
=======
    ht_tensor = tensor(
        data, gshape, types.canonical_heat_type(data.dtype), split, comm)
>>>>>>> 4218a887

    if retstep:
        return ht_tensor, step
    return ht_tensor


def ones(shape, dtype=types.float32, split=None, device=None, comm=MPI_WORLD):
    """
    Returns a new array of given shape and data type filled with one values. May be allocated split up across multiple
    nodes along the specified axis.

    Parameters
    ----------
    shape : int or sequence of ints
        Desired shape of the output array, e.g. 1 or (1, 2, 3,).
    dtype : ht.dtype
        The desired HeAT data type for the array, defaults to ht.float32.
    split : int, optional
        The axis along which the array is split and distributed, defaults to None (no distribution).
    device : str, ht.Device or None, optional
        Specifies the device the tensor shall be allocated on, defaults to None (i.e. globally set default device).
    comm : Communication, optional
        Handle to the nodes holding distributed parts or copies of this tensor.

    Returns
    -------
    out : ht.tensor
        Array of ones with given shape, data type and node distribution.

    Examples
    --------
    >>> ht.ones(3)
    tensor([1., 1., 1.])

    >>> ht.ones(3, dtype=ht.int)
    tensor([1, 1, 1])

    >>> ht.ones((2, 3,))
    tensor([[1., 1., 1.],
            [1., 1., 1.]])
    """
    return __factory(shape, dtype, split, torch.ones, device, comm)


def ones_like(a, dtype=None, split=None, device=None, comm=MPI_WORLD):
    """
    Returns a new array filled with ones with the same type, shape and data distribution of given object. Data type and
    data distribution strategy can be explicitly overriden.

    Parameters
    ----------
    a : object
        The shape and data-type of 'a' define these same attributes of the returned array.
    dtype : ht.dtype, optional
        Overrides the data type of the result.
    split: int, optional
        The axis along which the array is split and distributed, defaults to None (no distribution).
    device : str, ht.Device or None, optional
        Specifies the device the tensor shall be allocated on, defaults to None (i.e. globally set default device).
    comm: Communication, optional
        Handle to the nodes holding distributed parts or copies of this tensor.

    Returns
    -------
    out : ht.tensor
        Array of ones with the same shape, type and split axis as 'a' unless overriden.

    Examples
    --------
    >>> x = ht.zeros((2, 3,))
    >>> x
    tensor([[0., 0., 0.],
            [0., 0., 0.]])

    >>> ht.ones_like(a)
    tensor([[1., 1., 1.],
            [1., 1., 1.]])
    """
    return __factory_like(a, dtype, split, ones, device, comm)

<<<<<<< HEAD

def zeros(shape, dtype=types.float32, split=None, device=None, comm=MPI_WORLD):
=======
def zeros(shape, dtype=types.float32, split=None, comm=MPI_WORLD, device=None):
>>>>>>> 4218a887
    """
    Returns a new array of given shape and data type filled with zero values. May be allocated split up across multiple
    nodes along the specified axis.

    Parameters
    ----------
    shape : int or sequence of ints
        Desired shape of the output array, e.g. 1 or (1, 2, 3,).
    dtype : ht.dtype
        The desired HeAT data type for the array, defaults to ht.float32.
    split: int, optional
        The axis along which the array is split and distributed, defaults to None (no distribution).
    device : str, ht.Device or None, optional
        Specifies the device the tensor shall be allocated on, defaults to None (i.e. globally set default device).
    comm: Communication, optional
        Handle to the nodes holding distributed parts or copies of this tensor.

    Returns
    -------
    out : ht.tensor
        Array of zeros with given shape, data type and node distribution.

    Examples
    --------
    >>> ht.zeros(3)
    tensor([0., 0., 0.])

    >>> ht.zeros(3, dtype=ht.int)
    tensor([0, 0, 0])

    >>> ht.zeros((2, 3,))
    tensor([[0., 0., 0.],
            [0., 0., 0.]])
    """
    return __factory(shape, dtype, split, torch.zeros, device, comm)


def zeros_like(a, dtype=None, split=None, device=None, comm=MPI_WORLD):
    """
    Returns a new array filled with zeros with the same type, shape and data distribution of given object. Data type and
    data distribution strategy can be explicitly overriden.

    Parameters
    ----------
    a : object
        The shape and data-type of 'a' define these same attributes of the returned array.
    dtype : ht.dtype, optional
        Overrides the data type of the result.
    split: int, optional
        The axis along which the array is split and distributed, defaults to None (no distribution).
    device : str, ht.Device or None, optional
        Specifies the device the tensor shall be allocated on, defaults to None (i.e. globally set default device).
    comm: Communication, optional
        Handle to the nodes holding distributed parts or copies of this tensor.

    Returns
    -------
    out : ht.tensor
        Array of zeros with the same shape, type and split axis as 'a' unless overriden.

    Examples
    --------
    >>> x = ht.ones((2, 3,))
    >>> x
    tensor([[1., 1., 1.],
            [1., 1., 1.]])

    >>> ht.zeros_like(x)
    tensor([[0., 0., 0.],
            [0., 0., 0.]])
    """
    return __factory_like(a, dtype, split, zeros, device, comm)<|MERGE_RESOLUTION|>--- conflicted
+++ resolved
@@ -963,11 +963,7 @@
     return tensor(data, gshape, types.canonical_heat_type(data.dtype), split, device, comm)
 
 
-<<<<<<< HEAD
 def array(obj, dtype=None, copy=True, ndmin=0, split=None, device=None, comm=MPI_WORLD):
-=======
-def array(obj, dtype=None, copy=True, ndmin=0, split=None, comm=MPI_WORLD):
->>>>>>> 4218a887
     """
     Create a tensor.
 
@@ -989,11 +985,8 @@
     split : None or int, optional
         The axis along which the array is split and distributed in memory. If not None (default) the shape of the global
         tensor is automatically inferred.
-<<<<<<< HEAD
     device : str, ht.Device or None, optional
         Specifies the device the tensor shall be allocated on, defaults to None (i.e. globally set default device).
-=======
->>>>>>> 4218a887
     comm: Communication, optional
         Handle to the nodes holding distributed tensor chunks.
 
@@ -1105,17 +1098,10 @@
                 'unable to construct tensor, shape of local data chunk does not match')
         gshape[split] = reduction_buffer
 
-<<<<<<< HEAD
     return tensor(obj, tuple(gshape), dtype, split, device, comm)
 
 
 def linspace(start, stop, num=50, endpoint=True, retstep=False, dtype=None, split=None, device=None, comm=MPI_WORLD):
-=======
-    return tensor(obj, tuple(gshape), dtype, split, comm)
-
-
-def linspace(start, stop, num=50, endpoint=True, retstep=False, dtype=None, split=None, comm=MPI_WORLD, device=None):
->>>>>>> 4218a887
     """
     Returns num evenly spaced samples, calculated over the interval [start, stop]. The endpoint of the interval can
     optionally be excluded.
@@ -1183,12 +1169,7 @@
         data = data.type(types.canonical_heat_type(dtype).torch_type())
 
     # construct the resulting global tensor
-<<<<<<< HEAD
     ht_tensor = tensor(data, gshape, types.canonical_heat_type(data.dtype), split, device, comm)
-=======
-    ht_tensor = tensor(
-        data, gshape, types.canonical_heat_type(data.dtype), split, comm)
->>>>>>> 4218a887
 
     if retstep:
         return ht_tensor, step
@@ -1269,12 +1250,8 @@
     """
     return __factory_like(a, dtype, split, ones, device, comm)
 
-<<<<<<< HEAD
 
 def zeros(shape, dtype=types.float32, split=None, device=None, comm=MPI_WORLD):
-=======
-def zeros(shape, dtype=types.float32, split=None, comm=MPI_WORLD, device=None):
->>>>>>> 4218a887
     """
     Returns a new array of given shape and data type filled with zero values. May be allocated split up across multiple
     nodes along the specified axis.
