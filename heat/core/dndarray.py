--- conflicted
+++ resolved
@@ -934,11 +934,7 @@
                 return DNDarray(self.__array[key], tuple(self.__array[key].shape), self.dtype, self.split, self.device, self.comm)
             else:
                 gout = tuple(self.__array[key].shape)
-<<<<<<< HEAD
-                if self.split is not None and self.split >= len(gout): 
-=======
-                if self.split and self.split >= len(gout):
->>>>>>> 9df94a7b
+                if self.split is not None and self.split >= len(gout):
                     new_split = len(gout) - 1 if len(gout) - 1 > 0 else 0
                 else:
                     new_split = self.split
