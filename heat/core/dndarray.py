import numpy as np
import math
import torch
import warnings
from inspect import stack
from pathlib import Path
from typing import List, Union

from . import arithmetics
from . import devices
from . import exponential
from . import factories
from . import indexing
from . import io
from . import linalg
from . import logical
from . import manipulations
from . import memory
from . import printing
from . import relational
from . import rounding
from . import statistics
from . import stride_tricks
from . import tiling
from . import trigonometrics
from . import types

from .communication import MPI
from .stride_tricks import sanitize_axis

warnings.simplefilter("always", ResourceWarning)

__all__ = ["DNDarray"]


class LocalIndex:
    """
    Indexing class for local operations (primarily for lloc function)
    For docs on __getitem__ and __setitem__ see lloc(self)
    """

    def __init__(self, obj):
        self.obj = obj

    def __getitem__(self, key):
        return self.obj[key]

    def __setitem__(self, key, value):
        self.obj[key] = value


class DNDarray:
    """

    Distributed N-Dimensional array. The core element of HeAT. It is composed of
    PyTorch tensors local to each process.

    Parameters
    ----------
    array : torch.Tensor
        local array elements
    gshape : tuple
        the global shape of the DNDarray
    dtype : ht.type
        the datatype of the array
    split : int
        The axis on which the DNDarray is divided between processes
    device : ht.device
        The device on which the local arrays are using (cpu or gpu)
    comm : ht.communication.MPICommunication
        The communications object for sending and recieving data
    """

    def __init__(self, array, gshape, dtype, split, device, comm):
        self.__array = array
        self.__gshape = gshape
        self.__dtype = dtype
        self.__split = split
        self.__device = device
        self.__comm = comm
        self.__ishalo = False
        self.__halo_next = None
        self.__halo_prev = None

        # handle inconsistencies between torch and heat devices
        if (
            isinstance(array, torch.Tensor)
            and isinstance(device, devices.Device)
            and array.device.type != device.device_type
        ):
            self.__array = self.__array.to(devices.sanitize_device(self.__device).torch_device)

    @property
    def halo_next(self):
        return self.__halo_next

    @property
    def halo_prev(self):
        return self.__halo_prev

    @property
    def comm(self):
        return self.__comm

    @property
    def device(self):
        return self.__device

    @property
    def dtype(self):
        return self.__dtype

    @property
    def gshape(self):
        return self.__gshape

    @property
<<<<<<< HEAD
    def larray(self):
        """
        Returns
        -------
        larray : torch.Tensor
                the underlying local torch tensor of the DNDarray
        """
        return self.__array

    @larray.setter
    def larray(self, array):
        """
        Setter for larray/ the underlying local torch tensor of the DNDarray.
        Warning: Please use this function with care, as it might corrupt/invalidate the metadata in the
        DNDarray instance.

        Parameters
        ----------
        array : torch.tensor
            The new underlying local torch tensor of the DNDarray
        """
        if not isinstance(array, torch.Tensor):
            raise TypeError(
                "Expected larray to be a torch tensor, but was {} instead.".format(type(array))
            )

        # raise warning if function was called by user/not out of 'heat/core/*'
        caller = stack()[1]
        abs_heat_path = Path("heat", "core").resolve()
        abs_path_caller = Path(caller.filename).resolve()

        if not (abs_heat_path < abs_path_caller):
            warnings.warn(
                "!!! WARNING !!! Manipulating the local contents of a DNDarray needs to be done with care and "
                "might corrupt/invalidate the metadata in a DNDarray instance"
            )
        self.__array = array
=======
    def nbytes(self):
        """
        Equivalent to property gnbytes.
        Note: Does not include memory consumed by non-element attributes of the DNDarray object.

        Returns
        -------
        global_number_of_bytes : int
            number of bytes consumed by the global tensor
        """
        return self._DNDarray__array.element_size() * self.size
>>>>>>> bc99e60a

    @property
    def numdims(self):
        """
        Returns
        -------
        number_of_dimensions : int
            the number of dimensions of the DNDarray

        .. deprecated:: 0.5.0
          `numdims` will be removed in HeAT 1.0.0, it is replaced by `ndim` because the latter is numpy API compliant.
        """
        warnings.warn("numdims is deprecated, use ndim instead", DeprecationWarning)
        return len(self.__gshape)

    @property
    def ndim(self):
        """
        Returns
        -------
        number_of_dimensions : int
            the number of dimensions of the DNDarray
        """
        return len(self.__gshape)

    @property
    def size(self):
        """

        Returns
        -------
        size : int
            number of total elements of the tensor
        """
        return torch.prod(torch.tensor(self.gshape, device=self.device.torch_device)).item()

    @property
    def gnbytes(self):
        """
        Note: Does not include memory consumed by non-element attributes of the DNDarray object.

        Returns
        -------
        global_number_of_bytes : int
            number of bytes consumed by the global tensor
        """
        return self.nbytes

    @property
    def gnumel(self):
        """

        Returns
        -------
        global_shape : int
            number of total elements of the tensor
        """
        return self.size

    @property
    def lnbytes(self):
        """
        Note: Does not include memory consumed by non-element attributes of the DNDarray object.

        Returns
        -------
        local_number_of_bytes : int
            number of bytes consumed by the local tensor
        """
        return self._DNDarray__array.element_size() * self._DNDarray__array.nelement()

    @property
    def lnumel(self):
        """

        Returns
        -------
        number_of_local_elements : int
            number of elements of the tensor on each process
        """
        return np.prod(self.__array.shape)

    @property
    def lloc(self):
        """

        Local item setter and getter. i.e. this function operates on a local
        level and only on the PyTorch tensors composing the HeAT DNDarray.
        This function uses the LocalIndex class.

        Parameters
        ----------
        key : int, slice, list, tuple
            indices of the desired data
        value : all types compatible with pytorch tensors
            optional (if none given then this is a getter function)

        Returns
        -------
        (getter) -> ht.DNDarray with the indices selected at a *local* level
        (setter) -> nothing

        Examples
        --------
        (2 processes)
        >>> a = ht.zeros((4, 5), split=0)
        (1/2) tensor([[0., 0., 0., 0., 0.],
                      [0., 0., 0., 0., 0.]])
        (2/2) tensor([[0., 0., 0., 0., 0.],
                      [0., 0., 0., 0., 0.]])
        >>> a.lloc[1, 0:4]
        (1/2) tensor([0., 0., 0., 0.])
        (2/2) tensor([0., 0., 0., 0.])
        >>> a.lloc[1, 0:4] = torch.arange(1, 5)
        >>> a
        (1/2) tensor([[0., 0., 0., 0., 0.],
                      [1., 2., 3., 4., 0.]])
        (2/2) tensor([[0., 0., 0., 0., 0.],
                      [1., 2., 3., 4., 0.]])
        """
        return LocalIndex(self.__array)

    @property
    def lshape(self):
        """

        Returns
        -------
        local_shape : tuple
            the shape of the data on each node
        """
        return tuple(self.__array.shape)

    @property
    def shape(self):
        """

        Returns
        -------
        global_shape : tuple
            the shape of the tensor as a whole
        """
        return self.__gshape

    @property
    def split(self):
        """

        Returns
        -------
        split_axis : int
            the axis on which the tensor split
        """
        return self.__split

    @property
    def stride(self):
        """

        Returns
        -------
        stride : tuple
            steps in each dimension when traversing a tensor.
            torch-like usage: self.stride()
        """
        return self.__array.stride

    @property
    def strides(self):
        """

        Returns
        -------
        strides : tuple of ints
            bytes to step in each dimension when traversing a tensor.
            numpy-like usage: self.strides
        """
        steps = list(self.larray.stride())
        itemsize = self.larray.storage().element_size()
        strides = tuple(step * itemsize for step in steps)
        return strides

    @property
    def T(self):
        return linalg.transpose(self, axes=None)

    @property
    def array_with_halos(self):
        return self.__cat_halo()

    def __prephalo(self, start, end):
        """
        Extracts the halo indexed by start, end from self.array in the direction of self.split

        Parameters
        ----------
        start : int
            start index of the halo extracted from self.array
        end : int
            end index of the halo extracted from self.array

        Returns
        -------
        halo : torch.Tensor
            The halo extracted from self.array
        """
        ix = [slice(None, None, None)] * len(self.shape)
        try:
            ix[self.split] = slice(start, end)
        except IndexError:
            print("Indices out of bound")

        return self.__array[ix].clone().contiguous()

    def get_halo(self, halo_size):
        """
        Fetch halos of size 'halo_size' from neighboring ranks and save them in self.halo_next/self.halo_prev
        in case they are not already stored. If 'halo_size' differs from the size of already stored halos,
        the are overwritten.

        Parameters
        ----------
        halo_size : int
            Size of the halo.
        """
        if not self.is_balanced():
            raise RuntimeError(
                "halo cannot be created for unbalanced tensors, running the .balance_() function is recommended"
            )
        if not isinstance(halo_size, int):
            raise TypeError(
                "halo_size needs to be of Python type integer, {} given".format(type(halo_size))
            )
        if halo_size < 0:
            raise ValueError(
                "halo_size needs to be a positive Python integer, {} given".format(type(halo_size))
            )

        if self.comm.is_distributed() and self.split is not None:
            # gather lshapes
            lshape_map = self.create_lshape_map()
            rank = self.comm.rank
            size = self.comm.size
            next_rank = rank + 1
            prev_rank = rank - 1
            last_rank = size - 1

            # if local shape is zero and its the last process
            if self.lshape[self.split] == 0:
                return  # if process has no data we ignore it

            if halo_size > self.lshape[self.split]:
                # if on at least one process the halo_size is larger than the local size throw ValueError
                raise ValueError(
                    "halo_size {} needs to be smaller than chunck-size {} )".format(
                        halo_size, self.lshape[self.split]
                    )
                )

            a_prev = self.__prephalo(0, halo_size)
            a_next = self.__prephalo(-halo_size, None)

            res_prev = None
            res_next = None

            req_list = list()

            # only exchange data with next process if it has data
            if rank != last_rank and (lshape_map[next_rank, self.split] > 0):
                self.comm.Isend(a_next, next_rank)
                res_prev = torch.zeros(
                    a_prev.size(), dtype=a_prev.dtype, device=self.device.torch_device
                )
                req_list.append(self.comm.Irecv(res_prev, source=next_rank))

            if rank != 0:
                self.comm.Isend(a_prev, prev_rank)
                res_next = torch.zeros(
                    a_next.size(), dtype=a_next.dtype, device=self.device.torch_device
                )
                req_list.append(self.comm.Irecv(res_next, source=prev_rank))

            for req in req_list:
                req.Wait()

            self.__halo_next = res_prev
            self.__halo_prev = res_next
            self.__ishalo = True

    def __cat_halo(self):
        """
        Fetch halos of size 'halo_size' from neighboring ranks and save them in self.halo_next/self.halo_prev
        in case they are not already stored. If 'halo_size' differs from the size of already stored halos,
        the are overwritten.

        Parameters
        ----------
        None

        Returns
        -------
        array + halos: pytorch tensors
        """
        return torch.cat(
            [_ for _ in (self.__halo_prev, self.__array, self.__halo_next) if _ is not None],
            self.split,
        )

    def abs(self, out=None, dtype=None):
        """
        Calculate the absolute value element-wise.

        Parameters
        ----------
        out : ht.DNDarray, optional
            A location into which the result is stored. If provided, it must have a shape that the inputs broadcast to.
            If not provided or None, a freshly-allocated array is returned.
        dtype : ht.type, optional
            Determines the data type of the output array. The values are cast to this type with potential loss of
            precision.

        Returns
        -------
        absolute_values : ht.DNDarray
            A tensor containing the absolute value of each element in x.
        """
        return rounding.abs(self, out, dtype)

    def absolute(self, out=None, dtype=None):
        """
        Calculate the absolute value element-wise.

        ht.abs is a shorthand for this function.

        Parameters
        ----------
        out : ht.DNDarray, optional
            A location into which the result is stored. If provided, it must have a shape that the inputs broadcast to.
            If not provided or None, a freshly-allocated array is returned.
        dtype : ht.type, optional
            Determines the data type of the output array. The values are cast to this type with potential loss of
            precision.

        Returns
        -------
        absolute_values : ht.DNDarray
            A tensor containing the absolute value of each element in x.

        """
        return self.abs(out, dtype)

    def __add__(self, other):
        """
        Element-wise addition of another tensor or a scalar to the tensor.
        Takes the second operand (scalar or tensor) whose elements are to be added as argument.

        Parameters
        ----------
        other: tensor or scalar
            The value(s) to be added element-wise to the tensor

        Returns
        -------
        result: ht.DNDarray
            A tensor containing the results of element-wise addition.

        Examples:
        ---------
        >>> import heat as ht
        >>> T1 = ht.float32([[1, 2], [3, 4]])
        >>> T1.__add__(2.0)
        tensor([[3., 4.],
               [5., 6.]])

        >>> T2 = ht.float32([[2, 2], [2, 2]])
        >>> T1.__add__(T2)
        tensor([[3., 4.],
                [5., 6.]])
        """
        return arithmetics.add(self, other)

    def all(self, axis=None, out=None, keepdim=None):
        """
        Test whether all array elements along a given axis evaluate to True.

        Parameters:
        -----------
        axis : None or int or tuple of ints, optional
            Axis or axes along which a logical AND reduction is performed. The default (axis = None) is to perform a
            logical AND over all the dimensions of the input array. axis may be negative, in which case it counts
            from the last to the first axis.
        out : ht.DNDarray, optional
            Alternate output array in which to place the result. It must have the same shape as the expected output
            and its type is preserved.

        Returns:
        --------
        all : ht.DNDarray, bool
            A new boolean or ht.DNDarray is returned unless out is specified, in which case a reference to out is returned.

        Examples:
        ---------
        >>> import heat as ht
        >>> a = ht.random.randn(4,5)
        >>> a
        tensor([[ 0.5370, -0.4117, -3.1062,  0.4897, -0.3231],
                [-0.5005, -1.7746,  0.8515, -0.9494, -0.2238],
                [-0.0444,  0.3388,  0.6805, -1.3856,  0.5422],
                [ 0.3184,  0.0185,  0.5256, -1.1653, -0.1665]])
        >>> x = a < 0.5
        >>> x
        tensor([[0, 1, 1, 1, 1],
                [1, 1, 0, 1, 1],
                [1, 1, 0, 1, 0],
                [1,1, 0, 1, 1]], dtype=torch.uint8)
        >>> x.all()
        tensor([0], dtype=torch.uint8)
        >>> x.all(axis=0)
        tensor([[0, 1, 0, 1, 0]], dtype=torch.uint8)
        >>> x.all(axis=1)
        tensor([[0],
                [0],
                [0],
                [0]], dtype=torch.uint8)

        Write out to predefined buffer:
        >>> out = ht.zeros((1,5))
        >>> x.all(axis=0, out=out)
        >>> out
        tensor([[0, 1, 0, 1, 0]], dtype=torch.uint8)
        """
        return logical.all(self, axis=axis, out=out, keepdim=keepdim)

    def allclose(self, other, rtol=1e-05, atol=1e-08, equal_nan=False):
        """
        Test whether self and other are element-wise equal within a tolerance. Returns True if |self - other| <= atol +
        rtol * |other| for all elements, False otherwise.

        Parameters:
        -----------
        other : ht.DNDarray
            Input tensor to compare to
        atol: float, optional
            Absolute tolerance. Defaults to 1e-08
        rtol: float, optional
            Relative tolerance (with respect to y). Defaults to 1e-05
        equal_nan: bool, optional
            Whether to compare NaN’s as equal. If True, NaN’s in a will be considered equal to NaN’s in b in the output array.

        Returns:
        --------
        allclose : bool
            True if the two tensors are equal within the given tolerance; False otherwise.

        Examples:
        ---------
        >>> a = ht.float32([[2, 2], [2, 2]])
        >>> a.allclose(a)
        True

        >>> b = ht.float32([[2.00005,2.00005],[2.00005,2.00005]])
        >>> a.allclose(b)
        False
        >>> a.allclose(b, atol=1e-04)
        True
        """
        return logical.allclose(self, other, rtol, atol, equal_nan)

    def __and__(self, other):
        """
        Compute the bit-wise AND of self and other arrays element-wise.

        Parameters
        ----------
        other: tensor or scalar
            Only integer and boolean types are handled. If self.shape != other.shape, they must be broadcastable to a common shape (which becomes the shape of the output).

        Returns
        -------
        result: ht.DNDarray
            A tensor containing the results of element-wise AND of self and other.

        Examples:
        ---------
        import heat as ht
        >>> ht.array([13]) & 17
        tensor([1])

        >>> ht.array([14]) & ht.array([13])
        tensor([12])

        >>> ht.array([14,3]) & 13
        tensor([12,  1])

        >>> ht.array([11,7]) & ht.array([4,25])
        tensor([0, 1])

        >>> ht.array([2,5,255]) & ht.array([3,14,16])
        tensor([ 2,  4, 16])

        >>> ht.array([True, True]) & ht.array([False, True])
        tensor([False,  True])
        """
        return arithmetics.bitwise_and(self, other)

    def any(self, axis=None, out=None, keepdim=False):
        """
        Test whether any array element along a given axis evaluates to True.
        The returning tensor is one dimensional unless axis is not None.

        Parameters:
        -----------
        axis : int, optional
            Axis along which a logic OR reduction is performed. With axis=None, the logical OR is performed over all
            dimensions of the tensor.
        out : tensor, optional
            Alternative output tensor in which to place the result. It must have the same shape as the expected output.
            The output is a tensor with dtype=bool.

        Returns:
        --------
        boolean_tensor : tensor of type bool
            Returns a tensor of booleans that are 1, if any non-zero values exist on this axis, 0 otherwise.

        Examples:
        ---------
        >>> import heat as ht
        >>> t = ht.float32([[0.3, 0, 0.5]])
        >>> t.any()
        tensor([1], dtype=torch.uint8)
        >>> t.any(axis=0)
        tensor([[1, 0, 1]], dtype=torch.uint8)
        >>> t.any(axis=1)
        tensor([[1]], dtype=torch.uint8)

        >>> t = ht.int32([[0, 0, 1], [0, 0, 0]])
        >>> res = ht.zeros((1, 3), dtype=ht.bool)
        >>> t.any(axis=0, out=res)
        tensor([[0, 0, 1]], dtype=torch.uint8)
        >>> res
        tensor([[0, 0, 1]], dtype=torch.uint8)
        """
        return logical.any(self, axis=axis, out=out, keepdim=keepdim)

    def argmax(self, axis=None, out=None, **kwargs):
        """
        Returns the indices of the maximum values along an axis.

        Parameters:
        ----------
        x : ht.DNDarray
            Input array.
        axis : int, optional
            By default, the index is into the flattened tensor, otherwise along the specified axis.
        out : array, optional
            If provided, the result will be inserted into this tensor. It should be of the appropriate shape and dtype.

        Returns:
        -------
        index_tensor : ht.DNDarray of ints
            Array of indices into the array. It has the same shape as x.shape with the dimension along axis removed.

        Examples:
        --------
        >>> import heat as ht
        >>> import torch
        >>> torch.manual_seed(1)
        >>> a = ht.random.randn(3,3)
        >>> a
        tensor([[-0.5631, -0.8923, -0.0583],
        [-0.1955, -0.9656,  0.4224],
        [ 0.2673, -0.4212, -0.5107]])
        >>> a.argmax()
        tensor([5])
        >>> a.argmax(axis=0)
        tensor([[2, 2, 1]])
        >>> a.argmax(axis=1)
        tensor([[2],
        [2],
        [0]])
        """
        return statistics.argmax(self, axis=axis, out=out, **kwargs)

    def argmin(self, axis=None, out=None, **kwargs):
        """
        Returns the indices of the minimum values along an axis.

        Parameters:
        ----------
        x : ht.DNDarray
            Input array.
        axis : int, optional
            By default, the index is into the flattened tensor, otherwise along the specified axis.
        out : array, optional
            If provided, the result will be inserted into this tensor. It should be of the appropriate shape and dtype.

        Returns:
        -------
        index_tensor : ht.DNDarray of ints
            Array of indices into the array. It has the same shape as x.shape with the dimension along axis removed.

        Examples
        --------
        >>> import heat as ht
        >>> import torch
        >>> torch.manual_seed(1)
        >>> a = ht.random.randn(3,3)
        >>> a
        tensor([[-0.5631, -0.8923, -0.0583],
        [-0.1955, -0.9656,  0.4224],
        [ 0.2673, -0.4212, -0.5107]])
        >>> a.argmin()
        tensor([4])
        >>> a.argmin(axis=0)
        tensor([[0, 1, 2]])
        >>> a.argmin(axis=1)
        tensor([[1],
                [1],
                [2]])
        """
        return statistics.argmin(self, axis=axis, out=out, **kwargs)

    def astype(self, dtype, copy=True):
        """
        Returns a casted version of this array.

        Parameters
        ----------
        dtype : ht.dtype
            HeAT type to which the array is cast
        copy : bool, optional
            By default the operation returns a copy of this array. If copy is set to false the cast is performed
            in-place and this tensor is returned

        Returns
        -------
        casted_tensor : ht.DNDarray
            casted_tensor is a new tensor of the same shape but with given type of this tensor. If copy is True, the
            same tensor is returned instead.
        """
        dtype = types.canonical_heat_type(dtype)
        casted_array = self.__array.type(dtype.torch_type())
        if copy:
            return DNDarray(casted_array, self.shape, dtype, self.split, self.device, self.comm)

        self.__array = casted_array
        self.__dtype = dtype

        return self

    def average(self, axis=None, weights=None, returned=False):
        """
        Compute the weighted average along the specified axis.

        Parameters
        ----------
        x : ht.tensor
            Tensor containing data to be averaged.

        axis : None or int or tuple of ints, optional
            Axis or axes along which to average x.  The default,
            axis=None, will average over all of the elements of the input tensor.
            If axis is negative it counts from the last to the first axis.

            #TODO Issue #351: If axis is a tuple of ints, averaging is performed on all of the axes
            specified in the tuple instead of a single axis or all the axes as
            before.

        weights : ht.tensor, optional
            An tensor of weights associated with the values in x. Each value in
            x contributes to the average according to its associated weight.
            The weights tensor can either be 1D (in which case its length must be
            the size of x along the given axis) or of the same shape as x.
            If weights=None, then all data in x are assumed to have a
            weight equal to one, the result is equivalent to ht.mean(x).

        returned : bool, optional
            Default is False. If True, the tuple (average, sum_of_weights)
            is returned, otherwise only the average is returned.
            If weights=None, sum_of_weights is equivalent to the number of
            elements over which the average is taken.

        Returns
        -------
        average, [sum_of_weights] : ht.tensor or tuple of ht.tensors
            Return the average along the specified axis. When returned=True,
            return a tuple with the average as the first element and the sum
            of the weights as the second element. sum_of_weights is of the
            same type as `average`.

        Raises
        ------
        ZeroDivisionError
            When all weights along axis are zero.

        TypeError
            When the length of 1D weights is not the same as the shape of x
            along axis.


        Examples
        --------
        >>> data = ht.arange(1,5, dtype=float)
        >>> data
        tensor([1., 2., 3., 4.])
        >>> data.average()
        tensor(2.5000)
        >>> ht.arange(1,11, dtype=float).average(weights=ht.arange(10,0,-1))
        tensor([4.])
        >>> data = ht.array([[0, 1],
                             [2, 3],
                            [4, 5]], dtype=float, split=1)
        >>> weights = ht.array([1./4, 3./4])
        >>> data.average(axis=1, weights=weights)
        tensor([0.7500, 2.7500, 4.7500])
        >>> data.average(weights=weights)
        Traceback (most recent call last):
        ...
        TypeError: Axis must be specified when shapes of x and weights differ.
        """
        return statistics.average(self, axis=axis, weights=weights, returned=returned)

    def balance_(self):
        """
        Function for balancing a DNDarray between all nodes. To determine if this is needed use the is_balanced function.
        If the DNDarray is already balanced this function will do nothing. This function modifies the DNDarray itself and will not return anything.

        Examples
        --------
        >>> a = ht.zeros((10, 2), split=0)
        >>> a[:, 0] = ht.arange(10)
        >>> b = a[3:]
        [0/2] tensor([[3., 0.],
        [1/2] tensor([[4., 0.],
                      [5., 0.],
                      [6., 0.]])
        [2/2] tensor([[7., 0.],
                      [8., 0.],
                      [9., 0.]])
        >>> b.balance_()
        >>> print(b.gshape, b.lshape)
        [0/2] (7, 2) (1, 2)
        [1/2] (7, 2) (3, 2)
        [2/2] (7, 2) (3, 2)
        >>> b
        [0/2] tensor([[3., 0.],
                     [4., 0.],
                     [5., 0.]])
        [1/2] tensor([[6., 0.],
                      [7., 0.]])
        [2/2] tensor([[8., 0.],
                      [9., 0.]])
        >>> print(b.gshape, b.lshape)
        [0/2] (7, 2) (3, 2)
        [1/2] (7, 2) (2, 2)
        [2/2] (7, 2) (2, 2)
        """
        if self.is_balanced():
            return
        self.redistribute_()

    def __bool__(self):
        """
        Boolean scalar casting.

        Returns
        -------
        casted : bool
            The corresponding bool scalar value
        """
        return self.__cast(bool)

    def __cast(self, cast_function):
        """
        Implements a generic cast function for HeAT DNDarray objects.

        Parameters
        ----------
        cast_function : function
            The actual cast function, e.g. 'float' or 'int'

        Raises
        ------
        TypeError
            If the DNDarray object cannot be converted into a scalar.

        Returns
        -------
        casted : scalar
            The corresponding casted scalar value
        """
        if np.prod(self.shape) == 1:
            if self.split is None:
                return cast_function(self.__array)

            is_empty = np.prod(self.__array.shape) == 0
            root = self.comm.allreduce(0 if is_empty else self.comm.rank, op=MPI.SUM)

            return self.comm.bcast(None if is_empty else cast_function(self.__array), root=root)

        raise TypeError("only size-1 arrays can be converted to Python scalars")

    def ceil(self, out=None):
        """
        Return the ceil of the input, element-wise.

        The ceil of the scalar x is the smallest integer i, such that i >= x. It is often denoted as :math:`\\lceil x \\rceil`.

        Parameters
        ----------
        out : ht.DNDarray or None, optional
            A location in which to store the results. If provided, it must have a broadcastable shape. If not provided
            or set to None, a fresh tensor is allocated.

        Returns
        -------
        ceiled : ht.DNDarray
            A tensor of the same shape as x, containing the ceiled valued of each element in this tensor. If out was
            provided, ceiled is a reference to it.

        Returns
        -------
        ceiled : ht.DNDarray
            A tensor of the same shape as x, containing the floored valued of each element in this tensor. If out was
            provided, ceiled is a reference to it.

        Examples
        --------
        >>> ht.arange(-2.0, 2.0, 0.4).ceil()
        tensor([-2., -1., -1., -0., -0., -0.,  1.,  1.,  2.,  2.])
        """
        return rounding.ceil(self, out)

    def clip(self, a_min, a_max, out=None):
        """
        Parameters
        ----------
        a_min : scalar or None
            Minimum value. If None, clipping is not performed on lower interval edge. Not more than one of a_min and
            a_max may be None.
        a_max : scalar or None
            Maximum value. If None, clipping is not performed on upper interval edge. Not more than one of a_min and
            a_max may be None.
        out : ht.DNDarray, optional
            The results will be placed in this array. It may be the input array for in-place clipping. out must be of
            the right shape to hold the output. Its type is preserved.

        Returns
        -------
        clipped_values : ht.DNDarray
            A tensor with the elements of this tensor, but where values < a_min are replaced with a_min, and those >
            a_max with a_max.
        """
        return rounding.clip(self, a_min, a_max, out)

    def __complex__(self):
        """
        Complex scalar casting.

        Returns
        -------
        casted : complex
            The corresponding complex scalar value
        """
        return self.__cast(complex)

    def copy(self):
        """
        Return an array copy of the given object.

        Returns
        -------
        copied : ht.DNDarray
            A copy of the original
        """
        return memory.copy(self)

    def cos(self, out=None):
        """
        Return the trigonometric cosine, element-wise.

        Parameters
        ----------
        out : ht.DNDarray or None, optional
            A location in which to store the results. If provided, it must have a broadcastable shape. If not provided
            or set to None, a fresh tensor is allocated.

        Returns
        -------
        cosine : ht.DNDarray
            A tensor of the same shape as x, containing the trigonometric cosine of each element in this tensor.
            Negative input elements are returned as nan. If out was provided, square_roots is a reference to it.

        Examples
        --------
        >>> ht.arange(-6, 7, 2).cos()
        tensor([ 0.9602, -0.6536, -0.4161,  1.0000, -0.4161, -0.6536,  0.9602])
        """
        return trigonometrics.cos(self, out)

    def cosh(self, out=None):
        """
        Return the hyperbolic cosine, element-wise.

        Parameters
        ----------
        x : ht.DNDarray
            The value for which to compute the hyperbolic cosine.
        out : ht.DNDarray or None, optional
            A location in which to store the results. If provided, it must have a broadcastable shape. If not provided
            or set to None, a fresh tensor is allocated.

        Returns
        -------
        hyperbolic cosine : ht.DNDarray
            A tensor of the same shape as x, containing the hyperbolic cosine of each element in this tensor.
            Negative input elements are returned as nan. If out was provided, square_roots is a reference to it.

        Examples
        --------
        >>> ht.cosh(ht.arange(-6, 7, 2))
        tensor([201.7156,  27.3082,   3.7622,   1.0000,   3.7622,  27.3082, 201.7156])
        """
        return trigonometrics.cosh(self, out)

    def cpu(self):
        """
        Returns a copy of this object in main memory. If this object is already in main memory, then no copy is
        performed and the original object is returned.

        Returns
        -------
        tensor_on_device : ht.DNDarray
            A copy of this object on the CPU.
        """
        self.__array = self.__array.cpu()
        self.__device = devices.cpu
        return self

    def create_lshape_map(self):
        """
        Generate a 'map' of the lshapes of the data on all processes.
        Units -> (process rank, lshape)

        Returns
        -------
        lshape_map : torch.Tensor
            Units -> (process rank, lshape)
        """
        lshape_map = torch.zeros(
            (self.comm.size, len(self.gshape)), dtype=torch.int, device=self.device.torch_device
        )
        lshape_map[self.comm.rank, :] = torch.tensor(self.lshape, device=self.device.torch_device)
        self.comm.Allreduce(MPI.IN_PLACE, lshape_map, MPI.SUM)
        return lshape_map

    def __eq__(self, other):
        """
        Element-wise rich comparison of equality with values from second operand (scalar or tensor)
        Takes the second operand (scalar or tensor) to which to compare the first tensor as argument.

        Parameters
        ----------
        other: tensor or scalar
            The value(s) to which to compare equality

        Returns
        -------
        result: ht.DNDarray
            DNDarray holding 1 for all elements in which values of self are equal to values of other, 0 for all other
            elements

        Examples:
        ---------
        >>> import heat as ht
        >>> T1 = ht.float32([[1, 2],[3, 4]])
        >>> T1.__eq__(3.0)
        tensor([[0, 0],
                [1, 0]])

        >>> T2 = ht.float32([[2, 2], [2, 2]])
        >>> T1.__eq__(T2)
        tensor([[0, 1],
                [0, 0]])
        """
        return relational.eq(self, other)

    def isclose(self, other, rtol=1e-05, atol=1e-08, equal_nan=False):
        """
        Parameters:
        -----------

        x, y : tensor
            Input tensors to compare.
        rtol : float
            The relative tolerance parameter.
        atol : float
            The absolute tolerance parameter.
        equal_nan : bool
            Whether to compare NaN’s as equal. If True, NaN’s in x will be considered equal to NaN’s in y in the output array.

        Returns:
        --------

        isclose : boolean tensor of where a and b are equal within the given tolerance.
            If both x and y are scalars, returns a single boolean value.
        """
        return logical.isclose(self, other, rtol, atol, equal_nan)

    def exp(self, out=None):
        """
        Calculate the exponential of all elements in the input array.

        Parameters
        ----------
        out : ht.DNDarray or None, optional
            A location in which to store the results. If provided, it must have a broadcastable shape. If not provided
            or set to None, a fresh tensor is allocated.

        Returns
        -------
        exponentials : ht.DNDarray
            A tensor of the same shape as x, containing the positive exponentials of each element in this tensor. If out
            was provided, logarithms is a reference to it.

        Examples
        --------
        >>> ht.arange(5).exp()
        tensor([ 1.0000,  2.7183,  7.3891, 20.0855, 54.5981])
        """
        return exponential.exp(self, out)

    def expm1(self, out=None):
        """
        Calculate exp(x) - 1 for all elements in the array.

        Parameters
        ----------
        out : ht.DNDarray or None, optional
            A location in which to store the results. If provided, it must have a broadcastable shape. If not provided
            or set to None, a fresh tensor is allocated.

        Returns
        -------
        exponentials : ht.DNDarray
            A tensor of the same shape as x, containing the positive exponentials minus one of each element in this tensor. If out
            was provided, logarithms is a reference to it.

        Examples
        --------
        >>> ht.arange(5).exp() + 1.
        tensor([ 1.0000,  2.7183,  7.3891, 20.0855, 54.5981])
        """
        return exponential.expm1(self, out)

    def exp2(self, out=None):
        """
        Calculate the exponential of all elements in the input array.

        Parameters
        ----------
        out : ht.DNDarray or None, optional
            A location in which to store the results. If provided, it must have a broadcastable shape. If not provided
            or set to None, a fresh tensor is allocated.

        Returns
        -------
        exponentials : ht.DNDarray
            A tensor of the same shape as x, containing the positive exponentials of each element in this tensor. If out
            was provided, logarithms is a reference to it.

        Examples
        --------
        >>> ht.exp2(ht.arange(5))
        tensor([ 1.,  2.,  4.,  8., 16.], dtype=torch.float64)
        """
        return exponential.exp2(self, out)

    def expand_dims(self, axis):
        """
        Expand the shape of an array.

        Insert a new axis that will appear at the axis position in the expanded array shape.

        Parameters
        ----------
        axis : int
            Position in the expanded axes where the new axis is placed.

        Returns
        -------
        res : ht.DNDarray
            Output array. The number of dimensions is one greater than that of the input array.

        Raises
        ------
        ValueError
            If the axis is not in range of the axes.

        Examples
        --------
        >>> x = ht.array([1,2])
        >>> x.shape
        (2,)

        >>> y = ht.expand_dims(x, axis=0)
        >>> y
        array([[1, 2]])
        >>> y.shape
        (1, 2)

        y = ht.expand_dims(x, axis=1)
        >>> y
        array([[1],
               [2]])
        >>> y.shape
        (2, 1)
        """
        return manipulations.expand_dims(self, axis)

    def flatten(self):
        """
        Return a flat tensor.

        Returns
        -------
        flattened : ht.DNDarray
            The flattened tensor

        Examples
        --------
        >>> x = ht.array([[1,2],[3,4]])
        >>> x.flatten()
        tensor([1,2,3,4])
        """
        return manipulations.flatten(self)

    def __float__(self):
        """
        Float scalar casting.

        Returns
        -------
        casted : float
            The corresponding float scalar value
        """
        return self.__cast(float)

    def floor(self, out=None):
        """
        Return the floor of the input, element-wise.

        The floor of the scalar x is the largest integer i, such that i <= x. It is often denoted as :math:`\\lfloor x
        \\rfloor`.

        Parameters
        ----------
        out : ht.DNDarray or None, optional
            A location in which to store the results. If provided, it must have a broadcastable shape. If not provided
            or set to None, a fresh tensor is allocated.

        Returns
        -------
        floored : ht.DNDarray
            A tensor of the same shape as x, containing the floored valued of each element in this tensor. If out was
            provided, floored is a reference to it.

        Examples
        --------
        >>> ht.floor(ht.arange(-2.0, 2.0, 0.4))
        tensor([-2., -2., -2., -1., -1.,  0.,  0.,  0.,  1.,  1.])
        """
        return rounding.floor(self, out)

    def __floordiv__(self, other):
        """
        Element-wise floor division (i.e. result is rounded int (floor))
        of the tensor by another tensor or scalar. Takes the first tensor by which it divides the second
        not-heat-typed-parameter.

        Parameters
        ----------
        other: tensor or scalar
            The second operand by whose values is divided

        Return
        ------
        result: ht.tensor
            A tensor containing the results of element-wise floor division (integer values) of t1 by t2.

        Examples:
        ---------
        >>> import heat as ht
        >>> T1 = ht.float32([[1.7, 2.0], [1.9, 4.2]])
        >>> T1 // 1
        tensor([[1., 2.],
                [1., 4.]])
        >>> T2 = ht.float32([1.5, 2.5])
        >>> T1 // T2
        tensor([[1., 0.],
                [1., 1.]])
        """
        return arithmetics.floordiv(self, other)

    def fabs(self, out=None):
        """
        Calculate the absolute value element-wise and return floating-point tensor.
        This function exists besides abs==absolute since it will be needed in case complex numbers will be introduced in the future.

        Parameters
        ----------
        out : ht.tensor, optional
            A location into which the result is stored. If provided, it must have a shape that the inputs broadcast to.
            If not provided or None, a freshly-allocated array is returned.

        Returns
        -------
        absolute_values : ht.tensor
            A tensor containing the absolute value of each element in x.
        """
        return rounding.fabs(self, out)

    def fill_diagonal(self, value):
        """
        Fill the main diagonal of a 2D dndarray . This function modifies the input tensor in-place, and returns the input tensor.

        Parameters
        ----------
        value : float
            The value to be placed in the dndarrays main diagonal

        Returns
        -------
        out : ht.DNDarray
            The modified input tensor with value along the diagonal

        """
        # Todo: make this 3D/nD
        if len(self.shape) != 2:
            raise ValueError("Only 2D tensors supported at the moment")

        if self.split is not None and self.comm.is_distributed:
            counts, displ, _ = self.comm.counts_displs_shape(self.shape, self.split)
            k = min(self.shape[0], self.shape[1])
            for p in range(self.comm.size):
                if displ[p] > k:
                    break
                proc = p
            if self.comm.rank <= proc:
                indices = (
                    displ[self.comm.rank],
                    displ[self.comm.rank + 1] if (self.comm.rank + 1) != self.comm.size else k,
                )
                if self.split == 0:
                    self.larray[:, indices[0] : indices[1]] = self.larray[
                        :, indices[0] : indices[1]
                    ].fill_diagonal_(value)
                elif self.split == 1:
                    self.larray[indices[0] : indices[1], :] = self.larray[
                        indices[0] : indices[1], :
                    ].fill_diagonal_(value)

        else:
            self.larray = self.larray.fill_diagonal_(value)

        return self

    def __ge__(self, other):
        """
        Element-wise rich comparison of relation "greater than or equal" with values from second operand (scalar or
        tensor).
        Takes the second operand (scalar or tensor) to which to compare the first tensor as argument.

        Parameters
        ----------
        other: tensor or scalar
            The value(s) to which to compare elements from tensor

        Returns
        -------
        result: ht.DNDarray
            DNDarray holding 1 for all elements in which values in self are greater than or equal to values of other
            (x1 >= x2), 0 for all other elements

        Examples
        -------
        >>> import heat as ht
        >>> T1 = ht.float32([[1, 2],[3, 4]])
        >>> T1.__ge__(3.0)
        tensor([[0, 0],
                [1, 1]], dtype=torch.uint8)
        >>> T2 = ht.float32([[2, 2], [2, 2]])
        >>> T1.__ge__(T2)
        tensor([[0, 1],
                [1, 1]], dtype=torch.uint8)
        """
        return relational.ge(self, other)

    def __getitem__(self, key):
        """
        Global getter function for ht.DNDarrays

        Parameters
        ----------
        key : int, slice, tuple, list, torch.Tensor, DNDarray
            indices to get from the tensor.

        Returns
        -------
        result : ht.DNDarray
            getter returns a new ht.DNDarray composed of the elements of the original tensor selected by the indices
            given. This does *NOT* redistribute or rebalance the resulting tensor. If the selection of values is
            unbalanced then the resultant tensor is also unbalanced!
            To redistributed the tensor use balance() (issue #187)

        Examples
        --------
        (2 processes)
        >>> a = ht.arange(10, split=0)
        (1/2) >>> tensor([0, 1, 2, 3, 4], dtype=torch.int32)
        (2/2) >>> tensor([5, 6, 7, 8, 9], dtype=torch.int32)
        >>> a[1:6]
        (1/2) >>> tensor([1, 2, 3, 4], dtype=torch.int32)
        (2/2) >>> tensor([5], dtype=torch.int32)

        >>> a = ht.zeros((4,5), split=0)
        (1/2) >>> tensor([[0., 0., 0., 0., 0.],
                          [0., 0., 0., 0., 0.]])
        (2/2) >>> tensor([[0., 0., 0., 0., 0.],
                          [0., 0., 0., 0., 0.]])
        >>> a[1:4, 1]
        (1/2) >>> tensor([0.])
        (2/2) >>> tensor([0., 0.])
        """
        l_dtype = self.dtype.torch_type()
        kgshape_flag = False
        if isinstance(key, DNDarray) and key.ndim == self.ndim:
            """ if the key is a DNDarray and it has as many dimensions as self, then each of the entries in the 0th
                dim refer to a single element. To handle this, the key is split into the torch tensors for each dimension.
                This signals that advanced indexing is to be used. """
            key.balance_()
            key = manipulations.resplit(key.copy())
            lkey = [slice(None, None, None)] * self.ndim
            kgshape_flag = True
            kgshape = [0] * len(self.gshape)
            if key.ndim > 1:
                for i in range(key.ndim):
                    kgshape[i] = key.gshape[i]
                    lkey[i] = key.larray[..., i]
            else:
                kgshape[0] = key.gshape[0]
                lkey[0] = key.larray
            key = tuple(lkey)
        elif not isinstance(key, tuple):
            """ this loop handles all other cases. DNDarrays which make it to here refer to advanced indexing slices,
                as do the torch tensors. Both DNDaarrys and torch.Tensors are cast into lists here by PyTorch.
                lists mean advanced indexing will be used"""
            h = [slice(None, None, None)] * self.ndim
            if isinstance(key, DNDarray):
                key.balance_()
                key = manipulations.resplit(key.copy())
                h[0] = key.larray.tolist()
            elif isinstance(key, torch.Tensor):
                h[0] = key.tolist()
            else:
                h[0] = key
            key = tuple(h)

        gout_full = [None] * len(self.gshape)
        # below generates the expected shape of the output.
        #   If lists or torch.Tensors remain in the key, some change may be made later
        key = list(key)
        for c, k in enumerate(key):
            if isinstance(k, slice):
                new_slice = stride_tricks.sanitize_slice(k, self.gshape[c])
                gout_full[c] = math.ceil((new_slice.stop - new_slice.start) / new_slice.step)
            elif isinstance(k, list):
                gout_full[c] = len(k)
            elif isinstance(k, (DNDarray, torch.Tensor)):
                gout_full[c] = k.shape[0] if not kgshape_flag else kgshape[c]
            if isinstance(k, DNDarray):
                key[c] = k.larray
        if all(g == 1 for g in gout_full):
            gout_full = [1]
        else:
            # delete the dimensions from gout_full if they are not touched (they will be removed)
            for i in range(len(gout_full) - 1, -1, -1):
                if gout_full[i] is None:
                    del gout_full[i]

        key = tuple(key)
        if not self.is_distributed():
            if not self.comm.size == 1:
                return factories.array(
                    self.__array[key],
                    dtype=self.dtype,
                    split=self.split,
                    device=self.device,
                    comm=self.comm,
                )
            else:
                gout = tuple(self.__array[key].shape)
                if self.split is not None and self.split >= len(gout):
                    new_split = len(gout) - 1 if len(gout) - 1 >= 0 else None
                else:
                    new_split = self.split

                return DNDarray(
                    self.__array[key], gout, self.dtype, new_split, self.device, self.comm
                )

        else:
            rank = self.comm.rank
            ends = []
            for pr in range(self.comm.size):
                _, _, e = self.comm.chunk(self.shape, self.split, rank=pr)
                ends.append(e[self.split].stop - e[self.split].start)
            ends = torch.tensor(ends, device=self.device.torch_device)
            chunk_ends = ends.cumsum(dim=0)
            chunk_starts = torch.tensor([0] + chunk_ends.tolist(), device=self.device.torch_device)
            chunk_start = chunk_starts[rank]
            chunk_end = chunk_ends[rank]
            arr = torch.Tensor()
            # all keys should be tuples here
            gout = [0] * len(self.gshape)
            # handle the dimensional reduction for integers
            ints = sum(isinstance(it, int) for it in key)
            gout = gout[: len(gout) - ints]
            if self.split >= len(gout):
                new_split = len(gout) - 1 if len(gout) - 1 > 0 else 0
            else:
                new_split = self.split
            if len(key) == 0:  # handle empty list
                # this will return an array of shape (0, ...)
                arr = self.__array[key]
                gout_full = list(arr.shape)

            """ At the end of the following if/elif/elif block the output array will be set.
                each block handles the case where the element of the key along the split axis is a different type
                and converts the key from global indices to local indices.
            """
            if isinstance(key[self.split], (list, torch.Tensor, DNDarray)):
                # advanced indexing, elements in the split dimension are adjusted to the local indices
                lkey = list(key)
                if isinstance(key[self.split], DNDarray):
                    lkey[self.split] = key[self.split].larray
                inds = (
                    torch.tensor(
                        lkey[self.split], dtype=torch.long, device=self.device.torch_device
                    )
                    if not isinstance(lkey[self.split], torch.Tensor)
                    else lkey[self.split]
                )

                loc_inds = torch.where((inds >= chunk_start) & (inds < chunk_end))
                if len(loc_inds[0]) != 0:
                    # if there are no local indices on a process, then `arr` is empty
                    inds = inds[loc_inds] - chunk_start
                    lkey[self.split] = inds
                    arr = self.__array[tuple(lkey)]
            elif isinstance(key[self.split], slice):
                # standard slicing along the split axis,
                #   adjust the slice start, stop, and step, then run it on the processes which have the requested data
                key = list(key)
                key_start = key[self.split].start if key[self.split].start is not None else 0
                key_stop = (
                    key[self.split].stop
                    if key[self.split].stop is not None
                    else self.gshape[self.split]
                )
                if key_stop < 0:
                    key_stop = self.gshape[self.split] + key[self.split].stop
                key_step = key[self.split].step
                og_key_start = key_start
                st_pr = torch.where(key_start < chunk_ends)[0]
                st_pr = st_pr[0] if len(st_pr) > 0 else self.comm.size
                sp_pr = torch.where(key_stop >= chunk_starts)[0]
                sp_pr = sp_pr[-1] if len(sp_pr) > 0 else 0
                actives = list(range(st_pr, sp_pr + 1))
                if rank in actives:
                    key_start = 0 if rank != actives[0] else key_start - chunk_starts[rank]
                    key_stop = ends[rank] if rank != actives[-1] else key_stop - chunk_starts[rank]
                    if key_step is not None and rank > actives[0]:
                        offset = (chunk_ends[rank - 1] - og_key_start) % key_step
                        if key_step > 2 and offset > 0:
                            key_start += key_step - offset
                        elif key_step == 2 and offset > 0:
                            key_start += (chunk_ends[rank - 1] - og_key_start) % key_step
                    if isinstance(key_start, torch.Tensor):
                        key_start = key_start.item()
                    if isinstance(key_stop, torch.Tensor):
                        key_stop = key_stop.item()
                    key[self.split] = slice(key_start, key_stop, key_step)
                    arr = self.__array[tuple(key)]

            elif isinstance(key[self.split], int):
                # if there is an integer in the key along the split axis, adjust it and then get `arr`
                key = list(key)
                key[self.split] = (
                    key[self.split] + self.gshape[self.split]
                    if key[self.split] < 0
                    else key[self.split]
                )
                if key[self.split] in range(chunk_start, chunk_end):
                    key[self.split] = key[self.split] - chunk_start
                    arr = self.__array[tuple(key)]

            if 0 in arr.shape:
                # arr is empty
                # gout is all 0s as is the shape
                warnings.warn(
                    "This process (rank: {}) is without data after slicing, "
                    "running the .balance_() function is recommended".format(self.comm.rank),
                    ResourceWarning,
                )

            return DNDarray(
                arr.type(l_dtype),
                gout_full if isinstance(gout_full, tuple) else tuple(gout_full),
                self.dtype,
                new_split,
                self.device,
                self.comm,
            )

    if torch.cuda.device_count() > 0:

        def gpu(self):
            """
            Returns a copy of this object in GPU memory. If this object is already in GPU memory, then no copy is
            performed and the original object is returned.

            Returns
            -------
            tensor_on_device : ht.DNDarray
                A copy of this object on the GPU.
            """
            self.__array = self.__array.cuda(devices.gpu.torch_device)
            self.__device = devices.gpu
            return self

    def __gt__(self, other):
        """
        Element-wise rich comparison of relation "greater than" with values from second operand (scalar or tensor)
        Takes the second operand (scalar or tensor) to which to compare the first tensor as argument.

        Parameters
        ----------
        other: tensor or scalar
            The value(s) to which to compare elements from tensor

        Returns
        -------
        result: ht.DNDarray
            DNDarray holding 1 for all elements in which values in self are greater than values of other (x1 > x2),
            0 for all other elements

         Examples
         -------
         >>> import heat as ht
         >>> T1 = ht.float32([[1, 2],[3, 4]])
         >>> T1.__gt__(3.0)
         tensor([[0, 0],
                 [0, 1]], dtype=torch.uint8)

         >>> T2 = ht.float32([[2, 2], [2, 2]])
         >>> T1.__gt__(T2)
         tensor([[0, 0],
                 [1, 1]], dtype=torch.uint8)

        """
        return relational.gt(self, other)

    def __int__(self):
        """
        Integer scalar casting.

        Returns
        -------
        casted : int
            The corresponding float scalar value
        """
        return self.__cast(int)

    def __invert__(self):
        """
        Bit-wise inversion, or bit-wise NOT, element-wise.

        Returns
        -------
        result: ht.DNDarray
            A tensor containing the results of element-wise inversion.
        """
        return arithmetics.invert(self)

    def is_balanced(self):
        """
        Determine if a DNDarray is balanced evenly (or as evenly as possible) across all nodes

        Returns
        -------
        balanced : bool
            True if balanced, False if not
        """
        _, _, chk = self.comm.chunk(self.shape, self.split)
        test_lshape = tuple([x.stop - x.start for x in chk])
        balanced = 1 if test_lshape == self.lshape else 0

        out = self.comm.allreduce(balanced, MPI.SUM)
        return True if out == self.comm.size else False

    def is_distributed(self):
        """
        Determines whether the data of this tensor is distributed across multiple processes.

        Returns
        -------
        is_distributed : bool
            Whether the data of the tensor is distributed across multiple processes
        """
        return self.split is not None and self.comm.is_distributed()

    def item(self):
        """
        Returns the only element of a 1-element tensor. Mirror of the pytorch command by the same name
        If size of tensor is >1 element, then a ValueError is raised (by pytorch)

        Example
        -------
        >>> import heat as ht
        >>> x = ht.zeros((1))
        >>> x.item()
        0.0
        """
        return self.__array.item()

    def kurtosis(self, axis=None, unbiased=True, Fischer=True):
        """
        Compute the kurtosis (Fisher or Pearson) of a dataset.
        TODO: add return type annotation (DNDarray) and x annotation (DNDarray)

        Kurtosis is the fourth central moment divided by the square of the variance.
        If Fisher’s definition is used, then 3.0 is subtracted from the result to give 0.0 for a normal distribution.

        If unbiased is True (defualt) then the kurtosis is calculated using k statistics to
        eliminate bias coming from biased moment estimators

        Parameters
        ----------
        x : ht.DNDarray
            Input array
        axis : NoneType or Int
            Axis along which skewness is calculated, Default is to compute over the whole array `x`
        unbiased : Bool
            if True (default) the calculations are corrected for bias
        Fischer : bool
            Whether use Fischer's definition or not. If true 3. is subtracted from the result.

        Warnings
        --------
        UserWarning: Dependent on the axis given and the split configuration a UserWarning may be thrown during this
            function as data is transferred between processes
        """
        return statistics.kurtosis(self, axis, unbiased, Fischer)

    def __le__(self, other):
        """
        Element-wise rich comparison of relation "less than or equal" with values from second operand (scalar or tensor)
        Takes the second operand (scalar or tensor) to which to compare the first tensor as argument.

        Parameters
        ----------
        other: tensor or scalar
            The value(s) to which to compare elements from tensor

        Returns
        -------
        result: ht.DNDarray
            DNDarray holding 1 for all elements in which values in self are less than or equal to values of other (x1 <= x2),
            0 for all other elements

        Examples
        -------
        >>> import heat as ht
        >>> T1 = ht.float32([[1, 2],[3, 4]])
        >>> T1.__le__(3.0)
        tensor([[1, 1],
                [1, 0]], dtype=torch.uint8)

        >>> T2 = ht.float32([[2, 2], [2, 2]])
        >>> T1.__le__(T2)
        tensor([[1, 1],
                [0, 0]], dtype=torch.uint8)

        """
        return relational.le(self, other)

    def __len__(self):
        """
        The length of the DNDarray, i.e. the number of items in the first dimension.

        Returns
        -------
        length : int
            The number of items in the first dimension
        """
        return self.shape[0]

    def log(self, out=None):
        """
        Natural logarithm, element-wise.

        The natural logarithm log is the inverse of the exponential function, so that log(exp(x)) = x. The natural
        logarithm is logarithm in base e.

        Parameters
        ----------
        out : ht.DNDarray or None, optional
            A location in which to store the results. If provided, it must have a broadcastable shape. If not provided
            or set to None, a fresh tensor is allocated.

        Returns
        -------
        logarithms : ht.DNDarray
            A tensor of the same shape as x, containing the positive logarithms of each element in this tensor.
            Negative input elements are returned as nan. If out was provided, logarithms is a reference to it.

        Examples
        --------
        >>> ht.arange(5).log()
        tensor([  -inf, 0.0000, 0.6931, 1.0986, 1.3863])
        """
        return exponential.log(self, out)

    def log2(self, out=None):
        """
        log base 2, element-wise.

        Parameters
        ----------
        self : ht.DNDarray
            The value for which to compute the logarithm.
        out : ht.DNDarray or None, optional
            A location in which to store the results. If provided, it must have a broadcastable shape. If not provided
            or set to None, a fresh tensor is allocated.

        Returns
        -------
        logarithms : ht.DNDarray
            A tensor of the same shape as x, containing the positive logarithms of each element in this tensor.
            Negative input elements are returned as nan. If out was provided, logarithms is a reference to it.

        Examples
        --------
        >>> ht.log2(ht.arange(5))
        tensor([  -inf, 0.0000, 1.0000, 1.5850, 2.0000])
        """
        return exponential.log2(self, out)

    def log10(self, out=None):
        """
        log base 10, element-wise.

        Parameters
        ----------
        self : ht.DNDarray
            The value for which to compute the logarithm.
        out : ht.DNDarray or None, optional
            A location in which to store the results. If provided, it must have a broadcastable shape. If not provided
            or set to None, a fresh tensor is allocated.

        Returns
        -------
        logarithms : ht.DNDarray
            A tensor of the same shape as x, containing the positive logarithms of each element in this tensor.
            Negative input elements are returned as nan. If out was provided, logarithms is a reference to it.

        Examples
        --------
        >>> ht.log10(ht.arange(5))
        tensor([-inf, 0.0000, 1.0000, 1.5850, 2.0000])
        """
        return exponential.log10(self, out)

    def log1p(self, out=None):
        """
        Return the natural logarithm of one plus the input array, element-wise.

        Parameters
        ----------
        self : ht.DNDarray
            The value for which to compute the logarithm.
        out : ht.DNDarray or None, optional
            A location in which to store the results. If provided, it must have a broadcastable shape. If not provided
            or set to None, a fresh tensor is allocated.

        Returns
        -------
        logarithms : ht.DNDarray
            A tensor of the same shape as x, containing the positive logarithms of each element in this tensor.
            Negative input elements are returned as nan. If out was provided, logarithms is a reference to it.

        Examples
        --------
        >>> ht.log1p(ht.arange(5))
        array([0., 0.69314718, 1.09861229, 1.38629436, 1.60943791])
        """
        return exponential.log1p(self, out)

    def __lshift__(self, other):
        """
        Shift the bits of an integer to the left.

        Parameters
        ----------
        other: scalar or tensor
           number of zero bits to add

        Returns
        -------
        result: ht.NDNarray
           A tensor containing the results of element-wise left shift operation.

        Examples:
        ---------
        >>> ht.array([1, 2, 4]) << 1
        tensor([2, 4, 8])
        """
        return arithmetics.left_shift(self, other)

    def __lt__(self, other):
        """
        Element-wise rich comparison of relation "less than" with values from second operand (scalar or tensor)
        Takes the second operand (scalar or tensor) to which to compare the first tensor as argument.

        Parameters
        ----------
        other: tensor or scalar
            The value(s) to which to compare elements from tensor

        Returns
        -------
        result: ht.DNDarray
            DNDarray holding 1 for all elements in which values in self are less than values of other (x1 < x2),
            0 for all other elements

        Examples
        -------
        >>> import heat as ht
        >>> T1 = ht.float32([[1, 2],[3, 4]])
        >>> T1.__lt__(3.0)
        tensor([[1, 1],
               [0, 0]], dtype=torch.uint8)

        >>> T2 = ht.float32([[2, 2], [2, 2]])
        >>> T1.__lt__(T2)
        tensor([[1, 0],
               [0, 0]], dtype=torch.uint8)

        """
        return relational.lt(self, other)

    def __matmul__(self, other):
        """
        Matrix multiplication of two DNDarrays

        for comment context -> a @ b = c or A @ B = c

        Parameters
        ----------
        a : ht.DNDarray
            2 dimensional: L x P
        b : ht.DNDarray
            2 dimensional: P x Q

        Returns
        -------
        ht.DNDarray
            returns a tensor with the result of a @ b. The split dimension of the returned array is typically the split dimension of a.
            However, if a.split = None then the the c.split will be set as the split dimension of b. If both are None then c.split is also None.
            ** NOTE ** if a is a split vector, then the returned vector will be of shape (1xQ) and will be split in the 1st dimension
            ** NOTE ** if b is a vector and either a or b is split, then the returned vector will be of shape (Lx1) and will be split in the 0th dimension

        References
        ----------
        [1] R. Gu, et al., "Improving Execution Concurrency of Large-scale Matrix Multiplication on Distributed Data-parallel Platforms,"
            IEEE Transactions on Parallel and Distributed Systems, vol 28, no. 9. 2017.
        [2] S. Ryu and D. Kim, "Parallel Huge Matrix Multiplication on a Cluster with GPGPU Accelerators,"
            2018 IEEE International Parallel and Distributed Processing Symposium Workshops (IPDPSW), Vancouver, BC, 2018, pp. 877-882.

        Example
        -------
        >>> a = ht.ones((n, m), split=1)
        >>> a[0] = ht.arange(1, m + 1)
        >>> a[:, -1] = ht.arange(1, n + 1)
        (0/1) tensor([[1., 2.],
                      [1., 1.],
                      [1., 1.],
                      [1., 1.],
                      [1., 1.]])
        (1/1) tensor([[3., 1.],
                      [1., 2.],
                      [1., 3.],
                      [1., 4.],
                      [1., 5.]])
        >>> b = ht.ones((j, k), split=0)
        >>> b[0] = ht.arange(1, k + 1)
        >>> b[:, 0] = ht.arange(1, j + 1)
        (0/1) tensor([[1., 2., 3., 4., 5., 6., 7.],
                      [2., 1., 1., 1., 1., 1., 1.]])
        (1/1) tensor([[3., 1., 1., 1., 1., 1., 1.],
                      [4., 1., 1., 1., 1., 1., 1.]])
        >>> linalg.matmul(a, b)
        (0/1) tensor([[18.,  8.,  9., 10.],
                      [14.,  6.,  7.,  8.],
                      [18.,  7.,  8.,  9.],
                      [22.,  8.,  9., 10.],
                      [26.,  9., 10., 11.]])
        (1/1) tensor([[11., 12., 13.],
                      [ 9., 10., 11.],
                      [10., 11., 12.],
                      [11., 12., 13.],
                      [12., 13., 14.]])
        """
        return linalg.matmul(self, other)

    def max(self, axis=None, out=None, keepdim=None):
        """
        Return the maximum of an array or maximum along an axis.

        Parameters
        ----------
        self : ht.DNDarray
            Input data.

        axis : None or int
            Axis or axes along which to operate. By default, flattened input is used.
        #TODO: out : ht.DNDarray, optional
            Alternative output array in which to place the result. Must be of the same shape and buffer length as the
            expected output.
        #TODO: initial : scalar, optional
            The minimum value of an output element. Must be present to allow computation on empty slice.
        """
        return statistics.max(self, axis=axis, out=out, keepdim=keepdim)

    def mean(self, axis=None):
        """
        Calculates and returns the mean of a tensor.
        If a axis is given, the mean will be taken in that direction.

        Parameters
        ----------
        self : ht.DNDarray
            Values for which the mean is calculated for
        axis : None, Int, iterable
            axis which the mean is taken in.
            Default: None -> mean of all data calculated

        Examples
        --------
        >>> a = ht.random.randn(1,3)
        >>> a
        tensor([[-1.2435,  1.1813,  0.3509]])
        >>> ht.mean(a)
        tensor(0.0962)

        >>> a = ht.random.randn(4,4)
        >>> a
        tensor([[ 0.0518,  0.9550,  0.3755,  0.3564],
                [ 0.8182,  1.2425,  1.0549, -0.1926],
                [-0.4997, -1.1940, -0.2812,  0.4060],
                [-1.5043,  1.4069,  0.7493, -0.9384]])
        >>> ht.mean(a, 1)
        tensor([ 0.4347,  0.7307, -0.3922, -0.0716])
        >>> ht.mean(a, 0)
        tensor([-0.2835,  0.6026,  0.4746, -0.0921])

        >>> a = ht.random.randn(4,4)
        >>> a
        tensor([[ 2.5893,  1.5934, -0.2870, -0.6637],
                [-0.0344,  0.6412, -0.3619,  0.6516],
                [ 0.2801,  0.6798,  0.3004,  0.3018],
                [ 2.0528, -0.1121, -0.8847,  0.8214]])
        >>> ht.mean(a, (0,1))
        tensor(0.4730)

        Returns
        -------
        ht.DNDarray containing the mean/s, if split, then split in the same direction as x.
        """
        return statistics.mean(self, axis)

    def min(self, axis=None, out=None, keepdim=None):
        """
        Return the minimum of an array or minimum along an axis.

        Parameters
        ----------
        self : ht.DNDarray
            Input data.
        axis : None or int
            Axis or axes along which to operate. By default, flattened input is used.
        #TODO: out : ht.DNDarray, optional
            Alternative output array in which to place the result. Must be of the same shape and buffer length as the
            expected output.
        #TODO: initial : scalar, optional
            The maximum value of an output element. Must be present to allow computation on empty slice.
        """
        return statistics.min(self, axis=axis, out=out, keepdim=keepdim)

    def __mod__(self, other):
        """
        Element-wise division remainder of values of self by values of operand other (i.e. self % other), not commutative.
        Takes the two operands (scalar or tensor) whose elements are to be divided (operand 1 by operand 2)
        as arguments.

        Parameters
        ----------
        other: tensor or scalar
            The second operand by whose values it self to be divided.

        Returns
        -------
        result: ht.DNDarray
            A tensor containing the remainder of the element-wise division of self by other.

        Examples:
        ---------
        >>> import heat as ht
        >>> ht.mod(2, 2)
        tensor([0])

        >>> T1 = ht.int32([[1, 2], [3, 4]])
        >>> T2 = ht.int32([[2, 2], [2, 2]])
        >>> T1 % T2
        tensor([[1, 0],
                [1, 0]], dtype=torch.int32)

        >>> s = ht.int32([2])
        >>> s % T1
        tensor([[0, 0]
                [2, 2]], dtype=torch.int32)
        """
        return arithmetics.mod(self, other)

    def modf(self, out=None):
        """
        Return the fractional and integral parts of an array, element-wise.
        The fractional and integral parts are negative if the given number is negative.

        Parameters
        ----------
        x : ht.DNDarray
            Input array
        out : ht.DNDarray, optional
            A location into which the result is stored. If provided, it must have a shape that the inputs broadcast to.
            If not provided or None, a freshly-allocated array is returned.

        Returns
        -------
        tuple(ht.DNDarray: fractionalParts, ht.DNDarray: integralParts)

        fractionalParts : ht.DNDdarray
            Fractional part of x. This is a scalar if x is a scalar.

        integralParts : ht.DNDdarray
            Integral part of x. This is a scalar if x is a scalar.
        """

        return rounding.modf(self, out)

    def __mul__(self, other):
        """
        Element-wise multiplication (not matrix multiplication) with values from second operand (scalar or tensor)
        Takes the second operand (scalar or tensor) whose values to multiply to the first tensor as argument.

        Parameters
        ----------
        other: tensor or scalar
           The value(s) to multiply to the tensor (element-wise)

        Returns
        -------
        result: ht.DNDarray
           A tensor containing the results of element-wise multiplication.

        Examples:
        ---------
        >>> import heat as ht
        >>> T1 = ht.float32([[1, 2], [3, 4]])
        >>> T1.__mul__(3.0)
        tensor([[3., 6.],
            [9., 12.]])

        >>> T2 = ht.float32([[2, 2], [2, 2]])
        >>> T1.__mul__(T2)
        tensor([[2., 4.],
            [6., 8.]])
        """
        return arithmetics.mul(self, other)

    def __ne__(self, other):
        """
        Element-wise rich comparison of non-equality with values from second operand (scalar or tensor)
        Takes the second operand (scalar or tensor) to which to compare the first tensor as argument.

        Parameters
        ----------
        other: tensor or scalar
            The value(s) to which to compare equality

        Returns
        -------
        result: ht.DNDarray
            DNDarray holding 1 for all elements in which values of self are equal to values of other,
            0 for all other elements

        Examples:
        ---------
        >>> import heat as ht
        >>> T1 = ht.float32([[1, 2],[3, 4]])
        >>> T1.__ne__(3.0)
        tensor([[1, 1],
                [0, 1]])

        >>> T2 = ht.float32([[2, 2], [2, 2]])
        >>> T1.__ne__(T2)
        tensor([[1, 0],
                [1, 1]])
        """
        return relational.ne(self, other)

    def nonzero(self):
        """
        Return the indices of the elements that are non-zero. (using torch.nonzero)

        Returns a tuple of arrays, one for each dimension of a, containing the indices of the non-zero elements in that dimension.
        The values in a are always tested and returned in row-major, C-style order. The corresponding non-zero values can be obtained with: a[nonzero(a)].

        Parameters
        ----------
        self: ht.DNDarray

        Returns
        -------
        result: ht.DNDarray
            Indices of elements that are non-zero.
            If 'a' is split then the result is split in the 0th dimension. However, this DNDarray can be UNBALANCED as it contains the indices of the
            non-zero elements on each node.

        Examples
        --------
        >>> x = ht.array([[3, 0, 0], [0, 4, 1], [0, 6, 0]], split=0)
        [0/2] tensor([[3, 0, 0]])
        [1/2] tensor([[0, 4, 1]])
        [2/2] tensor([[0, 6, 0]])
        >>> ht.nonzero(x)
        [0/2] tensor([[0, 0]])
        [1/2] tensor([[1, 1],
        [1/2]         [1, 2]])
        [2/2] tensor([[2, 1]])

        >>> a = ht.array([[1, 2, 3], [4, 5, 6], [7, 8, 9]], split=0)
        [0/1] tensor([[1, 2, 3],
        [0/1]         [4, 5, 6]])
        [1/1] tensor([[7, 8, 9]])
        >>> a > 3
        [0/1] tensor([[0, 0, 0],
        [0/1]         [1, 1, 1]], dtype=torch.uint8)
        [1/1] tensor([[1, 1, 1]], dtype=torch.uint8)
        >>> ht.nonzero(a > 3)
        [0/1] tensor([[1, 0],
        [0/1]         [1, 1],
        [0/1]         [1, 2]])
        [1/1] tensor([[2, 0],
        [1/1]         [2, 1],
        [1/1]         [2, 2]])
        >>> a[ht.nonzero(a > 3)]
        [0/1] tensor([[4, 5, 6]])
        [1/1] tensor([[7, 8, 9]])
        """
        return indexing.nonzero(self)

    def numpy(self):
        """
        Convert heat tensor to numpy tensor. If the tensor is distributed it will be merged beforehand. If the tensor
        resides on the GPU, it will be copied to the CPU first.


        Examples
        --------
        >>> import heat as ht

        T1 = ht.random.randn((10,8))
        T1.numpy()
        """
        dist = manipulations.resplit(self, axis=None)
        return dist.larray.cpu().numpy()

    def __or__(self, other):
        """
        Compute the bit-wise OR of two arrays element-wise.

        Parameters
        ----------
        other: tensor or scalar
        Only integer and boolean types are handled. If self.shape != other.shape, they must be broadcastable to a common shape (which becomes the shape of the output).

        Returns
        -------
        result: ht.DNDArray
        A tensor containing the results of element-wise OR of self and other.

        Examples:
        ---------
        import heat as ht
        >>> ht.array([13]) | 16
        tensor([29])

        >>> ht.array([32]) | ht.array([2])
        tensor([34])
        >>> ht.array([33, 4]) | 1
        tensor([33,  5])
        >>> ht.array([33, 4]) | ht.array([1, 2])
        tensor([33,  6])

        >>> ht.array([2, 5, 255]) | ht.array([4, 4, 4])
        tensor([  6,   5, 255])
        >>> ht.array([2, 5, 255, 2147483647], dtype=ht.int32) | ht.array([4, 4, 4, 2147483647], dtype=ht.int32)
        tensor([         6,          5,        255, 2147483647])
        >>> ht.array([True, True]) | ht.array([False, True])
        tensor([ True,  True])
        """
        return arithmetics.bitwise_or(self, other)

    def __pow__(self, other):
        """
        Element-wise exponential function with values from second operand (scalar or tensor)
        Takes the second operand (scalar or tensor) whose values are the exponent to be applied to the first
        tensor as argument.

        Parameters
        ----------
        other: tensor or scalar
           The value(s) in the exponent (element-wise)

        Returns
        -------
        result: ht.DNDarray
           A tensor containing the results of element-wise exponential operation.

        Examples:
        ---------
        >>> import heat as ht

        >>> T1 = ht.float32([[1, 2], [3, 4]])
        >>> T1.__pow__(3.0)
        tensor([[1., 8.],
                [27., 64.]])

        >>> T2 = ht.float32([[3, 3], [2, 2]])
        >>> T1.__pow__(T2)
        tensor([[1., 8.],
                [9., 16.]])
        """
        return arithmetics.pow(self, other)

    def prod(self, axis=None, out=None, keepdim=None):
        """
        Return the product of array elements over a given axis.

        Parameters
        ----------
        axis : None or int or tuple of ints, optional
            Axis or axes along which a product is performed. The default, axis=None, will calculate the product of all
            the elements in the input array. If axis is negative it counts from the last to the first axis.

            If axis is a tuple of ints, a product is performed on all of the axes specified in the tuple instead of a
            single axis or all the axes as before.
        out : ndarray, optional
            Alternative output tensor in which to place the result. It must have the same shape as the expected output,
            but the type of the output values will be cast if necessary.
        keepdims : bool, optional
            If this is set to True, the axes which are reduced are left in the result as dimensions with size one. With
            this option, the result will broadcast correctly against the input array.

        Returns
        -------
        product_along_axis : ht.DNDarray
            An array shaped as a but with the specified axis removed. Returns a reference to out if specified.

        Examples
        --------
        >>> import heat as ht
        >>> ht.array([1.,2.]).prod()
        ht.tensor([2.0])

        >>> ht.tensor([
            [1.,2.],
            [3.,4.]
        ]).prod()
        ht.tensor([24.0])

        >>> ht.array([
            [1.,2.],
            [3.,4.]
        ]).prod(axis=1)
        ht.tensor([  2.,  12.])
        """
        return arithmetics.prod(self, axis, out, keepdim)

    def qr(self, tiles_per_proc=1, calc_q=True, overwrite_a=False):
        """
        Calculates the QR decomposition of a 2D DNDarray. The algorithms are based on the CAQR and TSQR
        algorithms. For more information see the references.

        Parameters
        ----------
        a : DNDarray
            DNDarray which will be decomposed
        tiles_per_proc : int, singlt element torch.Tensor
            optional, default: 1
            number of tiles per process to operate on
        calc_q : bool
            optional, default: True
            whether or not to calculate Q
            if True, function returns (Q, R)
            if False, function returns (None, R)
        overwrite_a : bool
            optional, default: False
            if True, function overwrites the DNDarray a, with R
            if False, a new array will be created for R

        Returns
        -------
        tuple of Q and R
            if calc_q == True, function returns (Q, R)
            if calc_q == False, function returns (None, R)

        References
        ----------
        [0]  W. Zheng, F. Song, L. Lin, and Z. Chen, “Scaling Up Parallel Computation of Tiled QR
                Factorizations by a Distributed Scheduling Runtime System and Analytical Modeling,”
                Parallel Processing Letters, vol. 28, no. 01, p. 1850004, 2018.
        [1] Bilel Hadri, Hatem Ltaief, Emmanuel Agullo, Jack Dongarra. Tile QR Factorization with
                Parallel Panel Processing for Multicore Architectures. 24th IEEE International Parallel
                and DistributedProcessing Symposium (IPDPS 2010), Apr 2010, Atlanta, United States.
                inria-00548899
        [2] Gene H. Golub and Charles F. Van Loan. 1996. Matrix Computations (3rd Ed.).
        """
        return linalg.qr(
            self, tiles_per_proc=tiles_per_proc, calc_q=calc_q, overwrite_a=overwrite_a
        )

    def __repr__(self) -> str:
        """
        Computes a printable representation of the passed DNDarray.
        """
        return printing.__str__(self)

    def redistribute_(self, lshape_map=None, target_map=None):
        """
        Redistributes the data of the DNDarray *along the split axis* to match the given target map.
        This function does not modify the non-split dimensions of the DNDarray.
        This is an abstraction and extension of the balance function.

        Parameters
        ----------
        lshape_map : torch.Tensor, optional
            The current lshape of processes
            Units -> [rank, lshape]
        target_map : torch.Tensor, optional
            The desired distribution across the processes
            Units -> [rank, target lshape]
            Note: the only important parts of the target map are the values along the split axis,
            values which are not along this axis are there to mimic the shape of the lshape_map

        Returns
        -------
        None, the local shapes of the DNDarray are modified
        Examples
        --------
        >>> st = ht.ones((50, 81, 67), split=2)
        >>> target_map = torch.zeros((st.comm.size, 3), dtype=torch.int)
        >>> target_map[0, 2] = 67
        >>> print(target_map)
        [0/2] tensor([[ 0,  0, 67],
        [0/2]         [ 0,  0,  0],
        [0/2]         [ 0,  0,  0]], dtype=torch.int32)
        [1/2] tensor([[ 0,  0, 67],
        [1/2]         [ 0,  0,  0],
        [1/2]         [ 0,  0,  0]], dtype=torch.int32)
        [2/2] tensor([[ 0,  0, 67],
        [2/2]         [ 0,  0,  0],
        [2/2]         [ 0,  0,  0]], dtype=torch.int32)
        >>> print(st.lshape)
        [0/2] (50, 81, 23)
        [1/2] (50, 81, 22)
        [2/2] (50, 81, 22)
        >>> st.redistribute_(target_map=target_map)
        >>> print(st.lshape)
        [0/2] (50, 81, 67)
        [1/2] (50, 81, 0)
        [2/2] (50, 81, 0)
        """
        if not self.is_distributed():
            return
        snd_dtype = self.dtype.torch_type()
        # units -> {pr, 1st index, 2nd index}
        if lshape_map is None:
            # NOTE: giving an lshape map which is incorrect will result in an incorrect distribution
            lshape_map = self.create_lshape_map()
        else:
            if not isinstance(lshape_map, torch.Tensor):
                raise TypeError(
                    "lshape_map must be a torch.Tensor, currently {}".format(type(lshape_map))
                )
            if lshape_map.shape != (self.comm.size, len(self.gshape)):
                raise ValueError(
                    "lshape_map must have the shape ({}, {}), currently {}".format(
                        self.comm.size, len(self.gshape), lshape_map.shape
                    )
                )

        if target_map is None:  # if no target map is given then it will balance the tensor
            target_map = torch.zeros(
                (self.comm.size, len(self.gshape)), dtype=int, device=self.device.torch_device
            )
            _, _, chk = self.comm.chunk(self.shape, self.split)
            target_map = lshape_map.clone()
            target_map[..., self.split] = 0
            for pr in range(self.comm.size):
                target_map[pr, self.split] = self.comm.chunk(self.shape, self.split, rank=pr)[1][
                    self.split
                ]
        else:
            if not isinstance(target_map, torch.Tensor):
                raise TypeError(
                    "target_map must be a torch.Tensor, currently {}".format(type(target_map))
                )
            if target_map[..., self.split].sum() != self.shape[self.split]:
                raise ValueError(
                    "Sum along the split axis of the target map must be equal to the "
                    "shape in that dimension, currently {}".format(target_map[..., self.split])
                )
            if target_map.shape != (self.comm.size, len(self.gshape)):
                raise ValueError(
                    "target_map must have the shape {}, currently {}".format(
                        (self.comm.size, len(self.gshape)), target_map.shape
                    )
                )

        lshape_cumsum = torch.cumsum(lshape_map[..., self.split], dim=0)
        chunk_cumsum = torch.cat(
            (
                torch.tensor([0], device=self.device.torch_device),
                torch.cumsum(target_map[..., self.split], dim=0),
            ),
            dim=0,
        )
        # need the data start as well for process 0
        for rcv_pr in range(self.comm.size - 1):
            st = chunk_cumsum[rcv_pr].item()
            sp = chunk_cumsum[rcv_pr + 1].item()
            # start pr should be the next process with data
            if lshape_map[rcv_pr, self.split] >= target_map[rcv_pr, self.split]:
                # if there is more data on the process than the start process than start == stop
                st_pr = rcv_pr
                sp_pr = rcv_pr
            else:
                # if there is less data on the process than need to get the data from the next data
                # with data
                # need processes > rcv_pr with lshape > 0
                st_pr = (
                    torch.nonzero(input=lshape_map[rcv_pr:, self.split] > 0, as_tuple=False)[
                        0
                    ].item()
                    + rcv_pr
                )
                hld = (
                    torch.nonzero(input=sp <= lshape_cumsum[rcv_pr:], as_tuple=False).flatten()
                    + rcv_pr
                )
                sp_pr = hld[0].item() if hld.numel() > 0 else self.comm.size

            # st_pr and sp_pr are the processes on which the data sits at the beginning
            # need to loop from st_pr to sp_pr + 1 and send the pr
            for snd_pr in range(st_pr, sp_pr + 1):
                if snd_pr == self.comm.size:
                    break
                data_required = abs(sp - st - lshape_map[rcv_pr, self.split].item())
                send_amt = (
                    data_required
                    if data_required <= lshape_map[snd_pr, self.split]
                    else lshape_map[snd_pr, self.split]
                )
                if (sp - st) <= lshape_map[rcv_pr, self.split].item() or snd_pr == rcv_pr:
                    send_amt = 0
                # send amount is the data still needed by recv if that is available on the snd
                if send_amt != 0:
                    self.__redistribute_shuffle(
                        snd_pr=snd_pr, send_amt=send_amt, rcv_pr=rcv_pr, snd_dtype=snd_dtype
                    )
                lshape_cumsum[snd_pr] -= send_amt
                lshape_cumsum[rcv_pr] += send_amt
                lshape_map[rcv_pr, self.split] += send_amt
                lshape_map[snd_pr, self.split] -= send_amt
            if lshape_map[rcv_pr, self.split] > target_map[rcv_pr, self.split]:
                # if there is any data left on the process then send it to the next one
                send_amt = lshape_map[rcv_pr, self.split] - target_map[rcv_pr, self.split]
                self.__redistribute_shuffle(
                    snd_pr=rcv_pr, send_amt=send_amt.item(), rcv_pr=rcv_pr + 1, snd_dtype=snd_dtype
                )
                lshape_cumsum[rcv_pr] -= send_amt
                lshape_cumsum[rcv_pr + 1] += send_amt
                lshape_map[rcv_pr, self.split] -= send_amt
                lshape_map[rcv_pr + 1, self.split] += send_amt

        if any(lshape_map[..., self.split] != target_map[..., self.split]):
            # sometimes need to call the redistribute once more,
            # (in the case that the second to last processes needs to get data from +1 and -1)
            self.redistribute_(lshape_map=lshape_map, target_map=target_map)

    def __redistribute_shuffle(self, snd_pr, send_amt, rcv_pr, snd_dtype):
        """
        Function to abstract the function used during redistribute for shuffling data between
        processes along the split axis

        Parameters
        ----------
        snd_pr : int, single element torch.Tensor
            Sending process
        send_amt : int, single element torch.Tensor
            Amount of data to be sent by the sending process
        rcv_pr : int, single element torch.Tensor
            Recieving process
        snd_dtype : torch.type
            Torch type of the data in question

        Returns
        -------
        None
        """
        rank = self.comm.rank
        send_slice = [slice(None)] * self.ndim
        keep_slice = [slice(None)] * self.ndim
        if rank == snd_pr:
            if snd_pr < rcv_pr:  # data passed to a higher rank (off the bottom)
                send_slice[self.split] = slice(
                    self.lshape[self.split] - send_amt, self.lshape[self.split]
                )
                keep_slice[self.split] = slice(0, self.lshape[self.split] - send_amt)
            if snd_pr > rcv_pr:  # data passed to a lower rank (off the top)
                send_slice[self.split] = slice(0, send_amt)
                keep_slice[self.split] = slice(send_amt, self.lshape[self.split])
            data = self.__array[send_slice].clone()
            self.comm.Send(data, dest=rcv_pr, tag=685)
            self.__array = self.__array[keep_slice]
        if rank == rcv_pr:
            shp = list(self.gshape)
            shp[self.split] = send_amt
            data = torch.zeros(shp, dtype=snd_dtype, device=self.device.torch_device)
            self.comm.Recv(data, source=snd_pr, tag=685)
            if snd_pr < rcv_pr:  # data passed from a lower rank (append to top)
                self.__array = torch.cat((data, self.__array), dim=self.split)
            if snd_pr > rcv_pr:  # data passed from a higher rank (append to bottom)
                self.__array = torch.cat((self.__array, data), dim=self.split)

    def reshape(self, shape, axis=None):
        """
        Returns a tensor with the same data and number of elements as a, but with the specified shape.

        Parameters
        ----------
        a : ht.DNDarray
            The input tensor
        shape : tuple, list
            Shape of the new tensor
        axis : int, optional
            The new split axis. None denotes same axis
            Default : None

        Returns
        -------
        reshaped : ht.DNDarray
            The tensor with the specified shape

        Raises
        ------
        ValueError
            If the number of elements changes in the new shape.

        Examples
        --------
        >>> a = ht.arange(16, split=0)
        >>> a.reshape((4,4))
        (1/2) tensor([[0, 1, 2, 3],
                    [4, 5, 6, 7]], dtype=torch.int32)
        (2/2) tensor([[ 8,  9, 10, 11],
                    [12, 13, 14, 15]], dtype=torch.int32)
        """
        return manipulations.reshape(self, shape, axis)

    def resplit_(self, axis=None):
        """
        In-place option for resplitting a DNDarray.

        Parameters
        ----------
        axis : int, None
            The new split axis, None denotes gathering, an int will set the new split axis

        Returns
        -------
        resplit: ht.DNDarray
            The redistributed tensor. Will overwrite the old DNDarray in memory.

        Examples
        --------
        >>> a = ht.zeros((4, 5,), split=0)
        >>> a.lshape
        (0/2) (2, 5)
        (1/2) (2, 5)
        >>> ht.resplit_(a, None)
        >>> a.split
        None
        >>> a.lshape
        (0/2) (4, 5)
        (1/2) (4, 5)
        >>> a = ht.zeros((4, 5,), split=0)
        >>> a.lshape
        (0/2) (2, 5)
        (1/2) (2, 5)
        >>> ht.resplit_(a, 1)
        >>> a.split
        1
        >>> a.lshape
        (0/2) (4, 3)
        (1/2) (4, 2)
        """
        # sanitize the axis to check whether it is in range
        axis = sanitize_axis(self.shape, axis)

        # early out for unchanged content
        if axis == self.split:
            return self
        if axis is None:
            gathered = torch.empty(
                self.shape, dtype=self.dtype.torch_type(), device=self.device.torch_device
            )
            counts, displs, _ = self.comm.counts_displs_shape(self.shape, self.split)
            self.comm.Allgatherv(self.__array, (gathered, counts, displs), recv_axis=self.split)
            self.__array = gathered
            self.__split = axis
            return self
        # tensor needs be split/sliced locally
        if self.split is None:
            # new_arr = self
            _, _, slices = self.comm.chunk(self.shape, axis)
            temp = self.__array[slices]
            self.__array = torch.empty((1,), device=self.device.torch_device)
            # necessary to clear storage of local __array
            self.__array = temp.clone().detach()
            self.__split = axis
            return self

        tiles = tiling.SplitTiles(self)
        new_tile_locs = tiles.set_tile_locations(
            split=axis, tile_dims=tiles.tile_dimensions, arr=self
        )
        rank = self.comm.rank
        # receive the data with non-blocking, save which process its from
        rcv = {}
        for rpr in range(self.comm.size):
            # need to get where the tiles are on the new one first
            # rpr is the destination
            new_locs = torch.where(new_tile_locs == rpr)
            new_locs = torch.stack([new_locs[i] for i in range(self.ndim)], dim=1)
            for i in range(new_locs.shape[0]):
                key = tuple(new_locs[i].tolist())
                spr = tiles.tile_locations[key].item()
                to_send = tiles[key]
                if spr == rank and spr != rpr:
                    self.comm.Send(to_send.clone(), dest=rpr, tag=rank)
                    del to_send
                elif spr == rpr and rpr == rank:
                    rcv[key] = [None, to_send]
                elif rank == rpr:
                    sz = tiles.get_tile_size(key)
                    buf = torch.zeros(
                        sz, dtype=self.dtype.torch_type(), device=self.device.torch_device
                    )
                    w = self.comm.Irecv(buf=buf, source=spr, tag=spr)
                    rcv[key] = [w, buf]
        dims = list(range(self.ndim))
        del dims[axis]
        sorted_keys = sorted(rcv.keys())
        # todo: reduce the problem to 1D cats for each dimension, then work up
        sz = self.comm.size
        arrays = []
        for prs in range(int(len(sorted_keys) / sz)):
            lp_keys = sorted_keys[prs * sz : (prs + 1) * sz]
            lp_arr = None
            for k in lp_keys:
                if rcv[k][0] is not None:
                    rcv[k][0].Wait()
                if lp_arr is None:
                    lp_arr = rcv[k][1]
                else:
                    lp_arr = torch.cat((lp_arr, rcv[k][1]), dim=dims[-1])
                del rcv[k]
            if lp_arr is not None:
                arrays.append(lp_arr)
        del dims[-1]
        # for 4 prs and 4 dims, arrays is now 16 elements long,
        # next need to group the each 4 (sz) and cat in the next dim
        for d in reversed(dims):
            new_arrays = []
            for prs in range(int(len(arrays) / sz)):
                new_arrays.append(torch.cat(arrays[prs * sz : (prs + 1) * sz], dim=d))
            arrays = new_arrays
            del d
        if len(arrays) == 1:
            arrays = arrays[0]

        self.__array = arrays
        self.__split = axis
        return self

    def __rfloordiv__(self, other):
        """
        Element-wise floor division (i.e. result is rounded int (floor))
        of the not-heat-typed parameter by another tensor. Takes the first operand (scalar or tensor) by which to divide
        as argument.

        Parameters
        ----------
        other: scalar or unknown data-type
            this will be divided by the self-tensor

        Return
        ------
        result: ht.tensor
            A tensor containing the results of element-wise floor division (integer values) of t1 by t2.

        Examples:
        ---------
        >>> import heat as ht
        >>> T = ht.float32([[1.7, 2.0], [1.9, 4.2]])
        >>> 5 // T
        tensor([[2., 2.],
                [2., 1.]])
        """
        return arithmetics.floordiv(other, self)

    def __rmod__(self, other):
        """
        Element-wise division remainder of values of other by values of operand self (i.e. other % self),
        not commutative.
        Takes the two operands (scalar or tensor) whose elements are to be divided (operand 2 by operand 1)
        as arguments.

        Parameters
        ----------
        other: scalar or unknown data-type
            The second operand which values will be divided by self.

        Returns
        -------
        result: ht.tensor
            A tensor containing the remainder of the element-wise division of other by self.

        Examples:
        ---------
        >>> import heat as ht
        >>> T = ht.int32([1, 3])
        >>> 2 % T
        tensor([0, 2], dtype=torch.int32)
        """
        return arithmetics.mod(other, self)

    def round(self, decimals=0, out=None, dtype=None):
        """
        Calculate the rounded value element-wise.

        Parameters
        ----------
        x : ht.DNDarray
            The values for which the compute the rounded value.
        out : ht.DNDarray, optional
            A location into which the result is stored. If provided, it must have a shape that the inputs broadcast to.
            If not provided or None, a freshly-allocated array is returned.
        dtype : ht.type, optional
            Determines the data type of the output array. The values are cast to this type with potential loss of
            precision.

        decimals: int, optional
            Number of decimal places to round to (default: 0).
            If decimals is negative, it specifies the number of positions to the left of the decimal point.

        Returns
        -------
        rounded_values : ht.DNDarray
            A tensor containing the rounded value of each element in x.
        """
        return rounding.round(self, decimals, out, dtype)

    def __rpow__(self, other):
        """
        Element-wise exponential function of second operand (not-heat-typed) with values from first operand (tensor).
        Takes the first operand (tensor) whose values are the exponent to be applied to the second
        scalar or unknown data-type as argument.

        Parameters
        ----------
        other: scalar or unknown data-type
           The value(s) in the base (element-wise)

        Returns
        -------
        result: ht.NDNarray
           A tensor containing the results of element-wise exponential operation.

        Examples:
        ---------
        >>> import heat as ht

        >>> T = ht.float32([[1, 2], [3, 4]])
        >>> 3 ** T
        tensor([[ 3., 9.],
                [27., 81.]])
        """
        return arithmetics.pow(other, self)

    def __rshift__(self, other):
        """
        Shift the bits of an integer to the right.

        Parameters
        ----------
        other: scalar or tensor
           number of bits to remove

        Returns
        -------
        result: ht.NDNarray
           A tensor containing the results of element-wise right shift operation.

        Examples:
        ---------
        >>> ht.array([1, 2, 4]) >> 1
        tensor([0, 1, 2])
        """
        return arithmetics.right_shift(self, other)

    def __rsub__(self, other):
        """
        Element-wise subtraction of another tensor or a scalar from the tensor.
        Takes the first operand (tensor) whose elements are to be subtracted from the second argument
        (scalar or unknown data-type).

        Parameters
        ----------
        other: scalar or unknown data-type
            The value(s) from which the self-tensor will be element wise subtracted.

        Returns
        -------
        result: ht.DNDarray
            A tensor containing the results of element-wise subtraction.

        Examples:
        ---------
        >>> import heat as ht
        >>> T = ht.float32([[1, 2], [3, 4]])
        >>> 5 - T
        tensor([[4., 3.],
                [2., 1.]])
        """
        return arithmetics.sub(other, self)

    def __rtruediv__(self, other):
        """
        Element-wise true division (i.e. result is floating point value rather than rounded int (floor))
        of the not-heat-type parameter by another tensor. Takes the first tensor by which it divides the second
        not-heat-typed-parameter.

        Parameters
        ----------
        other: scalar or unknown data-type
            this will be divided by the self-tensor

        Returns
        -------
        result: ht.DNDarray
           A tensor containing the results of element-wise division.

        Examples:
        ---------
        >>> import heat as ht
        >>> T = ht.float32([2,3])
        >>> 2 / T
        tensor([1.0000, 0.6667])
        """
        return arithmetics.div(other, self)

    def save(self, path, *args, **kwargs):
        """
        Save the tensor's data to disk. Attempts to auto-detect the file format by determining the extension.

        Parameters
        ----------
        self : ht.DNDarray
            The tensor holding the data to be stored
        path : str
            Path to the file to be stored.
        args/kwargs : list/dict
            additional options passed to the particular functions.

        Raises
        -------
        ValueError
            If the file extension is not understood or known.

        Examples
        --------
        >>> a = ht.arange(100, split=0)
        >>> a.save('data.h5', 'DATA', mode='a')
        >>> a.save('data.nc', 'DATA', mode='w')
        """
        return io.save(self, path, *args, **kwargs)

    if io.supports_hdf5():

        def save_hdf5(self, path, dataset, mode="w", **kwargs):
            """
            Saves data to an HDF5 file. Attempts to utilize parallel I/O if possible.

            Parameters
            ----------
            path : str
                Path to the HDF5 file to be written.
            dataset : str
                Name of the dataset the data is saved to.
            mode : str, one of 'w', 'a', 'r+'
                File access mode
            kwargs : dict
                additional arguments passed to the created dataset.

            Raises
            -------
            TypeError
                If any of the input parameters are not of correct type.
            ValueError
                If the access mode is not understood.

            Examples
            --------
            >>> ht.arange(100, split=0).save_hdf5('data.h5', dataset='DATA')
            """
            return io.save_hdf5(self, path, dataset, mode, **kwargs)

    if io.supports_netcdf():

        def save_netcdf(self, path, variable, mode="w", **kwargs):
            """
            Saves data to a netCDF4 file. Attempts to utilize parallel I/O if possible.

            Parameters
            ----------
            path : str
                Path to the netCDF4 file to be written.
            variable : str
                Name of the variable the data is saved to.
            mode : str, one of 'w', 'a', 'r+'
                File access mode
            kwargs : dict
                additional arguments passed to the created dataset.

            Raises
            -------
            TypeError
                If any of the input parameters are not of correct type.
            ValueError
                If the access mode is not understood.

            Examples
            --------
            >>> ht.arange(100, split=0).save_netcdf('data.nc', dataset='DATA')
            """
            return io.save_netcdf(self, path, variable, mode, **kwargs)

    def __setitem__(self, key, value):
        """
        Global item setter

        Parameters
        ----------
        key : int, tuple, list, slice
            index/indices to be set
        value: np.scalar, tensor, torch.Tensor
            value to be set to the specified positions in the ht.DNDarray (self)

        Returns
        -------
        Nothing
            The specified element/s (key) of self is set with the value

        Notes
        -----
        If a DNDarray is given as the value to be set then the split axes are assumed to be equal.
            If they are not, PyTorch will raise an error when the values are attempted to be set
            on the local array

        Examples
        --------
        (2 processes)
        >>> a = ht.zeros((4,5), split=0)
        (1/2) >>> tensor([[0., 0., 0., 0., 0.],
                          [0., 0., 0., 0., 0.]])
        (2/2) >>> tensor([[0., 0., 0., 0., 0.],
                          [0., 0., 0., 0., 0.]])
        >>> a[1:4, 1] = 1
        >>> a
        (1/2) >>> tensor([[0., 0., 0., 0., 0.],
                          [0., 1., 0., 0., 0.]])
        (2/2) >>> tensor([[0., 1., 0., 0., 0.],
                          [0., 1., 0., 0., 0.]])
        """
        if isinstance(key, DNDarray) and key.ndim == self.ndim:
            # this splits the key into torch.Tensors in each dimension for advanced indexing
            lkey = [slice(None, None, None)] * self.ndim
            for i in range(key.ndim):
                lkey[i] = key.larray[..., i]
            key = tuple(lkey)
        elif not isinstance(key, tuple):
            h = [slice(None, None, None)] * self.ndim
            h[0] = key
            key = tuple(h)

        if not self.is_distributed():
            self.__setter(key, value)
        else:
            # raise RuntimeError("split axis of array and the target value are not equal") removed
            # this will occur if the local shapes do not match
            rank = self.comm.rank
            ends = []
            for pr in range(self.comm.size):
                _, _, e = self.comm.chunk(self.shape, self.split, rank=pr)
                ends.append(e[self.split].stop - e[self.split].start)
            ends = torch.tensor(ends, device=self.device.torch_device)
            chunk_ends = ends.cumsum(dim=0)
            chunk_starts = torch.tensor([0] + chunk_ends.tolist(), device=self.device.torch_device)
            _, _, chunk_slice = self.comm.chunk(self.shape, self.split)
            chunk_start = chunk_slice[self.split].start
            chunk_end = chunk_slice[self.split].stop

            if isinstance(key, tuple):
                if isinstance(key[self.split], slice):
                    key = list(key)
                    key_start = key[self.split].start if key[self.split].start is not None else 0
                    key_stop = (
                        key[self.split].stop
                        if key[self.split].stop is not None
                        else self.gshape[self.split]
                    )
                    if key_stop < 0:
                        key_stop = self.gshape[self.split] + key[self.split].stop
                    key_step = key[self.split].step
                    og_key_start = key_start
                    st_pr = torch.where(key_start < chunk_ends)[0]
                    st_pr = st_pr[0] if len(st_pr) > 0 else self.comm.size
                    sp_pr = torch.where(key_stop >= chunk_starts)[0]
                    sp_pr = sp_pr[-1] if len(sp_pr) > 0 else 0
                    actives = list(range(st_pr, sp_pr + 1))
                    if rank in actives:
                        key_start = 0 if rank != actives[0] else key_start - chunk_starts[rank]
                        key_stop = (
                            ends[rank] if rank != actives[-1] else key_stop - chunk_starts[rank]
                        )
                        if key_step is not None and rank > actives[0]:
                            offset = (chunk_ends[rank - 1] - og_key_start) % key_step
                            if key_step > 2 and offset > 0:
                                key_start += key_step - offset
                            elif key_step == 2 and offset > 0:
                                key_start += (chunk_ends[rank - 1] - og_key_start) % key_step
                        if isinstance(key_start, torch.Tensor):
                            key_start = key_start.item()
                        if isinstance(key_stop, torch.Tensor):
                            key_stop = key_stop.item()
                        key[self.split] = slice(key_start, key_stop, key_step)
                        # todo: need to slice the values to be the right size...
                        if isinstance(value, (torch.Tensor, type(self))):
                            value_slice = [slice(None, None, None)] * value.ndim
                            step2 = key_step if key_step is not None else 1
                            key_start = chunk_starts[rank] - og_key_start
                            key_stop = key_start + key_stop
                            slice_loc = (
                                value.ndim - 1 if self.split > value.ndim - 1 else self.split
                            )
                            value_slice[slice_loc] = slice(
                                key_start.item(), math.ceil(torch.true_divide(key_stop, step2)), 1
                            )
                            self.__setter(tuple(key), value[tuple(value_slice)])
                        else:
                            self.__setter(tuple(key), value)

                elif isinstance(key[self.split], torch.Tensor):
                    key = list(key)
                    key[self.split] -= chunk_start
                    self.__setter(tuple(key), value)

                elif key[self.split] in range(chunk_start, chunk_end):
                    key = list(key)
                    key[self.split] = key[self.split] - chunk_start
                    self.__setter(tuple(key), value)

                elif key[self.split] < 0:
                    key = list(key)
                    if self.gshape[self.split] + key[self.split] in range(chunk_start, chunk_end):
                        key[self.split] = key[self.split] + self.shape[self.split] - chunk_start
                        self.__setter(tuple(key), value)
            else:
                self.__setter(key, value)

    def __setter(self, key, value):
        if np.isscalar(value):
            self.__array.__setitem__(key, value)
        elif isinstance(value, DNDarray):
            self.__array.__setitem__(key, value.__array)
        elif isinstance(value, torch.Tensor):
            self.__array.__setitem__(key, value.data)
        elif isinstance(value, (list, tuple)):
            value = torch.tensor(value, device=self.device.torch_device)
            self.__array.__setitem__(key, value.data)
        elif isinstance(value, np.ndarray):
            value = torch.from_numpy(value)
            self.__array.__setitem__(key, value.data)
        else:
            raise NotImplementedError("Not implemented for {}".format(value.__class__.__name__))

    def sin(self, out=None):
        """
        Return the trigonometric sine, element-wise.

        Parameters
        ----------
        out : ht.DNDarray or None, optional
            A location in which to store the results. If provided, it must have a broadcastable shape. If not provided
            or set to None, a fresh tensor is allocated.

        Returns
        -------
        sine : ht.DNDarray
            A tensor of the same shape as x, containing the trigonometric sine of each element in this tensor.
            Negative input elements are returned as nan. If out was provided, square_roots is a reference to it.

        Examples
        --------
        >>> ht.arange(-6, 7, 2).sin()
        tensor([ 0.2794,  0.7568, -0.9093,  0.0000,  0.9093, -0.7568, -0.2794])
        """
        return trigonometrics.sin(self, out)

    def sinh(self, out=None):
        """
        Return the hyperbolic sine, element-wise.

        Parameters
        ----------
        x : ht.DNDarray
            The value for which to compute the hyperbolic sine.
        out : ht.DNDarray or None, optional
            A location in which to store the results. If provided, it must have a broadcastable shape. If not provided
            or set to None, a fresh tensor is allocated.

        Returns
        -------
        hyperbolic sine : ht.DNDarray
            A tensor of the same shape as x, containing the trigonometric sine of each element in this tensor.
            Negative input elements are returned as nan. If out was provided, square_roots is a reference to it.

        Examples
        --------
        >>> ht.sinh(ht.arange(-6, 7, 2))
        tensor([[-201.7132,  -27.2899,   -3.6269,    0.0000,    3.6269,   27.2899,  201.7132])
        """
        return trigonometrics.sinh(self, out)

    def skew(self, axis=None, unbiased=True):
        """
        Compute the sample skewness of a data set.

        Parameters
        ----------
        x : ht.DNDarray
            Input array
        axis : NoneType or Int
            Axis along which skewness is calculated, Default is to compute over the whole array `x`
        unbiased : Bool
            if True (default) the calculations are corrected for bias

        Warnings
        --------
        UserWarning: Dependent on the axis given and the split configuration a UserWarning may be thrown during this
            function as data is transferred between processes
        """
        return statistics.skew(self, axis, unbiased)

    def sqrt(self, out=None):
        """
        Return the non-negative square-root of the tensor element-wise.

        Parameters
        ----------
        out : ht.DNDarray or None, optional
            A location in which to store the results. If provided, it must have a broadcastable shape. If not provided
            or set to None, a fresh tensor is allocated.

        Returns
        -------
        square_roots : ht.DNDarray
            A tensor of the same shape as x, containing the positive square-root of each element in this tensor.
            Negative input elements are returned as nan. If out was provided, square_roots is a reference to it.

        Examples
        --------
        >>> ht.arange(5).sqrt()
        tensor([0.0000, 1.0000, 1.4142, 1.7321, 2.0000])
        >>> ht.arange(-5, 0).sqrt()
        tensor([nan, nan, nan, nan, nan])
        """
        return exponential.sqrt(self, out)

    def squeeze(self, axis=None):
        """
        Remove single-dimensional entries from the shape of a tensor.

        Parameters:
        -----------
        x : ht.tensor
            Input data.

        axis : None or int or tuple of ints, optional
               Selects a subset of the single-dimensional entries in the shape.
               If axis is None, all single-dimensional entries will be removed from the shape.
               If an axis is selected with shape entry greater than one, a ValueError is raised.



        Returns:
        --------
        squeezed : ht.tensor
                   The input tensor, but with all or a subset of the dimensions of length 1 removed.


        Examples:
        >>> import heat as ht
        >>> import torch
        >>> torch.manual_seed(1)
        <torch._C.Generator object at 0x115704ad0>
        >>> a = ht.random.randn(1,3,1,5)
        >>> a
        tensor([[[[ 0.2673, -0.4212, -0.5107, -1.5727, -0.1232]],

                [[ 3.5870, -1.8313,  1.5987, -1.2770,  0.3255]],

                [[-0.4791,  1.3790,  2.5286,  0.4107, -0.9880]]]])
        >>> a.shape
        (1, 3, 1, 5)
        >>> a.squeeze().shape
        (3, 5)
        >>> a.squeeze
        tensor([[ 0.2673, -0.4212, -0.5107, -1.5727, -0.1232],
                [ 3.5870, -1.8313,  1.5987, -1.2770,  0.3255],
                [-0.4791,  1.3790,  2.5286,  0.4107, -0.9880]])
        >>> a.squeeze(axis=0).shape
        (3, 1, 5)
        >>> a.squeeze(axis=-2).shape
        (1, 3, 5)
        >>> a.squeeze(axis=1).shape
        Traceback (most recent call last):
        ...
        ValueError: Dimension along axis 1 is not 1 for shape (1, 3, 1, 5)
        """
        return manipulations.squeeze(self, axis)

    def std(self, axis=None, ddof=0, **kwargs):
        """
        Calculates and returns the standard deviation of a tensor with the bessel correction
        If a axis is given, the variance will be taken in that direction.

        Parameters
        ----------
        x : ht.DNDarray
            Values for which the std is calculated for
        axis : None, Int
            axis which the mean is taken in.
            Default: None -> std of all data calculated
            NOTE -> if multidemensional var is implemented in pytorch, this can be an iterable. Only thing which muse be changed is the raise
        ddof : int, optional
            Delta Degrees of Freedom: the denominator implicitely used in the calculation is N - ddof, where N
            represents the number of elements. Default: ddof=0. If ddof=1, the Bessel correction will be applied.
            Setting ddof > 1 raises a NotImplementedError.


        Examples
        --------
        >>> a = ht.random.randn(1,3)
        >>> a
        tensor([[ 0.3421,  0.5736, -2.2377]])
        >>> a.std()
        tensor(1.2742)
        >>> a = ht.random.randn(4,4)
        >>> a
        tensor([[-1.0206,  0.3229,  1.1800,  1.5471],
                [ 0.2732, -0.0965, -0.1087, -1.3805],
                [ 0.2647,  0.5998, -0.1635, -0.0848],
                [ 0.0343,  0.1618, -0.8064, -0.1031]])
        >>> ht.std(a, 0, ddof=1)
        tensor([0.6157, 0.2918, 0.8324, 1.1996])
        >>> ht.std(a, 1, ddof=1)
        tensor([1.1405, 0.7236, 0.3506, 0.4324])
        >>> ht.std(a, 1)
        tensor([0.9877, 0.6267, 0.3037, 0.3745])

        Returns
        -------
        ht.DNDarray containing the std/s, if split, then split in the same direction as x.
        """
        return statistics.std(self, axis, ddof=ddof, **kwargs)

    def __str__(self) -> str:
        """
        Computes a string representation of the passed DNDarray.
        """
        return printing.__str__(self)

    def __sub__(self, other):
        """
        Element-wise subtraction of another tensor or a scalar from the tensor.
        Takes the second operand (scalar or tensor) whose elements are to be subtracted  as argument.

        Parameters
        ----------
        other: tensor or scalar
            The value(s) to be subtracted element-wise from the tensor

        Returns
        -------
        result: ht.DNDarray
            A tensor containing the results of element-wise subtraction.

        Examples:
        ---------
        >>> import heat as ht
        >>> T1 = ht.float32([[1, 2], [3, 4]])
        >>> T1.__sub__(2.0)
        tensor([[ 1.,  0.],
                [-1., -2.]])

        >>> T2 = ht.float32([[2, 2], [2, 2]])
        >>> T1.__sub__(T2)
        tensor([[-1., 0.],
                [1., 2.]])
        """
        return arithmetics.sub(self, other)

    def sum(self, axis=None, out=None, keepdim=None):
        """
        Sum of array elements over a given axis.

        Parameters
        ----------
        axis : None or int or tuple of ints, optional
            Axis along which a sum is performed. The default, axis=None, will sum
            all of the elements of the input array. If axis is negative it counts
            from the last to the first axis.

            If axis is a tuple of ints, a sum is performed on all of the axes specified
            in the tuple instead of a single axis or all the axes as before.

         Returns
         -------
         sum_along_axis : ht.DNDarray
             An array with the same shape as self.__array except for the specified axis which
             becomes one, e.g. a.shape = (1,2,3) => ht.ones((1,2,3)).sum(axis=1).shape = (1,1,3)

        Examples
        --------
        >>> ht.ones(2).sum()
        tensor([2.])

        >>> ht.ones((3,3)).sum()
        tensor([9.])

        >>> ht.ones((3,3)).astype(ht.int).sum()
        tensor([9])

        >>> ht.ones((3,2,1)).sum(axis=-3)
        tensor([[[3.],
                 [3.]]])
        """
        return arithmetics.sum(self, axis=axis, out=out, keepdim=keepdim)

    def tan(self, out=None):
        """
        Compute tangent element-wise.

        Equivalent to ht.sin(x) / ht.cos(x) element-wise.

        Parameters
        ----------
        x : ht.DNDarray
            The value for which to compute the trigonometric tangent.
        out : ht.DNDarray or None, optional
            A location in which to store the results. If provided, it must have a broadcastable shape. If not provided
            or set to None, a fresh tensor is allocated.

        Returns
        -------
        tangent : ht.DNDarray
            A tensor of the same shape as x, containing the trigonometric tangent of each element in this tensor.

        Examples
        --------
        >>> ht.arange(-6, 7, 2).tan()
        tensor([ 0.29100619, -1.15782128,  2.18503986,  0., -2.18503986, 1.15782128, -0.29100619])
        """
        return trigonometrics.tan(self, out)

    def tanh(self, out=None):
        """
        Return the hyperbolic tangent, element-wise.

        Returns
        -------
        hyperbolic tangent : ht.DNDarray
            A tensor of the same shape as x, containing the hyperbolic tangent of each element in this tensor.

        Examples
        --------
        >>> ht.tanh(ht.arange(-6, 7, 2))
        tensor([-1.0000, -0.9993, -0.9640,  0.0000,  0.9640,  0.9993,  1.0000])
        """
        return trigonometrics.tanh(self, out)

    def tolist(self, keepsplit=False) -> List:
        """
        Return a copy of the local array data as a (nested) Python list. For scalars, a standard Python number is returned.

        Parameters
        ----------
        keepsplit: bool
            Whether the list should be returned locally or globally.

        Examples
        --------
        >>> a = ht.array([[0,1],[2,3]])
        >>> a.tolist()
        [[0, 1], [2, 3]]

        >>> a = ht.array([[0,1],[2,3]], split=0)
        >>> a.tolist()
        [[0, 1], [2, 3]]

        >>> a = ht.array([[0,1],[2,3]], split=1)
        >>> a.tolist(keepsplit=True)
        (1/2) [[0], [2]]
        (2/2) [[1], [3]]
        """

        if not keepsplit:
            return manipulations.resplit(self, axis=None).__array.tolist()

        return self.__array.tolist()

    def transpose(self, axes=None):
        """
        Permute the dimensions of an array.

        Parameters
        ----------
        axes : None or list of ints, optional
            By default, reverse the dimensions, otherwise permute the axes according to the values given.

        Returns
        -------
        p : ht.DNDarray
            a with its axes permuted.

        Examples
        --------
        >>> a = ht.array([[1, 2], [3, 4]])
        >>> a
        tensor([[1, 2],
                [3, 4]])
        >>> a.transpose()
        tensor([[1, 3],
                [2, 4]])
        >>> a.transpose((1, 0))
        tensor([[1, 3],
                [2, 4]])
        >>> a.transpose(1, 0)
        tensor([[1, 3],
                [2, 4]])

        >>> x = ht.ones((1, 2, 3))
        >>> ht.transpose(x, (1, 0, 2)).shape
        (2, 1, 3)
        """
        return linalg.transpose(self, axes)

    def tril(self, k=0):
        """
        Returns the lower triangular part of the tensor, the other elements of the result tensor are set to 0.

        The lower triangular part of the tensor is defined as the elements on and below the diagonal.

        The argument k controls which diagonal to consider. If k=0, all elements on and below the main diagonal are
        retained. A positive value includes just as many diagonals above the main diagonal, and similarly a negative
        value excludes just as many diagonals below the main diagonal.

        Parameters
        ----------
        k : int, optional
            Diagonal above which to zero elements. k=0 (default) is the main diagonal, k<0 is below and k>0 is above.

        Returns
        -------
        lower_triangle : ht.DNDarray
            Lower triangle of the input tensor.
        """
        return linalg.tril(self, k)

    def triu(self, k=0):
        """
        Returns the upper triangular part of the tensor, the other elements of the result tensor are set to 0.

        The upper triangular part of the tensor is defined as the elements on and below the diagonal.

        The argument k controls which diagonal to consider. If k=0, all elements on and below the main diagonal are
        retained. A positive value includes just as many diagonals above the main diagonal, and similarly a negative
        value excludes just as many diagonals below the main diagonal.

        Parameters
        ----------
        k : int, optional
            Diagonal above which to zero elements. k=0 (default) is the main diagonal, k<0 is below and k>0 is above.

        Returns
        -------
        upper_triangle : ht.DNDarray
            Upper triangle of the input tensor.
        """
        return linalg.triu(self, k)

    def __truediv__(self, other):
        """
        Element-wise true division (i.e. result is floating point value rather than rounded int (floor))
        of the tensor by another tensor or scalar. Takes the second operand (scalar or tensor) by which to divide
        as argument.

        Parameters
        ----------
        other: tensor or scalar
           The value(s) by which to divide the tensor (element-wise)

        Returns
        -------
        result: ht.DNDarray
           A tensor containing the results of element-wise division.

        Examples:
        ---------
        >>> import heat as ht
        >>> ht.div(2.0, 2.0)
        tensor([1.])
        >>> T1 = ht.float32([[1, 2],[3, 4]])
        >>> T2 = ht.float32([[2, 2], [2, 2]])
        >>> T1 / T2
        tensor([[0.5000, 1.0000],
                [1.5000, 2.0000]])
        >>> s = 2.0
        >>> ht.div(T1, s)
        tensor([[0.5000, 1.0000],
                [1.5, 2.0000]])
        """
        return arithmetics.div(self, other)

    def trunc(self, out=None):
        """
        Return the trunc of the input, element-wise.

        The truncated value of the scalar x is the nearest integer i which is closer to zero than x is. In short, the
        fractional part of the signed number x is discarded.

        Parameters
        ----------
        out : ht.DNDarray or None, optional
            A location in which to store the results. If provided, it must have a broadcastable shape. If not provided
            or set to None, a fresh tensor is allocated.

        Returns
        -------
        trunced : ht.DNDarray
            A tensor of the same shape as x, containing the trunced valued of each element in this tensor. If out was
            provided, trunced is a reference to it.

        Returns
        -------
        trunced : ht.DNDarray
            A tensor of the same shape as x, containing the floored valued of each element in this tensor. If out was
            provided, trunced is a reference to it.

        Examples
        --------
        >>> ht.trunc(ht.arange(-2.0, 2.0, 0.4))
        tensor([-2., -1., -1., -0., -0.,  0.,  0.,  0.,  1.,  1.])
        """
        return rounding.trunc(self, out)

    def unique(self, sorted=False, return_inverse=False, axis=None):
        """
        Finds and returns the unique elements of the tensor.

        Works most effective if axis != self.split.

        Parameters
        ----------
        sorted : bool
            Whether the found elements should be sorted before returning as output.
        return_inverse:
            Whether to also return the indices for where elements in the original input ended up in the returned
            unique list.
        axis : int
            Axis along which unique elements should be found. Default to None, which will return a one dimensional list of
            unique values.

        Returns
        -------
        res : ht.DNDarray
            Output array. The unique elements. Elements are distributed the same way as the input tensor.
        inverse_indices : torch.tensor (optional)
            If return_inverse is True, this tensor will hold the list of inverse indices

        Examples
        --------
        >>> x = ht.array([[3, 2], [1, 3]])
        >>> x.unique(x, sorted=True)
        array([1, 2, 3])

        >>> x.unique(x, sorted=True, axis=0)
        array([[1, 3],
               [2, 3]])

        >>> x.unique(x, sorted=True, axis=1)
        array([[2, 3],
               [3, 1]])
        """
        return manipulations.unique(self, sorted, return_inverse, axis)

    def var(self, axis=None, ddof=0, **kwargs):
        """
        Calculates and returns the variance of a tensor.
        If a axis is given, the variance will be taken in that direction.

        Parameters
        ----------
        x : ht.DNDarray
            Values for which the variance is calculated for
        axis : None, Int
            axis which the variance is taken in.
            Default: None -> var of all data calculated
            NOTE -> if multidemensional var is implemented in pytorch, this can be an iterable. Only thing which muse be changed is the raise
        ddof : int, optional
            Delta Degrees of Freedom: the denominator implicitely used in the calculation is N - ddof, where N
            represents the number of elements. Default: ddof=0. If ddof=1, the Bessel correction will be applied.
            Setting ddof > 1 raises a NotImplementedError.

        Notes on ddof (from numpy)
        --------------------------
        The variance is the average of the squared deviations from the mean, i.e., var = mean(abs(x - x.mean())**2).
        The mean is normally calculated as x.sum() / N, where N = len(x). If, however, ddof is specified, the divisor
        N - ddof is used instead. In standard statistical practice, ddof=1 provides an unbiased estimator of the
        variance of a hypothetical infinite population. ddof=0 provides a maximum likelihood estimate of the variance
        for normally distributed variables.


        Examples
        --------
        >>> a = ht.random.randn(1,3)
        >>> a
        tensor([[-1.9755,  0.3522,  0.4751]])
        >>> a.var()
        tensor(1.2710)

        >>> a = ht.random.randn(4,4)
        >>> a
        tensor([[-0.8665, -2.6848, -0.0215, -1.7363],
                [ 0.5886,  0.5712,  0.4582,  0.5323],
                [ 1.9754,  1.2958,  0.5957,  0.0418],
                [ 0.8196, -1.2911, -0.2026,  0.6212]])
        >>> ht.var(a, 1, ddof=1)
        tensor([1.3092, 0.0034, 0.7061, 0.9217])
        >>> ht.var(a, 0, ddof=1)
        tensor([1.3624, 3.2563, 0.1447, 1.2042])
        >>> ht.var(a, 0)
        tensor([1.0218, 2.4422, 0.1085, 0.9032])

        Returns
        -------
        ht.DNDarray containing the var/s, if split, then split in the same direction as x.
        """
        return statistics.var(self, axis, ddof=ddof, **kwargs)

    def __xor__(self, other):
        """
        Compute the bit-wise XOR of two arrays element-wise.

        Parameters
        ----------
        other: tensor or scalar
        Only integer and boolean types are handled. If self.shape != other.shape, they must be broadcastable to a common shape (which becomes the shape of the output).

        Returns
        -------
        result: ht.DNDArray
        A tensor containing the results of element-wise OR of self and other.

        Examples:
        ---------
        import heat as ht
        >>> ht.array([13]) ^ 17
        tensor([28])

        >>> ht.array([31]) ^ ht.array([5])
        tensor([26])
        >>> ht.array[31,3] ^ 5
        tensor([26,  6])

        >>> ht.array([31,3]) ^ ht.array([5,6])
        tensor([26,  5])
        >>> ht.array([True, True]) ^ ht.array([False, True])
        tensor([ True, False])
        """
        return arithmetics.bitwise_xor(self, other)

    """
    This ensures that commutative arithmetic operations work no matter on which side the heat-tensor is placed.

    Examples
    --------
    >>> import heat as ht
    >>> T = ht.float32([[1., 2.], [3., 4.,]])
    >>> T + 1
    tensor([[2., 3.],
            [4., 5.]])
    >>> 1 + T
    tensor([[2., 3.],
        [4., 5.]])
    """
    __radd__ = __add__
    __rmul__ = __mul__<|MERGE_RESOLUTION|>--- conflicted
+++ resolved
@@ -115,7 +115,6 @@
         return self.__gshape
 
     @property
-<<<<<<< HEAD
     def larray(self):
         """
         Returns
@@ -153,7 +152,8 @@
                 "might corrupt/invalidate the metadata in a DNDarray instance"
             )
         self.__array = array
-=======
+
+    @property
     def nbytes(self):
         """
         Equivalent to property gnbytes.
@@ -164,8 +164,7 @@
         global_number_of_bytes : int
             number of bytes consumed by the global tensor
         """
-        return self._DNDarray__array.element_size() * self.size
->>>>>>> bc99e60a
+        return self.__array.element_size() * self.size
 
     @property
     def numdims(self):
@@ -235,7 +234,7 @@
         local_number_of_bytes : int
             number of bytes consumed by the local tensor
         """
-        return self._DNDarray__array.element_size() * self._DNDarray__array.nelement()
+        return self.__array.element_size() * self.__array.nelement()
 
     @property
     def lnumel(self):
