import unittest
import os

import torch

import heat as ht
import numpy as np
import math

if os.environ.get("DEVICE") == "gpu" and torch.cuda.is_available():
    ht.use_device("gpu")
    torch.cuda.set_device(torch.device(ht.get_device().torch_device))
else:
    ht.use_device("cpu")
device = ht.get_device().torch_device
ht_device = None
if os.environ.get("DEVICE") == "lgpu" and torch.cuda.is_available():
    device = ht.gpu.torch_device
    ht_device = ht.gpu
    torch.cuda.set_device(device)


class TestDistances(unittest.TestCase):
    def test_cdist(self):
        n = ht.communication.MPI_WORLD.size
        X = ht.ones((n * 2, 4), dtype=ht.float32, split=None, device=ht_device)
        Y = ht.zeros((n * 2, 4), dtype=ht.float32, split=None, device=ht_device)
        res_XX_cdist = ht.zeros((n * 2, n * 2), dtype=ht.float32, split=None, device=ht_device)
        res_XX_rbf = ht.ones((n * 2, n * 2), dtype=ht.float32, split=None, device=ht_device)
        res_XY_cdist = ht.ones((n * 2, n * 2), dtype=ht.float32, split=None, device=ht_device) * 2
        res_XY_rbf = ht.ones(
            (n * 2, n * 2), dtype=ht.float32, split=None, device=ht_device
        ) * math.exp(-1.0)

        # Case 1a: X.split == None, Y == None
        d = ht.spatial.cdist(X, quadratic_expansion=False)
        self.assertTrue(ht.equal(d, res_XX_cdist))
        self.assertEqual(d.split, None)

        d = ht.spatial.cdist(X, quadratic_expansion=True)
        self.assertTrue(ht.equal(d, res_XX_cdist))
        self.assertEqual(d.split, None)

        d = ht.spatial.rbf(X, quadratic_expansion=False)
        self.assertTrue(ht.equal(d, res_XX_rbf))
        self.assertEqual(d.split, None)

        d = ht.spatial.rbf(X, quadratic_expansion=True)
        self.assertTrue(ht.equal(d, res_XX_rbf))
        self.assertEqual(d.split, None)

        # Case 1b: X.split == None, Y != None, Y.split == None
        d = ht.spatial.cdist(X, Y, quadratic_expansion=False)
        self.assertTrue(ht.equal(d, res_XY_cdist))
        self.assertEqual(d.split, None)

        d = ht.spatial.cdist(X, Y, quadratic_expansion=True)
        self.assertTrue(ht.equal(d, res_XY_cdist))
        self.assertEqual(d.split, None)

        d = ht.spatial.rbf(X, Y, sigma=math.sqrt(2.0), quadratic_expansion=False)
        self.assertTrue(ht.equal(d, res_XY_rbf))
        self.assertEqual(d.split, None)

        d = ht.spatial.rbf(X, Y, sigma=math.sqrt(2.0), quadratic_expansion=True)
        self.assertTrue(ht.equal(d, res_XY_rbf))
        self.assertEqual(d.split, None)

        # Case 1c: X.split == None, Y != None, Y.split == 0
        Y.resplit_(axis=0)
        res_XX_cdist.resplit_(axis=1)
        res_XX_rbf.resplit_(axis=1)
        res_XY_cdist.resplit_(axis=1)
        res_XY_rbf.resplit_(axis=1)

        d = ht.spatial.cdist(X, Y, quadratic_expansion=False)
        self.assertTrue(ht.equal(d, res_XY_cdist))
        self.assertEqual(d.split, 1)

        d = ht.spatial.cdist(X, Y, quadratic_expansion=True)
        self.assertTrue(ht.equal(d, res_XY_cdist))
        self.assertEqual(d.split, 1)

        d = ht.spatial.rbf(X, Y, sigma=math.sqrt(2.0), quadratic_expansion=False)
        self.assertTrue(ht.equal(d, res_XY_rbf))
        self.assertEqual(d.split, 1)

        d = ht.spatial.rbf(X, Y, sigma=math.sqrt(2.0), quadratic_expansion=True)
        self.assertTrue(ht.equal(d, res_XY_rbf))
        self.assertEqual(d.split, 1)

        # Case 2a: X.split == 0, Y == None
        X.resplit_(axis=0)
        Y.resplit_(axis=None)
        res_XX_cdist.resplit_(axis=0)
        res_XX_rbf.resplit_(axis=0)
        res_XY_cdist.resplit_(axis=0)
        res_XY_rbf.resplit_(axis=0)

        d = ht.spatial.cdist(X, quadratic_expansion=False)
        self.assertTrue(ht.equal(d, res_XX_cdist))
        self.assertEqual(d.split, 0)

        d = ht.spatial.cdist(X, quadratic_expansion=True)
        self.assertTrue(ht.equal(d, res_XX_cdist))
        self.assertEqual(d.split, 0)

        d = ht.spatial.rbf(X, quadratic_expansion=False)
        self.assertTrue(ht.equal(d, res_XX_rbf))
        self.assertEqual(d.split, 0)

        d = ht.spatial.rbf(X, quadratic_expansion=True)
        self.assertTrue(ht.equal(d, res_XX_rbf))
        self.assertEqual(d.split, 0)

        # Case 2b: X.split == 0, Y != None, Y.split == None
        d = ht.spatial.cdist(X, Y, quadratic_expansion=False)
        self.assertTrue(ht.equal(d, res_XY_cdist))
        self.assertEqual(d.split, 0)

        d = ht.spatial.cdist(X, Y, quadratic_expansion=True)
        self.assertTrue(ht.equal(d, res_XY_cdist))
        self.assertEqual(d.split, 0)

        d = ht.spatial.rbf(X, Y, sigma=math.sqrt(2.0), quadratic_expansion=False)
        self.assertTrue(ht.equal(d, res_XY_rbf))
        self.assertEqual(d.split, 0)

        d = ht.spatial.rbf(X, Y, sigma=math.sqrt(2.0), quadratic_expansion=True)
        self.assertTrue(ht.equal(d, res_XY_rbf))
        self.assertEqual(d.split, 0)

        # Case 2c: X.split == 0, Y != None, Y.split == 0
        Y.resplit_(axis=0)

        d = ht.spatial.cdist(X, Y, quadratic_expansion=False)
        self.assertTrue(ht.equal(d, res_XY_cdist))
        self.assertEqual(d.split, 0)

        d = ht.spatial.cdist(X, Y, quadratic_expansion=True)
        self.assertTrue(ht.equal(d, res_XY_cdist))
        self.assertEqual(d.split, 0)

        d = ht.spatial.rbf(X, Y, sigma=math.sqrt(2.0), quadratic_expansion=False)
        self.assertTrue(ht.equal(d, res_XY_rbf))
        self.assertEqual(d.split, 0)

        d = ht.spatial.rbf(X, Y, sigma=math.sqrt(2.0), quadratic_expansion=True)
        self.assertTrue(ht.equal(d, res_XY_rbf))
        self.assertEqual(d.split, 0)

        # Case 3 X.split == 1
        X.resplit_(axis=1)
        with self.assertRaises(NotImplementedError):
            ht.spatial.cdist(X)
        with self.assertRaises(NotImplementedError):
<<<<<<< HEAD
            d = ht.spatial.cdist(X, Y, quadratic_expansion=False)
=======
            ht.spatial.cdist(X, Y, quadratic_expansion=False)
        X = ht.ones((n * 2, 4), dtype=ht.float32, split=None, device=ht_device)
        Y = ht.zeros((n * 2, 4), dtype=ht.float32, split=1, device=ht_device)
        with self.assertRaises(NotImplementedError):
            ht.spatial.cdist(X, Y, quadratic_expansion=False)

        Z = ht.ones((n * 2, 6, 3), dtype=ht.float32, split=None, device=ht_device)
        with self.assertRaises(NotImplementedError):
            ht.spatial.cdist(Z, quadratic_expansion=False)
        with self.assertRaises(NotImplementedError):
            ht.spatial.cdist(X, Z, quadratic_expansion=False)
>>>>>>> da9f0075

        n = ht.communication.MPI_WORLD.size
        A = ht.ones((n * 2, 6), dtype=ht.float32, split=None, device=ht_device)
        for i in range(n):
            A[2 * i, :] = A[2 * i, :] * (2 * i)
            A[2 * i + 1, :] = A[2 * i + 1, :] * (2 * i + 1)
        res = torch.cdist(A._DNDarray__array, A._DNDarray__array)

        A.resplit_(axis=0)
        B = A.astype(ht.int32)

        d = ht.spatial.cdist(A, B, quadratic_expansion=False)
        result = ht.array(res, dtype=ht.float64, split=0, device=ht_device)
        self.assertTrue(ht.allclose(d, result, atol=1e-8))

        n = ht.communication.MPI_WORLD.size
        A = ht.ones((n * 2, 6), dtype=ht.float32, split=None, device=ht_device)
        for i in range(n):
            A[2 * i, :] = A[2 * i, :] * (2 * i)
            A[2 * i + 1, :] = A[2 * i + 1, :] * (2 * i + 1)
        res = torch.cdist(A._DNDarray__array, A._DNDarray__array)

        A.resplit_(axis=0)
        B = A.astype(ht.int32)

        d = ht.spatial.cdist(A, B, quadratic_expansion=False)
        result = ht.array(res, dtype=ht.float64, split=0, device=ht_device)
        self.assertTrue(ht.allclose(d, result, atol=1e-8))

        B = A.astype(ht.float64)
        d = ht.spatial.cdist(A, B, quadratic_expansion=False)
        result = ht.array(res, dtype=ht.float64, split=0, device=ht_device)
        self.assertTrue(ht.allclose(d, result, atol=1e-8))

        B = A.astype(ht.int16)
        d = ht.spatial.cdist(A, B, quadratic_expansion=False)
        result = ht.array(res, dtype=ht.float32, split=0, device=ht_device)
        self.assertTrue(ht.allclose(d, result, atol=1e-8))

        d = ht.spatial.cdist(B, quadratic_expansion=False)
        result = ht.array(res, dtype=ht.float32, split=0, device=ht_device)
        self.assertTrue(ht.allclose(d, result, atol=1e-8))

        B = A.astype(ht.int32)
        d = ht.spatial.cdist(B, quadratic_expansion=False)
        result = ht.array(res, dtype=ht.float64, split=0, device=ht_device)
        self.assertTrue(ht.allclose(d, result, atol=1e-8))

        B = A.astype(ht.float64)
        d = ht.spatial.cdist(B, quadratic_expansion=False)
        result = ht.array(res, dtype=ht.float64, split=0, device=ht_device)
        self.assertTrue(ht.allclose(d, result, atol=1e-8))<|MERGE_RESOLUTION|>--- conflicted
+++ resolved
@@ -154,9 +154,6 @@
         with self.assertRaises(NotImplementedError):
             ht.spatial.cdist(X)
         with self.assertRaises(NotImplementedError):
-<<<<<<< HEAD
-            d = ht.spatial.cdist(X, Y, quadratic_expansion=False)
-=======
             ht.spatial.cdist(X, Y, quadratic_expansion=False)
         X = ht.ones((n * 2, 4), dtype=ht.float32, split=None, device=ht_device)
         Y = ht.zeros((n * 2, 4), dtype=ht.float32, split=1, device=ht_device)
@@ -168,7 +165,6 @@
             ht.spatial.cdist(Z, quadratic_expansion=False)
         with self.assertRaises(NotImplementedError):
             ht.spatial.cdist(X, Z, quadratic_expansion=False)
->>>>>>> da9f0075
 
         n = ht.communication.MPI_WORLD.size
         A = ht.ones((n * 2, 6), dtype=ht.float32, split=None, device=ht_device)
