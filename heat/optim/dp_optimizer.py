--- conflicted
+++ resolved
@@ -103,29 +103,18 @@
 
     def __init__(
         self,
-<<<<<<< HEAD
-        local_optimizer: torch.optim.Optimizer = torch.optim.SGD,
-        comm: MPICommunication = MPI_WORLD,
-        warmup_epochs: int = 4,
-        scheduler: torch.optim.lr_scheduler = None,
-        use_apex: bool = False,
-        total_epochs: int = 100,
-=======
         local_optimizer: torch.optim.Optimizer,
         total_epochs: int,
         comm: MPICommunication = MPI_WORLD,
         warmup_epochs: int = 4,
         scheduler: torch.optim.lr_scheduler = None,
->>>>>>> 8562ec25
+        use_apex: bool = False,
     ):
         self.comm = comm
         self.lcl_optimizer = local_optimizer
         # reference of optimizer's params
         self.scheduler = scheduler
-<<<<<<< HEAD
         self.apex = use_apex
-=======
->>>>>>> 8562ec25
 
         rank = comm.rank
         loc_gpus = torch.cuda.device_count()
@@ -165,12 +154,9 @@
         # used in the sending of the params
         self._param_send_buffer_shape = None
         self.param_dict, self.shapes = None, None
-<<<<<<< HEAD
 
         if use_apex:
             self.apex_dict = {}
-=======
->>>>>>> 8562ec25
 
     def set_model(self, model):
         self.module = model
@@ -191,10 +177,6 @@
 
     @torch.no_grad()
     def epoch_loss_logic(self, loss):
-<<<<<<< HEAD
-        # todo: add max_epoch as a class parameter - with max batch number
-=======
->>>>>>> 8562ec25
         loss_send = torch.zeros(self.comm.size)
         # loss.data -> this will get the raw number from the lass value and nothing else
         loss_send[self.comm.rank] = loss.data
@@ -271,11 +253,6 @@
         gmod = batch % gs if gs > 0 else 0
         lmod = batch % ls if ls > 0 else 0
 
-<<<<<<< HEAD
-        # todo: make adjustments to logic if ls > gs
-
-=======
->>>>>>> 8562ec25
         batches_to_wait = self.batches_to_wait
         btw = (
             batches_to_wait
@@ -397,7 +374,6 @@
         create the shape and param dictionary used for sending parameters around the MPI world.
         this will also define the buffer size if it was not previously defined.
         """
-<<<<<<< HEAD
         # todo: check that apex doesnt change which layers are cast each time...or check this each time
         if self.apex:  # code to check each time -> self.apex_dict is None:
             # in this case there are should be two param dicts and two shape dicts
@@ -432,8 +408,6 @@
                 st = 0
             return
 
-=======
->>>>>>> 8562ec25
         if self.shapes is not None and self.param_dict is not None:
             return self.param_dict, self.shapes
         # else:
@@ -527,7 +501,6 @@
                 update = rcv_params[shapes[name][1]].reshape(shapes[name][0]).to(shapes[name][2])
                 # NOTE: update here is the sum of the params across the processes
                 param *= factor
-<<<<<<< HEAD
                 param += update  # / denom
 
     # @staticmethod
@@ -535,9 +508,6 @@
     # def __set_params_after_recv(param_dict, factor):
     # todo: the slice to get the proper parameter numbers is a slice and
     #       cannot be passed into torch's jit function, same with dtype
-=======
-                param += update
->>>>>>> 8562ec25
 
     def zero_grad(self) -> None:
         """
