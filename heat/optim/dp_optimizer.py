import torch
import torch.distributed
from torch.nn.parallel import DistributedDataParallel as tDDP
from ..core.communication import MPICommunication
from ..core.communication import MPI
from ..core.communication import MPI_WORLD

from typing import Union, List, Tuple

import time

__all__ = ["DataParallelOptimizer", "SkipBatches"]


def print0(*args, **kwargs):
    if MPI_WORLD.rank == 0:
        print(*args, **kwargs)


def __sum_f16_cb(buffer_a, buffer_b, _):
    tens_a = torch.HalfTensor().set_(torch.HalfStorage.from_buffer(buffer_a, "native"))
    tens_b = torch.HalfTensor().set_(torch.HalfStorage.from_buffer(buffer_b, "native"))
    tens_b += tens_a
    nelem = torch.prod(torch.tensor(tens_b.shape)).item()
    new_buff = MPI.memory.fromaddress(tens_b.data_ptr(), nbytes=tens_b.element_size() * nelem)
    buffer_b[:] = new_buff


def __sum_bfloat_cb(buffer_a, buffer_b, _):
    tens_a = torch.BFloat16Tensor().set_(torch.BFloat16Storage.from_buffer(buffer_a, "native"))
    tens_b = torch.BFloat16Tensor().set_(torch.BFloat16Storage.from_buffer(buffer_b, "native"))
    tens_b += tens_a
    nelem = torch.prod(torch.tensor(tens_b.shape)).item()
    new_buff = MPI.memory.fromaddress(tens_b.data_ptr(), nbytes=tens_b.element_size() * nelem)
    buffer_b[:] = new_buff


# create new OP
mpi_sum_f16 = MPI.Op.Create(__sum_f16_cb, commute=True)
mpi_sum_bfloat = MPI.Op.Create(__sum_bfloat_cb, commute=True)


def addCounter(counter1, counter2, datatype):
    for item in counter2:
        if item in counter1:
            counter1[item] += counter2[item]
        else:
            counter1[item] = counter2[item]
    return counter1


counterSumOp = MPI.Op.Create(addCounter, commute=True)


class DataParallelOptimizer:
    """
    Uses a Torch.optim.Optimizer for data parallelism. It should be used in combination with DataParallel (DP) class.
    To optimize a DP module, DP optimizer has to be passed to DP module during its initialization.
    See :func:`..nn.DataParallel` for a basic example of usage.

    Attributes
    ----------
    torch_optimizer : torch.optim.Optimizer
        the wrapped Torch optimizer
    blocking : bool
        use blocking communications or not. will typically be overwritten by heat.nn.DataParallel
    """

    def __init__(self, torch_optimizer: torch.optim.Optimizer, blocking: bool = False):
        self.torch_optimizer = torch_optimizer
        if not isinstance(blocking, bool):
            raise TypeError(f"blocking parameter must be a boolean, currently {type(blocking)}")
        # flag indicating if communication during parameter updates is blocking.
        self.blocking_parameter_updates = blocking
        # flag indicating if optimizer should take a step during next iteration (only relevant for non-blocking)
        self.update_next = False
        # reference of optimizer's params
        self.params_ref = torch_optimizer.param_groups[0]["params"]

    def step(self) -> None:
        """
        Force torch optimizer to update model parameters. For blocking, optimizer immediately updates parameters. For
        non-blocking, optimizer will update parameters during next forward.
        """
        if self.blocking_parameter_updates:
            self.torch_optimizer.step()
        else:
            self.update_next = True

    def zero_grad(self) -> None:
        """
        Reset gradients of optimizer's params.
        """
        # reset view onto params in order to reset all gradients
        self.torch_optimizer.param_groups[0]["params"] = self.params_ref[:]
        self.torch_optimizer.zero_grad()


class SkipBatches:
    """
    Optimizer which skips batches
    """

    def __init__(
        self,
        local_optimizer: torch.optim.Optimizer = torch.optim.SGD,
        named_parameters=None,
        comm: MPICommunication = MPI_WORLD,
        skip_batches: Union[List, Tuple, int] = None,
        local_skip: int = None,
        loss_floor: Union[float, int] = 1.0,
        global_skip_delay: int = 4,
    ):
        self.lcl_optimizer = local_optimizer
        # reference of optimizer's params
        self.params_ref = local_optimizer.param_groups[0]["params"]
        self.named_params = named_parameters

        # TODO: MAKE SURE TO PUT THIS *AFTER* THE DDP MODEL??

        rank = comm.rank
        loc_gpus = torch.cuda.device_count()
        self.loc_gpus = loc_gpus
        local_rank = rank % loc_gpus
        self.local_skip = 1
        if loc_gpus > 1:
            base_loc_ranks = list(range(0, comm.size, loc_gpus))
            reduced_comms = []
            reduced_ranks = []
            for i in range(loc_gpus):
                lp_ranks = [j + i for j in base_loc_ranks]
                color = 111 + i if rank in lp_ranks else 222 + i
                key = 0 + i if rank in lp_ranks else 444 + i
                reduced_comms.append(MPICommunication(MPI_WORLD.Split(color, key)))
                reduced_ranks.append(tuple(lp_ranks))
            self.reduced_comms, self.reduced_ranks = reduced_comms, reduced_ranks
            self.base_loc_ranks = base_loc_ranks

            self.device = "cuda:" + str(local_rank)
            torch.cuda.set_device(device=self.device)
            if skip_batches is None:
                skip_batches = 8
                self.local_skip = skip_batches // 2

        self.comm = comm

        self.current_batch, self.last_batch = 0, None

        self.og_global_skip = skip_batches
        self.global_skip = skip_batches
        self.local_skip = skip_batches // 2 if local_skip is None else local_skip
        self.og_local_skip = self.local_skip

        self._prev_params = []
        self.epoch = 0
        self._send_mod, self._send_mod_m1 = 0, None

        self._prev_losses_mean, self._prev_losses_std = [], []
        self._loss_wait = []
        self.start_loss = None
        self.loss_switch_target = None
        self.loss_floor = loss_floor
        self.batches_to_wait = global_skip_delay
        self._og_btw = global_skip_delay
        self._inc_ls = False
        self._param_send_shp = None
        self.ls_flag1, self.ls_flag2 = False, False
        self.global_skip = 0
        self.local_skip = 0
        self.batches_to_wait = 0

    def set_model(self, model):
        self.module = model

    def _stop_local_sync(self):
        # stop local synchronizations for tDDP
        if not isinstance(self.module, tDDP) or not self.module.require_backward_grad_sync:
            # this has no effect if the module is not locally distributed in torch
            return
        self.module.require_backward_grad_sync = False

    def _start_local_sync(self):
        # *restart* local synchronizations for tDDP
        if not isinstance(self.module, tDDP) or self.module.require_backward_grad_sync:
            # this has no effect if the module is not locally distributed in torch
            return
        self.module.require_backward_grad_sync = True

    def reset_skips(self):
        # need to reset the skips after the learning rate is adjusted
        # for step based learning
        print0("resetting skips", self.og_global_skip, self.og_local_skip, self._og_btw)
        self.global_skip = self.og_global_skip
        self.local_skip = self.og_local_skip
        self._prev_losses_mean = []
        self.batches_to_wait = self._og_btw

    @torch.no_grad()
    def new_loss_logic2(self, loss):
        loss_send = torch.zeros(self.comm.size)
        # todo: check that its ``loss.data`` and not something else (why not just loss?)
        loss_send[self.comm.rank] = loss.data
        # todo: time this
        t_ls0 = time.perf_counter()
        self.comm.Allreduce(MPI.IN_PLACE, loss_send, MPI.SUM)
        print0(f"Loss allreduce time: {time.perf_counter() - t_ls0}")

        avg_loss = torch.mean(loss_send)
        self._prev_losses_mean.append(avg_loss)

        if self.loss_switch_target is None:
            self.loss_switch_target = avg_loss / 3.0

        epochs_to_wait = 4
        if len(self._prev_losses_mean) < epochs_to_wait:
            return

        means = torch.tensor(self._prev_losses_mean)
        diff = abs(means[-1] - means[-1 * epochs_to_wait])
        if diff < 0.1:
            # drop gs by factor of 2
            self.global_skip += 2
            self.local_skip += 2
            self.batches_to_wait += 1
            self._prev_losses_mean = []
            print0("loss stable, increasing skips")

        if avg_loss < self.loss_floor + 0.4:
            self.global_skip = 0
            self.local_skip = 0
            self.batches_to_wait = 0
            print0("all 0s", avg_loss)
            if len(self._prev_losses_mean) == 3:
                self._prev_losses_mean = []
                self.global_skip = 4
                # self.local_skip = 1
                # self.batches_to_wait = 1
            return
        elif avg_loss < self.loss_floor + 0.75:
            # todo: set the global skips to half? or just to 4?
            self.global_skip //= 2
            if self.global_skip < 4:
                self.global_skip = 4
            self.local_skip = 1
            self.batches_to_wait = 1
            print0("\t below Loss floor + 0.75")
            self._prev_losses_mean = []
            # if diff < 0.1:
            #     # if the loss is stable and in this range, do what???
            #     pass
        elif avg_loss < self.loss_switch_target:
            # todo: double global skips v reset global skips
            # self.global_skip = self.og_global_skip // 2
            self.global_skip *= 4
            self.local_skip *= 2
            self.batches_to_wait *= 2

            self.loss_switch_target /= 1.5
            self._inc_ls = True
            print0("\tbelow loss target")
            self._prev_losses_mean = []

        if self.global_skip == 0:
            self.global_skip = 1
        if self.local_skip > self.global_skip:
            self.local_skip = self.global_skip
        if self.batches_to_wait > self.local_skip:
            self.batches_to_wait = self.local_skip

        print0(
            f"\tgs: {self.global_skip}, ls {self.local_skip}, "
            f"btw {self.batches_to_wait}, {avg_loss}"
        )

    @torch.no_grad()
    def new_loss_logic(self, loss):
        loss_send = torch.zeros(self.comm.size)
        # todo: check that its ``loss.data`` and not something else (why not just loss?)
        loss_send[self.comm.rank] = loss.data
        # todo: time this
        t_ls0 = time.perf_counter()
        self.comm.Allreduce(MPI.IN_PLACE, loss_send, MPI.SUM)
        print0(f"Loss allreduce time: {time.perf_counter() - t_ls0}")

        avg_loss = torch.mean(loss_send)
        self._prev_losses_mean.append(avg_loss)

        if self.loss_switch_target is None:
            self.loss_switch_target = avg_loss / 3.0

        if self.epoch < 5:
            self.global_skip = 0
            self.local_skip = 0
            self.batches_to_wait = 0
            return
        elif self.epoch == 5:
            self.reset_skips()


        epochs_to_wait = 4
        if len(self._prev_losses_mean) < epochs_to_wait:
            # self.global_skip = 0
            # self.local_skip = 0
            # self.batches_to_wait = 0
            return

        means = torch.tensor(self._prev_losses_mean)
        diff = abs(means[-1] - means[-1 * epochs_to_wait])

        if avg_loss < self.loss_floor + 0.5 and diff < 0.1:
            self.global_skip //= 2
            self.local_skip //= 2
            self.batches_to_wait //= 2
            print0("all 0s", avg_loss)
            if len(self._prev_losses_mean) == 3:
                self._prev_losses_mean = []
                self.global_skip = 4
                self.local_skip = 1
                self.batches_to_wait = 1
            return
        elif avg_loss < self.loss_floor + 0.75 and diff < 0.1:
            # todo: set the global skips to half? or just to 4?
            if not self.ls_flag1:
                self.ls_flag1 = True
                self.reset_skips()
<<<<<<< HEAD
                # self.local_skip = 2
            self.global_skip //= 2
            # if self.global_skip < 4:
            #    self.global_skip = 4
            self.local_skip *= 2
            self.batches_to_wait *= 2
            print0("\t below Loss floor + 0.75")
            self._prev_losses_mean = []
            # if diff < 0.1:
            #     # if the loss is stable and in this range, do what???
            #     pass
=======
                #self.local_skip = 2
            else: 
                self.global_skip //= 2
                #if self.global_skip < 4:
                #    self.global_skip = 4
                self.local_skip *= 2
                self.batches_to_wait //= 2
                print0("\t below Loss floor + 0.5")
                self._prev_losses_mean = []
                # if diff < 0.1:
                #     # if the loss is stable and in this range, do what???
                #     pass
>>>>>>> ea21f3f6
        elif avg_loss < self.loss_switch_target:
            # todo: double global skips v reset global skips
            # self.global_skip = self.og_global_skip // 2
            self.global_skip *= 4
            if self.global_skip > self.og_global_skip:
                self.global_skip = self.og_global_skip // 2
            self.local_skip *= 2
            self.batches_to_wait *= 4 # 2
            if self.batches_to_wait > self._og_btw * 2:
                self.batches_to_wait = self._og_btw * 2
            self.loss_switch_target /= 1.25
            self._inc_ls = True
            print0("\tbelow loss target")
            self._prev_losses_mean = []
        elif diff < 0.1:
            # drop gs by factor of 2
            self.global_skip //= 2
<<<<<<< HEAD
            if self._inc_ls:
                self.local_skip *= 3
                self.batches_to_wait *= 2
=======
            #if self._inc_ls:
            #    self.local_skip *= 3
            #    self.batches_to_wait *= 2 
>>>>>>> ea21f3f6
            self._prev_losses_mean = self._prev_losses_mean[-1:]
            print0("dropping skips, loss stable")
            if self.global_skip == 0 and avg_loss > self.loss_floor + 0.75:
                self.global_skip = 1
        if self.local_skip > self.global_skip:
            self.local_skip = self.global_skip
        if self.batches_to_wait > self.global_skip:
            self.batches_to_wait = self.global_skip

        print0(
            f"\tgs: {self.global_skip}, ls {self.local_skip}, "
            f"btw {self.batches_to_wait}, {avg_loss}"
        )

    def epoch_loss_logic(self, loss):
        # this should be called during the epoch
        # send the current loss value
        # gather the losses from previous batches
        # get the mean and std of the losses
        # save into a list / tensor with the previous results
        with torch.no_grad():
            # send the current lossses first
            loss_send = torch.zeros(self.comm.size)
            # todo: check that its ``loss.data`` and not something else
            loss_send[self.comm.rank] = loss.data
            self._loss_wait.append(
                [self.comm.Iallreduce(MPI.IN_PLACE, loss_send, MPI.SUM), loss_send]
            )
            if self.epoch == 0:
                # wait until the next epoch to receive the data
                return

            # this will signal a LR switch when the loss is not changing or below a threshold
            rcv = self._loss_wait.pop(0)
            rcv[0].wait()
            loss_send = rcv[1]
            mu = torch.mean(loss_send)
            if self.start_loss is None:
                # logic to signal the drop in LR
                # todo: customizable logic?
                self.start_loss = mu
                self.loss_switch_target = mu // 2
            # std = torch.std(loss_send)
            self._prev_losses_mean.append(mu)
            # self._prev_losses_std.append(std)
            # todo: how many to collect before changing the update delay!
            epochs_to_wait = 3
            if len(self._prev_losses_mean) < epochs_to_wait:
                return False
            means = torch.tensor(self._prev_losses_mean)
            diff = abs(means[-1] - means[-1 * epochs_to_wait])
            diff_rec = abs(means[-1] - means[-2])

            lr_adjust = False
            if self.comm.rank == 0:
                print("\t\t\t", diff, diff_rec)
            if 0.0 <= diff <= 0.08:
                # and 0.0 <= diff_rec <= 0.08:  # or means[-1] < self.loss_switch_target:
                self._prev_losses_mean = []

                if self.global_skip > 4:
                    self.global_skip //= 2

                self.local_skip //= 2
                # self.loss_floor -= 0.3

                if self.local_skip == 0:
                    self.local_skip = 1
                if self.global_skip == 0:
                    self.global_skip = 1
                if self.comm.rank == 0:
                    print(
                        "\tadjust batches:",
                        diff,
                        means[-1],
                        " global:",
                        self.global_skip,
                        "local:",
                        self.local_skip,
                    )
            elif means[-1] <= self.loss_floor and self.local_skip < self.global_skip:
                # todo: tune this...
                if self.comm.rank == 0:
                    print(
                        "\t\t\t doubling local skips",
                        self.global_skip,
                        self.local_skip * 2,
                        "batches to wait:",
                        self.batches_to_wait - 1,
                        self.loss_floor,
                    )
                self._prev_losses_mean = []  # self._prev_losses_mean[-2:]
                self.batches_to_wait -= 1
                self.local_skip *= 2
                self.loss_floor -= 0.15
                self.global_skip //= 2
            elif means[-1] < self.loss_floor:
                print0(
                    "\t\t\t\t reducing skips and batches to wait -> hit loss floor",
                    self.global_skip // 2,
                    self.local_skip // 2,
                    1,
                )
                self._prev_losses_mean = self._prev_losses_mean[-2:]
                self.global_skip //= 2
                self.local_skip //= 2
                self.batches_to_wait = 1
                self._prev_losses_mean = []
            # if 70 <= self.epoch < 80:
            #    print0("\t\t\t override skips!", 16, 16, "batches to wait:", self.batches_to_wait + 1)
            #    self.local_skip = 16
            #    self.global_skip = 16
            #    self.batches_to_wait = 2
            # if 80 <= self.epoch < 87:
            #    self.local_skip = 4
            #    self.global_skip = 4
            #    self.batches_to_wait = 4
            # if self.epoch >= 87:
            #    # todo: tune this value and make it do this when it is near the loss floor
            #    self.local_skip = 2
            #    self.global_skip = 2
            #    self.batches_to_wait = 1
            return lr_adjust
        # todo: reset the skip after the learning rate is adjusted

    def step(self):
        # TODO: raise error is last batch is not set
        # collect the parameters from the current batch -> save + (non?)blocking send
        # test for receive from last batch,
        #   if yes: receive, update parameters with rcved stuff
        # copy and send the parameter dictionary
        self.lcl_optimizer.step()
        batch = self.current_batch
        next_batch = batch + 1
        gs = self.global_skip
        ls = self.local_skip

        gmod = batch % gs if gs > 0 else 0
        lmod = batch % ls if ls > 0 else 0

        # todo: make adjustments to logic if ls > gs

        # batches_to_wait = 1 if ls >= 1 else ls
        batches_to_wait = self.batches_to_wait
<<<<<<< HEAD
        btw = (
            batches_to_wait
            if batches_to_wait + batch <= self.last_batch
            else self.last_batch - batch
        )
=======
        #print0(batch, self.last_batch)
>>>>>>> ea21f3f6
        # do full synce on global skips and on the last batch
        # todo: sync for last few batches before the end?
        if batch == self.last_batch or gmod == 0:
            return self._full_global_sync(btw)

        if next_batch % gs == 0:
            # if self.comm.rank == 0:
            #     print(batch, "next batch is global sync, turning on local sync")
            self._start_local_sync()
            self.current_batch += 1
            return

        if gmod < btw:
            # do nothing on these batches
            self.current_batch += 1
            # if self.comm.rank == 0:
            #     print(batch, "waiting for global sync")
            if next_batch == self.last_batch:
                self._start_local_sync()
            return
        elif gmod == btw:
            # local updates should be on before this is called!
            self._update_parameters()
            self._local_torch_param_update(self._send_mod_m1)
            if ls > 1:
                self._stop_local_sync()
            # if self.comm.rank == 0:
            #     print(batch, "rcv global sync")

        if ls == 1 and next_batch != self.last_batch:
            # if self.comm.rank == 0:
            #     print(batch, "STARTING LOCAL SYNC")
            self.current_batch += 1
            self._start_local_sync()
            return

        if lmod == 0:
            # if self.comm.rank == 0:
            #     print(batch, "STOPPING local sync")
            self._stop_local_sync()
        elif next_batch % ls == 0:
            # if self.comm.rank == 0:
            #     print(batch, "STARTING local sync")
            self._start_local_sync()

        if next_batch == self.last_batch:
            self._start_local_sync()

        self.current_batch += 1

    @torch.no_grad()
    def _full_global_sync(self, batches_to_wait):
        current_comm = self.reduced_comms[self._send_mod]
        current_ranks = self.reduced_ranks[self._send_mod]

        if self.comm.rank in current_ranks:
            self._global_send_update(current_comm, batches_to_wait)

        if self.batches_to_wait != 0:
            # update parameters from the last sending (if there)
            self._update_parameters()  # -> splits off irrelevant ranks
            # needs to happen on all ranks:
            self._local_torch_param_update(self._send_mod_m1)

        if self.current_batch == self.last_batch or self.batches_to_wait == 0:
            # print("last batch")
            # todo: abstract last batch?
            # receive the sent data to sync params across all ranks
            if self.comm.rank in current_ranks:
                if len(self._prev_params) > 0:
                    raise ValueError(f"length of previous params > 0! {len(self._prev_params)}")
                prev_params = self._prev_params.pop(0)
                shapes = prev_params[2]
                # factor = 1.0 / float(len(current_ranks))
                prev_params[0].Wait()
                rcv_params = prev_params[1] / float(len(current_ranks)) #* factor
                for name, param in self.module.named_parameters():
                    if param.requires_grad:
<<<<<<< HEAD
                        rcv_params = prev_params[1]
                        # param *= 0
                        param[:] = (
                            rcv_params[shapes[name][1]].reshape(shapes[name][0]).to(shapes[name][2])
                            * factor
                        )
                self._prev_params = []
            else:
                if len(self._prev_params) > 1:
                    raise ValueError(
                        f"OFF RANKS!len(prev_params) > 1! {len(self._prev_params)}"
                        f" batch number: {self.current_batch}"
                    )
=======
                        #rcv_params = prev_params[1]
                        #param *= 0
                        param[:] = rcv_params[shapes[name][1]].reshape(shapes[name][0]).to(shapes[name][2])
                self._prev_params = []
            else:
                if len(self._prev_params) > 0:
                    raise ValueError(f"OFF RANKS!len(prev_params) > 0! {len(self._prev_params)}"
                                     f" batch number {self.current_batch}")
>>>>>>> ea21f3f6
            self._local_torch_param_update(self._send_mod)

            self._send_mod_m1 = None

            if self.current_batch == self.last_batch:
                self._send_mod = 0
                self.epoch += 1
                self.current_batch = 0
            else:
                self.current_batch += 1
                self._send_mod = self._send_mod + 1 if self._send_mod <= self.loc_gpus - 2 else 0
        else:
            # self._update_parameters()
            # self._local_torch_param_update(self._send_mod_m1)
            self.current_batch += 1
            self._send_mod_m1 = self._send_mod
            self._send_mod = self._send_mod + 1 if self._send_mod <= self.loc_gpus - 2 else 0

    @torch.no_grad()
    def _global_send_update(self, current_comm, batches_to_wait):
        # pack and send the data required for a global synchronization
        op = MPI.SUM
        cast = False
        if self.global_skip < 1:
            op = mpi_sum_bfloat
            cast = True
        if self._param_send_shp is not None:
            return self._global_send_update_zeros(current_comm, batches_to_wait, op=op, cast=cast)

        params = []
        shapes = {}
        st = 0
        for name, param in self.module.named_parameters():
            if param.requires_grad:
                # flatten and prep the data for sending
                shapes[name] = [param.shape, slice(st, st + param.numel()), param.dtype]
                p = param.flatten()
                if cast:
                    p = p.to(torch.bfloat16)
                params.append(p)  # .to(torch.bfloat16))
                st += param.numel()
        params = torch.cat(params)
        self._param_send_shp = params.shape

        new_wait = current_comm.Iallreduce(MPI.IN_PLACE, params, op)  # mpi_sum_f16) #
        self._prev_params.append([new_wait, params, shapes, batches_to_wait])
        return new_wait

    @torch.no_grad()
    def _global_send_update_zeros(self, current_comm, batches_to_wait, op, cast):
        # pack and send the data required for a global synchronization
        # todo: jit loop?
        params = torch.zeros(
            self._param_send_shp, device=self.device, dtype=torch.bfloat16 if cast else None
        )
        shapes = {}
        st = 0
        for name, param in self.module.named_parameters():
            if param.requires_grad:
                # flatten and prep the data for sending
                shapes[name] = [param.shape, slice(st, st + param.numel()), param.dtype]
                p = param.flatten()
                if cast:
                    p = p.to(torch.bfloat16)
                params[slice(st, st + param.numel())] = p
                st += param.numel()

        new_wait = current_comm.Iallreduce(MPI.IN_PLACE, params, op)  # mpi_sum_f16) #
        self._prev_params.append([new_wait, params, shapes, batches_to_wait])
        return new_wait

    @torch.no_grad()
    def _local_torch_param_update(self, mod_hold_pr):
        # mod_hold_pr is the process which has the updated gradients to be broadcast to the other local ranks
        # synchronize the local torch parameters
        if mod_hold_pr is None:
            return
        if torch.distributed.is_initialized():
            snds = {}
            # todo: test averaging in the update data instead of just setting it
            # nodes = self.comm.size // torch.cuda.device_count()
            # factor = nodes / float(self.comm.size) if torch.distributed.get_rank() == mod_hold_pr else \
            #          1 / float(self.comm.size)
            for name, param in self.module.named_parameters():
                if param.requires_grad:
                    snds[name] = torch.distributed.broadcast(param, mod_hold_pr, async_op=True)
                    # param /= float(torch.cuda.device_count())
                    # param *= factor
                    # snds[name] = torch.distributed.all_reduce(param, op=torch.distributed.ReduceOp.SUM, async_op=True)
            for name, param in self.module.named_parameters():
                if param.requires_grad:
                    snds[name].wait()
            del snds

    @torch.no_grad()
    def _update_parameters(self):
        # wait for the global sync data and update on the selected rank, requires local torch param update after
        if self._send_mod_m1 is None:
            return
        prev_ranks = self.reduced_ranks[self._send_mod_m1]
        if self.comm.rank not in prev_ranks:  # or self._prev_params[0][0] is None:
            # receive previous ones
            return
        if len(self._prev_params) == 0:  # or self._prev_params[0][0] is None:
            return
        prev_params = self._prev_params.pop(0)
        batches_between = float(prev_params[3])
        # add the weighted average to param
        shapes = prev_params[2]
<<<<<<< HEAD
        numer = batches_between if batches_between > 0.0 else 1.0
=======
        numer = batches_between * 2. if batches_between > 0. else 1.
>>>>>>> ea21f3f6
        denom = float(len(prev_ranks) + numer)
        factor = numer / denom
        prev_params[0].Wait()
        #f2 = len(prev_ranks) / denom
        rcv_params = prev_params[1] / denom #float(len(prev_ranks))) * f2 
        #rcv_params *= f2
        # todo: jit the parameter setting
        for name, param in self.module.named_parameters():
            if param.requires_grad:
                update = rcv_params[shapes[name][1]].reshape(shapes[name][0]).to(shapes[name][2])
                # NOTE: update here is the sum of the params across the processes
                param *= factor
                param += update  # / denom
                # param += update
                # param /= 2. #denom

    def zero_grad(self) -> None:
        """
        Reset gradients of optimizer's params.
        """
        # reset view onto params in order to reset all gradients
        self.lcl_optimizer.param_groups[0]["params"] = self.params_ref[:]
        self.lcl_optimizer.zero_grad()<|MERGE_RESOLUTION|>--- conflicted
+++ resolved
@@ -296,7 +296,6 @@
         elif self.epoch == 5:
             self.reset_skips()
 
-
         epochs_to_wait = 4
         if len(self._prev_losses_mean) < epochs_to_wait:
             # self.global_skip = 0
@@ -323,23 +322,10 @@
             if not self.ls_flag1:
                 self.ls_flag1 = True
                 self.reset_skips()
-<<<<<<< HEAD
                 # self.local_skip = 2
-            self.global_skip //= 2
-            # if self.global_skip < 4:
-            #    self.global_skip = 4
-            self.local_skip *= 2
-            self.batches_to_wait *= 2
-            print0("\t below Loss floor + 0.75")
-            self._prev_losses_mean = []
-            # if diff < 0.1:
-            #     # if the loss is stable and in this range, do what???
-            #     pass
-=======
-                #self.local_skip = 2
-            else: 
+            else:
                 self.global_skip //= 2
-                #if self.global_skip < 4:
+                # if self.global_skip < 4:
                 #    self.global_skip = 4
                 self.local_skip *= 2
                 self.batches_to_wait //= 2
@@ -348,7 +334,6 @@
                 # if diff < 0.1:
                 #     # if the loss is stable and in this range, do what???
                 #     pass
->>>>>>> ea21f3f6
         elif avg_loss < self.loss_switch_target:
             # todo: double global skips v reset global skips
             # self.global_skip = self.og_global_skip // 2
@@ -356,7 +341,7 @@
             if self.global_skip > self.og_global_skip:
                 self.global_skip = self.og_global_skip // 2
             self.local_skip *= 2
-            self.batches_to_wait *= 4 # 2
+            self.batches_to_wait *= 4  # 2
             if self.batches_to_wait > self._og_btw * 2:
                 self.batches_to_wait = self._og_btw * 2
             self.loss_switch_target /= 1.25
@@ -366,15 +351,9 @@
         elif diff < 0.1:
             # drop gs by factor of 2
             self.global_skip //= 2
-<<<<<<< HEAD
-            if self._inc_ls:
-                self.local_skip *= 3
-                self.batches_to_wait *= 2
-=======
-            #if self._inc_ls:
+            # if self._inc_ls:
             #    self.local_skip *= 3
-            #    self.batches_to_wait *= 2 
->>>>>>> ea21f3f6
+            #    self.batches_to_wait *= 2
             self._prev_losses_mean = self._prev_losses_mean[-1:]
             print0("dropping skips, loss stable")
             if self.global_skip == 0 and avg_loss > self.loss_floor + 0.75:
@@ -519,15 +498,11 @@
 
         # batches_to_wait = 1 if ls >= 1 else ls
         batches_to_wait = self.batches_to_wait
-<<<<<<< HEAD
         btw = (
             batches_to_wait
             if batches_to_wait + batch <= self.last_batch
             else self.last_batch - batch
         )
-=======
-        #print0(batch, self.last_batch)
->>>>>>> ea21f3f6
         # do full synce on global skips and on the last batch
         # todo: sync for last few batches before the end?
         if batch == self.last_batch or gmod == 0:
@@ -603,33 +578,21 @@
                 shapes = prev_params[2]
                 # factor = 1.0 / float(len(current_ranks))
                 prev_params[0].Wait()
-                rcv_params = prev_params[1] / float(len(current_ranks)) #* factor
+                rcv_params = prev_params[1] / float(len(current_ranks))  # * factor
                 for name, param in self.module.named_parameters():
                     if param.requires_grad:
-<<<<<<< HEAD
-                        rcv_params = prev_params[1]
+                        # rcv_params = prev_params[1]
                         # param *= 0
                         param[:] = (
                             rcv_params[shapes[name][1]].reshape(shapes[name][0]).to(shapes[name][2])
-                            * factor
                         )
                 self._prev_params = []
             else:
-                if len(self._prev_params) > 1:
+                if len(self._prev_params) > 0:
                     raise ValueError(
-                        f"OFF RANKS!len(prev_params) > 1! {len(self._prev_params)}"
-                        f" batch number: {self.current_batch}"
+                        f"OFF RANKS!len(prev_params) > 0! {len(self._prev_params)}"
+                        f" batch number {self.current_batch}"
                     )
-=======
-                        #rcv_params = prev_params[1]
-                        #param *= 0
-                        param[:] = rcv_params[shapes[name][1]].reshape(shapes[name][0]).to(shapes[name][2])
-                self._prev_params = []
-            else:
-                if len(self._prev_params) > 0:
-                    raise ValueError(f"OFF RANKS!len(prev_params) > 0! {len(self._prev_params)}"
-                                     f" batch number {self.current_batch}")
->>>>>>> ea21f3f6
             self._local_torch_param_update(self._send_mod)
 
             self._send_mod_m1 = None
@@ -739,17 +702,14 @@
         batches_between = float(prev_params[3])
         # add the weighted average to param
         shapes = prev_params[2]
-<<<<<<< HEAD
-        numer = batches_between if batches_between > 0.0 else 1.0
-=======
-        numer = batches_between * 2. if batches_between > 0. else 1.
->>>>>>> ea21f3f6
+        # numer = batches_between * 2. if batches_between > 0.0 else 1.0
+        numer = batches_between * 2.0 if batches_between > 0.0 else 1.0
         denom = float(len(prev_ranks) + numer)
         factor = numer / denom
         prev_params[0].Wait()
-        #f2 = len(prev_ranks) / denom
-        rcv_params = prev_params[1] / denom #float(len(prev_ranks))) * f2 
-        #rcv_params *= f2
+        # f2 = len(prev_ranks) / denom
+        rcv_params = prev_params[1] / denom  # float(len(prev_ranks))) * f2
+        # rcv_params *= f2
         # todo: jit the parameter setting
         for name, param in self.module.named_parameters():
             if param.requires_grad:
