name: Get latest PyTorch version release branch
on:
  workflow_dispatch:
  schedule:
<<<<<<< HEAD
    - cron:  '0 3 * * 1,5'
=======
    - cron:  '0 3 * * 1-5'
env:
  working_branch: workflows/new-pytorch-release-branch
  base_branch: release/1.2.x
>>>>>>> cbd537fe
permissions:
  contents: write
jobs:
  get-version:
    runs-on: ubuntu-latest
    if: github.repository == 'hemlholtz-analytics/heat'
    steps:
      - uses: actions/checkout@v3
        with:
          token: ${{ secrets.GHACTIONS }}
          ref: '${{ env.base_branch }}'
      - name: Fetch PyTorch release version
        run: |
          curl -sL https://api.github.com/repos/pytorch/pytorch/releases/latest | \
          jq -r ".tag_name" | tr -d 'v' > .github/pytorch-release-versions/pytorch-latest.txt
      - name: Check if file has been modified
        id: git-check
        run: echo "::set-output name=modified::$([ -z "`git status --porcelain`" ] && echo "false" || echo "true")"
      - name: Delete working branch if it already exists
        run: git push --delete origin ${{ env.working_branch }} || true
      - name: Commit latest PyTorch release version to new branch
        if: ${{ steps.git-check.outputs.modified == 'true' }}
        run: |
          git checkout -b  ${{ env.working_branch }}
          echo "new=$(<.github/pytorch-release-versions/pytorch-latest.txt)" >> $GITHUB_ENV
          git config --global user.name 'ClaudiaComito'
          git config --global user.email 'c.comito@fz-juelich.de@users.noreply.github.com'
          git commit -am "[skip ci] New PyTorch release ${{ env.new }}"
          git push --set-upstream origin ${{ env.working_branch }}<|MERGE_RESOLUTION|>--- conflicted
+++ resolved
@@ -2,14 +2,10 @@
 on:
   workflow_dispatch:
   schedule:
-<<<<<<< HEAD
-    - cron:  '0 3 * * 1,5'
-=======
-    - cron:  '0 3 * * 1-5'
+    - cron:  '0 3 * * 1,4'
 env:
   working_branch: workflows/new-pytorch-release-branch
   base_branch: release/1.2.x
->>>>>>> cbd537fe
 permissions:
   contents: write
 jobs:
