--- conflicted
+++ resolved
@@ -13,16 +13,12 @@
     runs-on: ubuntu-latest
     if: ${{ github.repository }} == 'hemlholtz-analytics/heat'
     steps:
-<<<<<<< HEAD
-      - uses: actions/checkout@v4
-=======
       - name: Harden Runner
         uses: step-security/harden-runner@eb238b55efaa70779f274895e782ed17c84f2895 # v2.6.1
         with:
           egress-policy: audit
 
       - uses: actions/checkout@b4ffde65f46336ab88eb53be808477a3936bae11 # v4.1.1
->>>>>>> 5e300848
         with:
           ref: '${{ env.base_branch }}'
       - name: Fetch PyTorch release version
