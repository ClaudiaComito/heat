name: Start CI Run

on:
  push:
    branches:
      - 'main'
      - 'release/**'
<<<<<<< HEAD
=======

permissions:
  contents: read
>>>>>>> 394fc383

jobs:
  starter:
    runs-on: ubuntu-latest
    steps:
      - name: Harden Runner
        uses: step-security/harden-runner@eb238b55efaa70779f274895e782ed17c84f2895 # v2.6.1
        with:
          egress-policy: audit

      - name: 'start test'
        run: |
         curl -s -X POST \
           --fail \
           -F token=${{ secrets.CB_PIPELINE }} \
           -F "ref=heat/base" \
           -F "variables[SHA]=$GITHUB_SHA" \
           https://codebase.helmholtz.cloud/api/v4/projects/7605/trigger/pipeline -o /dev/null<|MERGE_RESOLUTION|>--- conflicted
+++ resolved
@@ -5,12 +5,9 @@
     branches:
       - 'main'
       - 'release/**'
-<<<<<<< HEAD
-=======
 
 permissions:
   contents: read
->>>>>>> 394fc383
 
 jobs:
   starter:
