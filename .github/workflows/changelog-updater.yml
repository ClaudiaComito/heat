--- conflicted
+++ resolved
@@ -13,20 +13,6 @@
       contents: write  # for stefanzweifel/git-auto-commit-action to push code in repo
     runs-on: ubuntu-latest
     steps:
-<<<<<<< HEAD
-      - name: Checkout code
-        uses: actions/checkout@v4
-        with:
-          repository: helmholtz-analytics/heat
-          ref: ${{ github.event.release.target_commitish }}
-      - name: Update Changelog
-        env:
-          NAME: ${{ github.event.release.name }}
-          BODY: ${{ github.event.release.body }}
-        run: |
-          echo ${{ format('\# {0} - {1}', env.GITHUB_REF, "$NAME") }} > cl_title.md
-          echo "$BODY" > cl_new_body.md
-=======
       - name: Harden Runner
         uses: step-security/harden-runner@eb238b55efaa70779f274895e782ed17c84f2895 # v2.6.1
         with:
@@ -41,7 +27,6 @@
         run: |
           echo ${{ format('\# {0} - {1}', env.GITHUB_REF, github.event.release.name) }} > cl_title.md
           echo ${{ github.event.release.body }} > cl_new_body.md
->>>>>>> 5e300848
           echo "" > newline.txt
           cat cl_title.md newline.txt cl_new_body.md newline.txt CHANGELOG.md > tmp
           mv tmp CHANGELOG.md
