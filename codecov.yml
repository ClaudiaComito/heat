--- conflicted
+++ resolved
@@ -2,10 +2,8 @@
   - "heat/core/regression/lasso/demo.py"
   - "heat/core/regression/lasso/plotfkt.py"
   - "heat/examples/*"
-<<<<<<< HEAD
   - "heat/utils/data/mnist.py"
   - "heat/utils/data/_utils.py"
-=======
   - "heat/**/test_*.py"
 
 coverage:
@@ -25,5 +23,4 @@
           - master
         if_ci_failed: error #success, failure, error, ignore
         informational: false
-        only_pulls: false
->>>>>>> 6c732fa3
+        only_pulls: false