--- conflicted
+++ resolved
@@ -18,16 +18,11 @@
 ### ...
 
 ## Bug fixes
-<<<<<<< HEAD
 
 ## Enhancements
 ### Manipulations
 - [#690](https://github.com/helmholtz-analytics/heat/pull/690) Enhancement: reshape accepts shape arguments with one unknown dimension.
-=======
-# v0.5.2
-
 - [#706](https://github.com/helmholtz-analytics/heat/pull/706) Bug fix: prevent `__setitem__`, `__getitem__` from modifying key in place
->>>>>>> ad145c8e
 
 # v0.5.1
 
