<<<<<<< HEAD
# Pending Additions
## Feature Additions
### Linear Algebra
- [#842](https://github.com/helmholtz-analytics/heat/pull/842) New feature: `vdot`
=======
# Pending additions

## Bug Fixes
- [#826](https://github.com/helmholtz-analytics/heat/pull/826) Fixed `__setitem__` handling of distributed `DNDarray` values which have a different shape in the split dimension

>>>>>>> 3b311021

# v1.1.0

## Highlights
- Slicing/indexing overhaul for a more NumPy-like user experience. Warning for distributed arrays: [breaking change!](#breaking-changes) Indexing one element along the distribution axis now implies the indexed element is communicated to all processes.
- More flexibility in handling non-load-balanced distributed arrays.
- More distributed operations, incl. [meshgrid](https://github.com/helmholtz-analytics/heat/pull/794).

## Breaking Changes
- [#758](https://github.com/helmholtz-analytics/heat/pull/758) Indexing a distributed `DNDarray` along the `DNDarray.split` dimension now returns a non-distributed `DNDarray`, i.e. the indexed element is MPI-broadcasted.
Example on 2 processes:
  ```python
  a = ht.arange(5 * 5, split=0).reshape((5, 5))
  print(a.larray)
  >>> [0] tensor([[ 0,  1,  2,  3,  4],
  >>> [0]         [ 5,  6,  7,  8,  9],
  >>> [0]         [10, 11, 12, 13, 14]], dtype=torch.int32)
  >>> [1] tensor([[15, 16, 17, 18, 19],
  >>> [1]         [20, 21, 22, 23, 24]], dtype=torch.int32)
  b = a[:, 2]
  print(b.larray)
  >>> [0] tensor([ 2,  7, 12], dtype=torch.int32)
  >>> [1] tensor([17, 22], dtype=torch.int32)
  print(b.shape)
  >>> [0] (5,)
  >>> [1] (5,)
  print(b.split)
  >>> [0] 0
  >>> [1] 0
  c = a[4]
  print(c.larray)
  >>> [0] tensor([20, 21, 22, 23, 24], dtype=torch.int32)
  >>> [1] tensor([20, 21, 22, 23, 24], dtype=torch.int32)
  print(c.shape)
  >>> [0] (5,)
  >>> [1] (5,)
  print(c.split)
  >>> [0] None
  >>> [1] None
  ```

## Bug Fixes
- [#758](https://github.com/helmholtz-analytics/heat/pull/758) Fix indexing inconsistencies in `DNDarray.__getitem__()`
- [#768](https://github.com/helmholtz-analytics/heat/pull/768) Fixed an issue where `deg2rad` and `rad2deg`are not working with the 'out' parameter.
- [#785](https://github.com/helmholtz-analytics/heat/pull/785) Removed `storage_offset` when finding the mpi buffer (`communication. MPICommunication.as_mpi_memory()`).
- [#785](https://github.com/helmholtz-analytics/heat/pull/785) added allowance for 1 dimensional non-contiguous local tensors in `communication. MPICommunication.mpi_type_and_elements_of()`
- [#787](https://github.com/helmholtz-analytics/heat/pull/787) Fixed an issue where Heat cannot be imported when some optional dependencies are not available.
- [#790](https://github.com/helmholtz-analytics/heat/pull/790) catch incorrect device after `bcast` in `DNDarray.__getitem__`
- [#796](https://github.com/helmholtz-analytics/heat/pull/796) `heat.reshape(a, shape, new_split)` now always returns a distributed `DNDarray` if `new_split is not None` (inlcuding when the original input `a` is not distributed)
- [#811](https://github.com/helmholtz-analytics/heat/pull/811) Fixed memory leak in `DNDarray.larray`
- [#820](https://github.com/helmholtz-analytics/heat/pull/820) `randn` values are pushed away from 0 by the minimum value the given dtype before being transformed into the Gaussian shape
- [#821](https://github.com/helmholtz-analytics/heat/pull/821) Fixed `__getitem__` handling of distributed `DNDarray` key element
- [#831](https://github.com/helmholtz-analytics/heat/pull/831) `__getitem__` handling of `array-like` 1-element key

## Feature additions
### Exponential
- [#812](https://github.com/helmholtz-analytics/heat/pull/712) New feature: `logaddexp`, `logaddexp2`

### Linear Algebra
- [#718](https://github.com/helmholtz-analytics/heat/pull/718) New feature: `trace()`
- [#768](https://github.com/helmholtz-analytics/heat/pull/768) New feature: unary positive and negative operations
- [#820](https://github.com/helmholtz-analytics/heat/pull/820) `dot` can handle matrix-vector operation now

### Manipulations
- [#796](https://github.com/helmholtz-analytics/heat/pull/796) `DNDarray.reshape(shape)`: method now allows shape elements to be passed in as single arguments.

### Trigonometrics / Arithmetic
- [#806](https://github.com/helmholtz-analytics/heat/pull/809) New feature: `square`
- [#809](https://github.com/helmholtz-analytics/heat/pull/809) New feature: `acosh`, `asinh`, `atanh`

### Misc.
- [#761](https://github.com/helmholtz-analytics/heat/pull/761) New feature: `result_type`
- [#794](https://github.com/helmholtz-analytics/heat/pull/794) New feature: `meshgrid`
- [#821](https://github.com/helmholtz-analytics/heat/pull/821) Enhancement: it is no longer necessary to load-balance an imbalanced `DNDarray` before gathering it onto all processes. In short: `ht.resplit(array, None)` now works on imbalanced arrays as well.

# v1.0.0

## New features / Highlights
- [#660](https://github.com/helmholtz-analytics/heat/pull/660) NN module for data parallel neural networks
- [#699](https://github.com/helmholtz-analytics/heat/pull/699) Support for complex numbers; New functions: `angle`, `real`, `imag`, `conjugate`
- [#702](https://github.com/helmholtz-analytics/heat/pull/702) Support channel stackoverflow
- [#728](https://github.com/helmholtz-analytics/heat/pull/728) `DASO` optimizer
- [#757](https://github.com/helmholtz-analytics/heat/pull/757) Major documentation overhaul, custom docstrings formatting

### Bug fixes
- [#706](https://github.com/helmholtz-analytics/heat/pull/706) Bug fix: prevent `__setitem__`, `__getitem__` from modifying key in place
- [#709](https://github.com/helmholtz-analytics/heat/pull/709) Set the encoding for README.md in setup.py explicitly.
- [#716](https://github.com/helmholtz-analytics/heat/pull/716) Bugfix: Finding clusters by spectral gap fails when multiple diffs identical
- [#732](https://github.com/helmholtz-analytics/heat/pull/732) Corrected logic in `DNDarray.__getitem__` to produce the correct split axis
- [#734](https://github.com/helmholtz-analytics/heat/pull/734) Fix division by zero error in `__local_op` with out != None on empty local arrays.
- [#735](https://github.com/helmholtz-analytics/heat/pull/735) Set return type to bool in relational functions.
- [#744](https://github.com/helmholtz-analytics/heat/pull/744) Fix split semantics for reduction operations
- [#756](https://github.com/helmholtz-analytics/heat/pull/756) Keep track of sent items while balancing within `sort()`
- [#764](https://github.com/helmholtz-analytics/heat/pull/764) Fixed an issue where `repr` was giving the wrong output.
- [#767](https://github.com/helmholtz-analytics/heat/pull/767) Corrected `std` to not use numpy

### DNDarray
- [#680](https://github.com/helmholtz-analytics/heat/pull/680) New property: `larray`: extract local torch.Tensor
- [#683](https://github.com/helmholtz-analytics/heat/pull/683) New properties: `nbytes`, `gnbytes`, `lnbytes`
- [#687](https://github.com/helmholtz-analytics/heat/pull/687) New property: `balanced`

### Factories
- [#707](https://github.com/helmholtz-analytics/heat/pull/707) New feature: `asarray()`

### I/O
- [#559](https://github.com/helmholtz-analytics/heat/pull/559) Enhancement: `save_netcdf` allows naming dimensions, creating unlimited dimensions, using existing dimensions and variables, slicing

### Linear Algebra
- [#658](https://github.com/helmholtz-analytics/heat/pull/658) Bugfix: `matmul` on GPU will cast away from `int`s to `float`s for the operation and cast back upon its completion. This may result in numerical inaccuracies for very large `int64` DNDarrays

### Logical
- [#711](https://github.com/helmholtz-analytics/heat/pull/711) `isfinite()`, `isinf()`, `isnan()`
- [#743](https://github.com/helmholtz-analytics/heat/pull/743) `isneginf()`, `isposinf()`

### Manipulations
- [#677](https://github.com/helmholtz-analytics/heat/pull/677) New features: `split`, `vsplit`, `dsplit`, `hsplit`
- [#690](https://github.com/helmholtz-analytics/heat/pull/690) New feature: `ravel`
- [#690](https://github.com/helmholtz-analytics/heat/pull/690) Enhancement: `reshape` accepts shape arguments with one unknown dimension
- [#690](https://github.com/helmholtz-analytics/heat/pull/690) Enhancement: reshape accepts shape arguments with one unknown dimension.
- [#706](https://github.com/helmholtz-analytics/heat/pull/706) Bug fix: prevent `__setitem__`, `__getitem__` from modifying key in place

### Neural Networks
- [#660](https://github.com/helmholtz-analytics/heat/pull/660) New submodule: `nn.DataParallel` for creating and training data parallel neural networks
- [#660](https://github.com/helmholtz-analytics/heat/pull/660) New feature: Synchronous and Asynchronous gradient updates availble for `ht.nn.DataParallel`
- [#660](https://github.com/helmholtz-analytics/heat/pull/660) New feature: `utils.data.datatools.DataLoader` for created a local `torch.utils.data.Dataloader` for use with `ht.nn.DataParallel`
- [#660](https://github.com/helmholtz-analytics/heat/pull/660) New feature: `utils.data.datatools.Dataset` for created a local `torch.utils.data.Dataset` for use with `ht.nn.DataParallel`
- [#660](https://github.com/helmholtz-analytics/heat/pull/660) Added MNIST example to `example/nn` to show the use of `ht.nn.DataParallel`. The `MNISTDataset` can be found in `ht.utils.data.mnist.py`
- [#660](https://github.com/helmholtz-analytics/heat/pull/660) New feature: Data loader for H5 datasets which shuffles data in the background during training (`utils.data.partial_dataset.PartialH5Dataset`)
- [#728](https://github.com/helmholtz-analytics/heat/pull/728) New feature: `nn.DataParallelMultiGPU` which uses `torch.distributed` for local communication (for use with `optim.DASO`)
- [#728](https://github.com/helmholtz-analytics/heat/pull/728) New feature: `optim.DetectMetricPlateau` detects when a given metric plateaus.

### Relational
- [#792](https://github.com/helmholtz-analytics/heat/pull/792) API extension (aliases): `greater`,`greater_equal`, `less`, `less_equal`, `not_equal`

### Statistical Functions
- [#679](https://github.com/helmholtz-analytics/heat/pull/679) New feature: ``histc()`` and ``histogram()``

### Types
- [#712](https://github.com/helmholtz-analytics/heat/pull/712) New function: `issubdtype`
- [#738](https://github.com/helmholtz-analytics/heat/pull/738) `iscomplex()`, `isreal()`


## Bug fixes
- [#709](https://github.com/helmholtz-analytics/heat/pull/709) Set the encoding for README.md in setup.py explicitly.
- [#716](https://github.com/helmholtz-analytics/heat/pull/716) Bugfix: Finding clusters by spectral gap fails when multiple diffs identical
- [#732](https://github.com/helmholtz-analytics/heat/pull/732) Corrected logic in `DNDarray.__getitem__` to produce the correct split axis
- [#734](https://github.com/helmholtz-analytics/heat/pull/734) Fix division by zero error in `__local_op` with out != None on empty local arrays.
- [#735](https://github.com/helmholtz-analytics/heat/pull/735) Set return type to bool in relational functions.
- [#744](https://github.com/helmholtz-analytics/heat/pull/744) Fix split semantics for reduction operations
- [#756](https://github.com/helmholtz-analytics/heat/pull/756) Keep track of sent items while balancing within `sort()`
- [#764](https://github.com/helmholtz-analytics/heat/pull/764) Fixed an issue where `repr` was giving the wrong output.

## Enhancements
### Manipulations
- [#690](https://github.com/helmholtz-analytics/heat/pull/690) Enhancement: reshape accepts shape arguments with one unknown dimension.
- [#706](https://github.com/helmholtz-analytics/heat/pull/706) Bug fix: prevent `__setitem__`, `__getitem__` from modifying key in place
### Unit testing / CI
- [#717](https://github.com/helmholtz-analytics/heat/pull/717) Switch CPU CI over to Jenkins and pre-commit to GitHub action.
- [#720](https://github.com/helmholtz-analytics/heat/pull/720) Ignore test files in codecov report and allow drops in code coverage.
- [#725](https://github.com/helmholtz-analytics/heat/pull/725) Add tests for expected warnings.
- [#736](https://github.com/helmholtz-analytics/heat/pull/736) Reference Jenkins CI tests and set development status to Beta.

# v0.5.1

- [#678](https://github.com/helmholtz-analytics/heat/pull/678) Bugfix: Internal functions now use explicit device parameters for DNDarray and torch.Tensor initializations.
- [#684](https://github.com/helmholtz-analytics/heat/pull/684) Bug fix: distributed `reshape` now works on booleans as well.

# v0.5.0

- [#488](https://github.com/helmholtz-analytics/heat/pull/488) Enhancement: Rework of the test device selection.
- [#569](https://github.com/helmholtz-analytics/heat/pull/569) New feature: distributed `percentile()` and `median()`
- [#572](https://github.com/helmholtz-analytics/heat/pull/572) New feature: distributed `pad()`
- [#573](https://github.com/helmholtz-analytics/heat/pull/573) Bugfix: matmul fixes: early out for 2 vectors, remainders not added if inner block is 1 for split 10 case
- [#575](https://github.com/helmholtz-analytics/heat/pull/558) Bugfix: Binary operations use proper type casting
- [#575](https://github.com/helmholtz-analytics/heat/pull/558) Bugfix: ``where()`` and ``cov()`` convert ints to floats when given as parameters
- [#577](https://github.com/helmholtz-analytics/heat/pull/577) Add ``DNDarray.ndim`` property
- [#578](https://github.com/helmholtz-analytics/heat/pull/578) Bugfix: Bad variable in ``reshape()``
- [#580](https://github.com/helmholtz-analytics/heat/pull/580) New feature: distributed ``fliplr()``
- [#581](https://github.com/helmholtz-analytics/heat/pull/581) New Feature: ``DNDarray.tolist()``
- [#583](https://github.com/helmholtz-analytics/heat/pull/583) New feature: distributed ``rot90()``
- [#593](https://github.com/helmholtz-analytics/heat/pull/593) New feature distributed ``arctan2()``
- [#594](https://github.com/helmholtz-analytics/heat/pull/594) New feature: Advanced indexing
- [#594](https://github.com/helmholtz-analytics/heat/pull/594) Bugfix: distributed ``__getitem__`` and ``__setitem__`` memory consumption heavily reduced
- [#596](https://github.com/helmholtz-analytics/heat/pull/596) New feature: distributed ``outer()``
- [#598](https://github.com/helmholtz-analytics/heat/pull/598) Type casting changed to PyTorch style casting (i.e. intuitive casting) instead of safe casting
- [#600](https://github.com/helmholtz-analytics/heat/pull/600) New feature: ``shape()``
- [#608](https://github.com/helmholtz-analytics/heat/pull/608) New features: distributed ``stack()``, ``column_stack()``, ``row_stack()``
- [#614](https://github.com/helmholtz-analytics/heat/pull/614) New feature: printing of DNDarrays and ``__repr__`` and ``__str__`` functions
- [#615](https://github.com/helmholtz-analytics/heat/pull/615) New feature: distributed `skew()`
- [#615](https://github.com/helmholtz-analytics/heat/pull/615) New feature: distributed `kurtosis()`
- [#618](https://github.com/helmholtz-analytics/heat/pull/618) Printing of unbalanced DNDarrays added
- [#620](https://github.com/helmholtz-analytics/heat/pull/620) New feature: distributed `knn`
- [#624](https://github.com/helmholtz-analytics/heat/pull/624) Bugfix: distributed `median()` indexing and casting
- [#629](https://github.com/helmholtz-analytics/heat/pull/629) New features: distributed `asin`, `acos`, `atan`, `atan2`
- [#631](https://github.com/helmholtz-analytics/heat/pull/631) Bugfix: get_halo behaviour when rank has no data.
- [#634](https://github.com/helmholtz-analytics/heat/pull/634) New features: distributed `kmedians`, `kmedoids`, `manhattan`
- [#633](https://github.com/helmholtz-analytics/heat/pull/633) Documentation: updated contributing.md
- [#635](https://github.com/helmholtz-analytics/heat/pull/635) `DNDarray.__getitem__` balances and resplits the given key to None if the key is a DNDarray
- [#638](https://github.com/helmholtz-analytics/heat/pull/638) Fix: arange returns float32 with single input of type float & update skipped device tests
- [#639](https://github.com/helmholtz-analytics/heat/pull/639) Bugfix: balanced array in demo_knn, changed behaviour of knn
- [#648](https://github.com/helmholtz-analytics/heat/pull/648) Bugfix: tensor printing with PyTorch 1.6.0
- [#651](https://github.com/helmholtz-analytics/heat/pull/651) Bugfix: `NotImplemented` is now `NotImplementedError` in `core.communication.Communication` base class
- [#652](https://github.com/helmholtz-analytics/heat/pull/652) Feature: benchmark scripts and jobscript generation
- [#653](https://github.com/helmholtz-analytics/heat/pull/653) Printing above threshold gathers the data without a buffer now
- [#653](https://github.com/helmholtz-analytics/heat/pull/653) Bugfixes: Update unittests argmax & argmin + force index order in mpi_argmax & mpi_argmin. Add device parameter for tensor creation in dndarray.get_halo().
- [#659](https://github.com/helmholtz-analytics/heat/pull/659) New feature: distributed `random.permutation` + `random.randperm`
- [#662](https://github.com/helmholtz-analytics/heat/pull/662) Bugfixes: `minimum()` and `maximum()` split semantics, scalar input, different input dtype
- [#664](https://github.com/helmholtz-analytics/heat/pull/664) New feature / enhancement: distributed `random.random_sample`, `random.random`, `random.sample`, `random.ranf`, `random.random_integer`
- [#666](https://github.com/helmholtz-analytics/heat/pull/666) New feature: distributed prepend/append for `diff()`.
- [#667](https://github.com/helmholtz-analytics/heat/pull/667) Enhancement `reshape`: rename axis parameter
- [#674](https://github.com/helmholtz-analytics/heat/pull/674) New feature: `repeat`
- [#670](https://github.com/helmholtz-analytics/heat/pull/670) New Feature: distributed `bincount()`
- [#672](https://github.com/helmholtz-analytics/heat/pull/672) Bug / Enhancement: Remove `MPIRequest.wait()`, rewrite calls with capital letters. lower case `wait()` now falls back to the `mpi4py` function

# v0.4.0

- Update documentation theme to "Read the Docs"
- [#429](https://github.com/helmholtz-analytics/heat/pull/429) Create submodule for Linear Algebra functions
- [#429](https://github.com/helmholtz-analytics/heat/pull/429) Implemented QR
- [#429](https://github.com/helmholtz-analytics/heat/pull/429) Implemented a tiling class to create Square tiles along the diagonal of a 2D matrix
- [#429](https://github.com/helmholtz-analytics/heat/pull/429) Added PyTorch Jitter to inner function of matmul for increased speed
- [#483](https://github.com/helmholtz-analytics/heat/pull/483) Bugfix: Underlying torch tensor moves to the right device on array initialisation
- [#483](https://github.com/helmholtz-analytics/heat/pull/483) Bugfix: DNDarray.cpu() changes heat device to cpu
- [#496](https://github.com/helmholtz-analytics/heat/pull/496) New feature: flipud()
- [#498](https://github.com/helmholtz-analytics/heat/pull/498) Feature: flip()
- [#499](https://github.com/helmholtz-analytics/heat/pull/499) Bugfix: MPI datatype mapping: `torch.int16` now maps to `MPI.SHORT` instead of `MPI.SHORT_INT`
- [#501](https://github.com/helmholtz-analytics/heat/pull/501) New Feature: flatten
- [#506](https://github.com/helmholtz-analytics/heat/pull/506) Bugfix: setup.py has correct version parsing
- [#507](https://github.com/helmholtz-analytics/heat/pull/507) Bugfix: sanitize_axis changes axis of 0-dim scalars to None
- [#511](https://github.com/helmholtz-analytics/heat/pull/511) New feature: reshape
- [#515](https://github.com/helmholtz-analytics/heat/pull/515) ht.var() now returns the unadjusted sample variance by default, Bessel's correction can be applied by setting ddof=1.
- [#518](https://github.com/helmholtz-analytics/heat/pull/518) Implementation of Spectral Clustering.
- [#519](https://github.com/helmholtz-analytics/heat/pull/519) Bugfix: distributed slicing with empty list or scalar as input; distributed nonzero() of empty (local) tensor.
- [#520](https://github.com/helmholtz-analytics/heat/pull/520) Bugfix: Resplit returns correct values now.
- [#520](https://github.com/helmholtz-analytics/heat/pull/520) Feature: SplitTiles class, used in new resplit, tiles with theoretical and actual split axes
- [#521](https://github.com/helmholtz-analytics/heat/pull/521) Add documentation for the dtype reduce_op in Heat's core
- [#522](https://github.com/helmholtz-analytics/heat/pull/522) Added CUDA-aware MPI detection for MVAPICH, MPICH and ParaStation.
- [#524](https://github.com/helmholtz-analytics/heat/pull/524) New Feature: cumsum & cumprod
- [#526](https://github.com/helmholtz-analytics/heat/pull/526) float32 is now consistent default dtype for factories.
- [#531](https://github.com/helmholtz-analytics/heat/pull/531) Tiling objects are not separate from the DNDarray
- [#534](https://github.com/helmholtz-analytics/heat/pull/534) `eye()` supports all 2D split combinations and matrix configurations.
- [#535](https://github.com/helmholtz-analytics/heat/pull/535) Introduction of BaseEstimator and clustering, classification and regression mixins.
- [#536](https://github.com/helmholtz-analytics/heat/pull/536) Getting rid of the docs folder
- [#541](https://github.com/helmholtz-analytics/heat/pull/541) Introduction of basic halo scheme for inter-rank operations
- [#558](https://github.com/helmholtz-analytics/heat/pull/558) `sanitize_memory_layout` assumes default memory layout of the input tensor
- [#558](https://github.com/helmholtz-analytics/heat/pull/558) Support for PyTorch 1.5.0 added
- [#562](https://github.com/helmholtz-analytics/heat/pull/562) Bugfix: split semantics of ht.squeeze()
- [#567](https://github.com/helmholtz-analytics/heat/pull/567) Bugfix: split differences for setitem are now assumed to be correctly given, error will come from torch upon the setting of the value

# v0.3.0

- [#454](https://github.com/helmholtz-analytics/heat/issues/454) Update lasso example
- [#474](https://github.com/helmholtz-analytics/heat/pull/474) New feature: distributed Gaussian Naive Bayes classifier
- [#473](https://github.com/helmholtz-analytics/heat/issues/473) Matmul now will not split any of the input matrices if both have `split=None`. To toggle splitting of one input for increased speed use the allow_resplit flag.
- [#473](https://github.com/helmholtz-analytics/heat/issues/473) `dot` handles 2 split None vectors correctly now
- [#470](https://github.com/helmholtz-analytics/heat/pull/470) Enhancement: Accelerate distance calculations in kmeans clustering by introduction of new module spatial.distance
- [#478](https://github.com/helmholtz-analytics/heat/pull/478) `ht.array` now typecasts the local torch tensors if the torch tensors given are not the torch version of the specified dtype + unit test updates
- [#479](https://github.com/helmholtz-analytics/heat/pull/479) Completion of spatial.distance module to support 2D input arrays of different splittings (None or 0) and different datatypes, also if second input argument is None

# v0.2.2

This version adds support for PyTorch 1.4.0. There are also several minor feature improvements and bug fixes listed below.
- [#443](https://github.com/helmholtz-analytics/heat/pull/443) added option for neutral elements to be used in the place of empty tensors in reduction operations (`operations.__reduce_op`) (cf. [#369](https://github.com/helmholtz-analytics/heat/issues/369) and [#444](https://github.com/helmholtz-analytics/heat/issues/444))
- [#445](https://github.com/helmholtz-analytics/heat/pull/445) `var` and `std` both now support iterable axis arguments
- [#452](https://github.com/helmholtz-analytics/heat/pull/452) updated pull request template
- [#465](https://github.com/helmholtz-analytics/heat/pull/465) bug fix: `x.unique()` returns a DNDarray both in distributed and non-distributed mode (cf. [#464])
- [#463](https://github.com/helmholtz-analytics/heat/pull/463) Bugfix: Lasso tests now run with both GPUs and CPUs

# v0.2.1

This version fixes the packaging, such that installed versions of HeAT contain all required Python packages.

# v0.2.0

This version varies greatly from the previous version (0.1.0). This version includes a great increase in
functionality and there are many changes. Many functions which were working previously now behave more closely
to their numpy counterparts. Although a large amount of progress has been made, work is still ongoing. We
appreciate everyone who uses this package and we work hard to solve the issues which you report to us. Thank you!

## Updated Package Requirements
- python >= 3.5
- mpi4py >= 3.0.0
- numpy >= 1.13.0
- torch >= 1.3.0

#### Optional Packages
- h5py >= 2.8.0
- netCDF4 >= 1.4.0, <= 1.5.2
- pre-commit >= 1.18.3 (development requirement)

## Additions

### GPU Support
[#415](https://github.com/helmholtz-analytics/heat/pull/415) GPU support was added for this release. To set the default device use `ht.use_device(dev)` where `dev` can be either
"gpu" or "cpu". Make sure to specify the device when creating DNDarrays if the desired device is different than the
default. If no device is specified then that device is assumed to be "cpu".

#### Basic Operations
- [#308](https://github.com/helmholtz-analytics/heat/pull/308) balance
- [#308](https://github.com/helmholtz-analytics/heat/pull/308) convert DNDarray to numpy NDarray
- [#412](https://github.com/helmholtz-analytics/heat/pull/412) diag and diagonal
- [#388](https://github.com/helmholtz-analytics/heat/pull/388) diff
- [#362](https://github.com/helmholtz-analytics/heat/pull/362) distributed random numbers
- [#327](https://github.com/helmholtz-analytics/heat/pull/327) exponents and logarithms
- [#423](https://github.com/helmholtz-analytics/heat/pull/423) Fortran memory layout
- [#330](https://github.com/helmholtz-analytics/heat/pull/330) load csv
- [#326](https://github.com/helmholtz-analytics/heat/pull/326) maximum
- [#324](https://github.com/helmholtz-analytics/heat/pull/324) minimum
- [#304](https://github.com/helmholtz-analytics/heat/pull/304) nonzero
- [#367](https://github.com/helmholtz-analytics/heat/pull/367) prod
- [#402](https://github.com/helmholtz-analytics/heat/pull/402) modf
- [#428](https://github.com/helmholtz-analytics/heat/pull/428) redistribute
- [#345](https://github.com/helmholtz-analytics/heat/pull/345) resplit out of place
- [#402](https://github.com/helmholtz-analytics/heat/pull/402) round
- [#312](https://github.com/helmholtz-analytics/heat/pull/312) sort
- [#423](https://github.com/helmholtz-analytics/heat/pull/423) strides
- [#304](https://github.com/helmholtz-analytics/heat/pull/304) where

#### Basic Multi-DNDarray Operations
- [#366](https://github.com/helmholtz-analytics/heat/pull/366) bit-wise AND, OR, and XOR
- [#319](https://github.com/helmholtz-analytics/heat/pull/319) concatenate
- [#387](https://github.com/helmholtz-analytics/heat/pull/387) hstack
- [#387](https://github.com/helmholtz-analytics/heat/pull/387) vstack

#### Developmental
- Code of conduct
- Contribution guidelines
    * pre-commit and black checks added to Pull Requests to ensure proper formatting
- Issue templates
- [#357](https://github.com/helmholtz-analytics/heat/pull/357) Logspace factory
- [#428](https://github.com/helmholtz-analytics/heat/pull/428) lshape map creation
- Pull Request Template
- Removal of the ml folder in favor of regression and clustering folders
- [#365](https://github.com/helmholtz-analytics/heat/pull/365) Test suite

#### Linear Algebra and Statistics
- [#352](https://github.com/helmholtz-analytics/heat/pull/352) average
- [#322](https://github.com/helmholtz-analytics/heat/pull/322) dot
- [#322](https://github.com/helmholtz-analytics/heat/pull/322) cov
- [#286](https://github.com/helmholtz-analytics/heat/pull/286) matmul
- [#350](https://github.com/helmholtz-analytics/heat/pull/350) mean for all numerical HeAT dtypes available

#### Regression, Clustering, and Misc.
- [#307](https://github.com/helmholtz-analytics/heat/pull/307) lasso regression example
- [#308](https://github.com/helmholtz-analytics/heat/pull/308) kmeans scikit feature completeness
- [#435](https://github.com/helmholtz-analytics/heat/pull/435) Parter matrix

# Bug Fixes

- KMeans bug fixes
    * Working in distributed mode
    * Fixed shape cluster centers for `init='kmeans++'`
- __local_op now returns proper gshape
- allgatherv fix -> elements now sorted in the correct order
- getitiem fixes and improvements
- unique now returns a distributed result if the input was distributed
- AllToAll on single process now functioning properly
- optional packages are truly optional for running the unit tests
- the output of mean and var (and std) now set the correct split axis for the returned DNDarray<|MERGE_RESOLUTION|>--- conflicted
+++ resolved
@@ -1,15 +1,11 @@
-<<<<<<< HEAD
-# Pending Additions
+# Pending additions
+
+## Bug Fixes
+- [#826](https://github.com/helmholtz-analytics/heat/pull/826) Fixed `__setitem__` handling of distributed `DNDarray` values which have a different shape in the split dimension
+
 ## Feature Additions
 ### Linear Algebra
 - [#842](https://github.com/helmholtz-analytics/heat/pull/842) New feature: `vdot`
-=======
-# Pending additions
-
-## Bug Fixes
-- [#826](https://github.com/helmholtz-analytics/heat/pull/826) Fixed `__setitem__` handling of distributed `DNDarray` values which have a different shape in the split dimension
-
->>>>>>> 3b311021
 
 # v1.1.0
 
