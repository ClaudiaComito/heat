# Pending additions
- [#717](https://github.com/helmholtz-analytics/heat/pull/717) Switch CPU CI over to Jenkins and pre-commit to GitHub action.
- [#720](https://github.com/helmholtz-analytics/heat/pull/720) Ignore test files in codecov report and allow drops in code coverage.

## New features
- [#660](https://github.com/helmholtz-analytics/heat/pull/660) NN module for data parallel neural networks
- [#680](https://github.com/helmholtz-analytics/heat/pull/680) New property: larray
- [#683](https://github.com/helmholtz-analytics/heat/pull/683) New properties: nbytes, gnbytes, lnbytes
- [#687](https://github.com/helmholtz-analytics/heat/pull/687) New DNDarray property: balanced
- [#699](https://github.com/helmholtz-analytics/heat/pull/699) Support for complex numbers; New functions: angle, real, imag, conjugate
- [#702](https://github.com/helmholtz-analytics/heat/pull/702) Support channel stackoverflow
- [#712](https://github.com/helmholtz-analytics/heat/pull/712) New function: `issubdtype`

### Factories
- [#707](https://github.com/helmholtz-analytics/heat/pull/707) New feature: `asarray()`
### I/O
- [#559](https://github.com/helmholtz-analytics/heat/pull/559) Enhancement: `save_netcdf` allows naming dimensions, creating unlimited dimensions, using existing dimensions and variables, slicing
### Manipulations
- [#677](https://github.com/helmholtz-analytics/heat/pull/677) split, vsplit, dsplit, hsplit
### Statistical Functions
- [#679](https://github.com/helmholtz-analytics/heat/pull/679) New feature: ``histc()`` and ``histogram()``
### Linear Algebra
- [#658](https://github.com/helmholtz-analytics/heat/pull/658) Bugfix: `matmul` on GPU will cast away from `int`s to `float`s for the operation and cast back upon its completion. This may result in numerical inaccuracies for very large `int64` DNDarrays
### NN
- [#660](https://github.com/helmholtz-analytics/heat/pull/660) New submodule: `nn.DataParallel` for creating and training data parallel neural networks
- [#660](https://github.com/helmholtz-analytics/heat/pull/660) New feature: Synchronous and Asynchronous gradient updates availble for `ht.nn.DataParallel`
- [#660](https://github.com/helmholtz-analytics/heat/pull/660) New feature: `utils.data.datatools.DataLoader` for created a local `torch.utils.data.Dataloader` for use with `ht.nn.DataParallel`
- [#660](https://github.com/helmholtz-analytics/heat/pull/660) New feature: `utils.data.datatools.Dataset` for created a local `torch.utils.data.Dataset` for use with `ht.nn.DataParallel`
- [#660](https://github.com/helmholtz-analytics/heat/pull/660) Added MNIST example to `example/nn` to show the use of `ht.nn.DataParallel`. The `MNISTDataset` can be found in `ht.utils.data.mnist.py`
- [#660](https://github.com/helmholtz-analytics/heat/pull/660) New feature: Data loader for H5 datasets which shuffles data in the background during training (`utils.data.partial_dataset.PartialH5Dataset`)
### Logical
- [#711](https://github.com/helmholtz-analytics/heat/pull/711) `isfinite()`, `isinf()`, `isnan()`


## Bug fixes
- [#709](https://github.com/helmholtz-analytics/heat/pull/709) Set the encoding for README.md in setup.py explicitly.
<<<<<<< HEAD
- [#734](https://github.com/helmholtz-analytics/heat/pull/734) Fix division by zero error in __local_op with out != None on empty local arrays.
=======
- [#716](https://github.com/helmholtz-analytics/heat/pull/716) Bugfix: Finding clusters by spectral gap fails when multiple diffs identical
- [#735](https://github.com/helmholtz-analytics/heat/pull/735) Set return type to bool in relational functions.
>>>>>>> ebaf73c5

# v0.5.2

- [#706](https://github.com/helmholtz-analytics/heat/pull/706) Bug fix: prevent `__setitem__`, `__getitem__` from modifying key in place

# v0.5.1

- [#678](https://github.com/helmholtz-analytics/heat/pull/678) Bugfix: Internal functions now use explicit device parameters for DNDarray and torch.Tensor initializations.
- [#684](https://github.com/helmholtz-analytics/heat/pull/684) Bug fix: distributed `reshape` now works on booleans as well.

# v0.5.0

- [#488](https://github.com/helmholtz-analytics/heat/pull/488) Enhancement: Rework of the test device selection.
- [#569](https://github.com/helmholtz-analytics/heat/pull/569) New feature: distributed `percentile()` and `median()`
- [#572](https://github.com/helmholtz-analytics/heat/pull/572) New feature: distributed `pad()`
- [#573](https://github.com/helmholtz-analytics/heat/pull/573) Bugfix: matmul fixes: early out for 2 vectors, remainders not added if inner block is 1 for split 10 case
- [#575](https://github.com/helmholtz-analytics/heat/pull/558) Bugfix: Binary operations use proper type casting
- [#575](https://github.com/helmholtz-analytics/heat/pull/558) Bugfix: ``where()`` and ``cov()`` convert ints to floats when given as parameters
- [#577](https://github.com/helmholtz-analytics/heat/pull/577) Add ``DNDarray.ndim`` property
- [#578](https://github.com/helmholtz-analytics/heat/pull/578) Bugfix: Bad variable in ``reshape()``
- [#580](https://github.com/helmholtz-analytics/heat/pull/580) New feature: distributed ``fliplr()``
- [#581](https://github.com/helmholtz-analytics/heat/pull/581) New Feature: ``DNDarray.tolist()``
- [#583](https://github.com/helmholtz-analytics/heat/pull/583) New feature: distributed ``rot90()``
- [#593](https://github.com/helmholtz-analytics/heat/pull/593) New feature distributed ``arctan2()``
- [#594](https://github.com/helmholtz-analytics/heat/pull/594) New feature: Advanced indexing
- [#594](https://github.com/helmholtz-analytics/heat/pull/594) Bugfix: distributed ``__getitem__`` and ``__setitem__`` memory consumption heavily reduced
- [#596](https://github.com/helmholtz-analytics/heat/pull/596) New feature: distributed ``outer()``
- [#598](https://github.com/helmholtz-analytics/heat/pull/598) Type casting changed to PyTorch style casting (i.e. intuitive casting) instead of safe casting
- [#600](https://github.com/helmholtz-analytics/heat/pull/600) New feature: ``shape()``
- [#608](https://github.com/helmholtz-analytics/heat/pull/608) New features: distributed ``stack()``, ``column_stack()``, ``row_stack()``
- [#614](https://github.com/helmholtz-analytics/heat/pull/614) New feature: printing of DNDarrays and ``__repr__`` and ``__str__`` functions
- [#615](https://github.com/helmholtz-analytics/heat/pull/615) New feature: distributed `skew()`
- [#615](https://github.com/helmholtz-analytics/heat/pull/615) New feature: distributed `kurtosis()`
- [#618](https://github.com/helmholtz-analytics/heat/pull/618) Printing of unbalanced DNDarrays added
- [#620](https://github.com/helmholtz-analytics/heat/pull/620) New feature: distributed `knn`
- [#624](https://github.com/helmholtz-analytics/heat/pull/624) Bugfix: distributed `median()` indexing and casting
- [#629](https://github.com/helmholtz-analytics/heat/pull/629) New features: distributed `asin`, `acos`, `atan`, `atan2`
- [#631](https://github.com/helmholtz-analytics/heat/pull/631) Bugfix: get_halo behaviour when rank has no data.
- [#634](https://github.com/helmholtz-analytics/heat/pull/634) New features: distributed `kmedians`, `kmedoids`, `manhattan`
- [#633](https://github.com/helmholtz-analytics/heat/pull/633) Documentation: updated contributing.md
- [#635](https://github.com/helmholtz-analytics/heat/pull/635) `DNDarray.__getitem__` balances and resplits the given key to None if the key is a DNDarray
- [#638](https://github.com/helmholtz-analytics/heat/pull/638) Fix: arange returns float32 with single input of type float & update skipped device tests
- [#639](https://github.com/helmholtz-analytics/heat/pull/639) Bugfix: balanced array in demo_knn, changed behaviour of knn
- [#648](https://github.com/helmholtz-analytics/heat/pull/648) Bugfix: tensor printing with PyTorch 1.6.0
- [#651](https://github.com/helmholtz-analytics/heat/pull/651) Bugfix: `NotImplemented` is now `NotImplementedError` in `core.communication.Communication` base class
- [#652](https://github.com/helmholtz-analytics/heat/pull/652) Feature: benchmark scripts and jobscript generation
- [#653](https://github.com/helmholtz-analytics/heat/pull/653) Printing above threshold gathers the data without a buffer now
- [#653](https://github.com/helmholtz-analytics/heat/pull/653) Bugfixes: Update unittests argmax & argmin + force index order in mpi_argmax & mpi_argmin. Add device parameter for tensor creation in dndarray.get_halo().
- [#659](https://github.com/helmholtz-analytics/heat/pull/659) New feature: distributed `random.permutation` + `random.randperm`
- [#662](https://github.com/helmholtz-analytics/heat/pull/662) Bugfixes: `minimum()` and `maximum()` split semantics, scalar input, different input dtype
- [#664](https://github.com/helmholtz-analytics/heat/pull/664) New feature / enhancement: distributed `random.random_sample`, `random.random`, `random.sample`, `random.ranf`, `random.random_integer`
- [#666](https://github.com/helmholtz-analytics/heat/pull/666) New feature: distributed prepend/append for `diff()`.
- [#667](https://github.com/helmholtz-analytics/heat/pull/667) Enhancement `reshape`: rename axis parameter
- [#674](https://github.com/helmholtz-analytics/heat/pull/674) New feature: `repeat`
- [#670](https://github.com/helmholtz-analytics/heat/pull/670) New Feature: distributed `bincount()`
- [#672](https://github.com/helmholtz-analytics/heat/pull/672) Bug / Enhancement: Remove `MPIRequest.wait()`, rewrite calls with capital letters. lower case `wait()` now falls back to the `mpi4py` function

# v0.4.0

- Update documentation theme to "Read the Docs"
- [#429](https://github.com/helmholtz-analytics/heat/pull/429) Create submodule for Linear Algebra functions
- [#429](https://github.com/helmholtz-analytics/heat/pull/429) Implemented QR
- [#429](https://github.com/helmholtz-analytics/heat/pull/429) Implemented a tiling class to create Square tiles along the diagonal of a 2D matrix
- [#429](https://github.com/helmholtz-analytics/heat/pull/429) Added PyTorch Jitter to inner function of matmul for increased speed
- [#483](https://github.com/helmholtz-analytics/heat/pull/483) Bugfix: Underlying torch tensor moves to the right device on array initialisation
- [#483](https://github.com/helmholtz-analytics/heat/pull/483) Bugfix: DNDarray.cpu() changes heat device to cpu
- [#496](https://github.com/helmholtz-analytics/heat/pull/496) New feature: flipud()
- [#498](https://github.com/helmholtz-analytics/heat/pull/498) Feature: flip()
- [#499](https://github.com/helmholtz-analytics/heat/pull/499) Bugfix: MPI datatype mapping: `torch.int16` now maps to `MPI.SHORT` instead of `MPI.SHORT_INT`
- [#501](https://github.com/helmholtz-analytics/heat/pull/501) New Feature: flatten
- [#506](https://github.com/helmholtz-analytics/heat/pull/506) Bugfix: setup.py has correct version parsing
- [#507](https://github.com/helmholtz-analytics/heat/pull/507) Bugfix: sanitize_axis changes axis of 0-dim scalars to None
- [#511](https://github.com/helmholtz-analytics/heat/pull/511) New feature: reshape
- [#515](https://github.com/helmholtz-analytics/heat/pull/515) ht.var() now returns the unadjusted sample variance by default, Bessel's correction can be applied by setting ddof=1.
- [#518](https://github.com/helmholtz-analytics/heat/pull/518) Implementation of Spectral Clustering.
- [#519](https://github.com/helmholtz-analytics/heat/pull/519) Bugfix: distributed slicing with empty list or scalar as input; distributed nonzero() of empty (local) tensor.
- [#520](https://github.com/helmholtz-analytics/heat/pull/520) Bugfix: Resplit returns correct values now.
- [#520](https://github.com/helmholtz-analytics/heat/pull/520) Feature: SplitTiles class, used in new resplit, tiles with theoretical and actual split axes
- [#521](https://github.com/helmholtz-analytics/heat/pull/521) Add documentation for the generic reduce_op in Heat's core
- [#522](https://github.com/helmholtz-analytics/heat/pull/522) Added CUDA-aware MPI detection for MVAPICH, MPICH and ParaStation.
- [#524](https://github.com/helmholtz-analytics/heat/pull/524) New Feature: cumsum & cumprod
- [#526](https://github.com/helmholtz-analytics/heat/pull/526) float32 is now consistent default dtype for factories.
- [#531](https://github.com/helmholtz-analytics/heat/pull/531) Tiling objects are not separate from the DNDarray
- [#534](https://github.com/helmholtz-analytics/heat/pull/534) `eye()` supports all 2D split combinations and matrix configurations.
- [#535](https://github.com/helmholtz-analytics/heat/pull/535) Introduction of BaseEstimator and clustering, classification and regression mixins.
- [#536](https://github.com/helmholtz-analytics/heat/pull/536) Getting rid of the docs folder
- [#541](https://github.com/helmholtz-analytics/heat/pull/541) Introduction of basic halo scheme for inter-rank operations
- [#558](https://github.com/helmholtz-analytics/heat/pull/558) `sanitize_memory_layout` assumes default memory layout of the input tensor
- [#558](https://github.com/helmholtz-analytics/heat/pull/558) Support for PyTorch 1.5.0 added
- [#562](https://github.com/helmholtz-analytics/heat/pull/562) Bugfix: split semantics of ht.squeeze()
- [#567](https://github.com/helmholtz-analytics/heat/pull/567) Bugfix: split differences for setitem are now assumed to be correctly given, error will come from torch upon the setting of the value

# v0.3.0

- [#454](https://github.com/helmholtz-analytics/heat/issues/454) Update lasso example
- [#474](https://github.com/helmholtz-analytics/heat/pull/474) New feature: distributed Gaussian Naive Bayes classifier
- [#473](https://github.com/helmholtz-analytics/heat/issues/473) Matmul now will not split any of the input matrices if both have `split=None`. To toggle splitting of one input for increased speed use the allow_resplit flag.
- [#473](https://github.com/helmholtz-analytics/heat/issues/473) `dot` handles 2 split None vectors correctly now
- [#470](https://github.com/helmholtz-analytics/heat/pull/470) Enhancement: Accelerate distance calculations in kmeans clustering by introduction of new module spatial.distance
- [#478](https://github.com/helmholtz-analytics/heat/pull/478) `ht.array` now typecasts the local torch tensors if the torch tensors given are not the torch version of the specified dtype + unit test updates
- [#479](https://github.com/helmholtz-analytics/heat/pull/479) Completion of spatial.distance module to support 2D input arrays of different splittings (None or 0) and different datatypes, also if second input argument is None

# v0.2.2

This version adds support for PyTorch 1.4.0. There are also several minor feature improvements and bug fixes listed below.
- [#443](https://github.com/helmholtz-analytics/heat/pull/443) added option for neutral elements to be used in the place of empty tensors in reduction operations (`operations.__reduce_op`) (cf. [#369](https://github.com/helmholtz-analytics/heat/issues/369) and [#444](https://github.com/helmholtz-analytics/heat/issues/444))
- [#445](https://github.com/helmholtz-analytics/heat/pull/445) `var` and `std` both now support iterable axis arguments
- [#452](https://github.com/helmholtz-analytics/heat/pull/452) updated pull request template
- [#465](https://github.com/helmholtz-analytics/heat/pull/465) bug fix: `x.unique()` returns a DNDarray both in distributed and non-distributed mode (cf. [#464])
- [#463](https://github.com/helmholtz-analytics/heat/pull/463) Bugfix: Lasso tests now run with both GPUs and CPUs

# v0.2.1

This version fixes the packaging, such that installed versions of HeAT contain all required Python packages.

# v0.2.0

This version varies greatly from the previous version (0.1.0). This version includes a great increase in
functionality and there are many changes. Many functions which were working previously now behave more closely
to their numpy counterparts. Although a large amount of progress has been made, work is still ongoing. We
appreciate everyone who uses this package and we work hard to solve the issues which you report to us. Thank you!

## Updated Package Requirements
- python >= 3.5
- mpi4py >= 3.0.0
- numpy >= 1.13.0
- torch >= 1.3.0

#### Optional Packages
- h5py >= 2.8.0
- netCDF4 >= 1.4.0, <= 1.5.2
- pre-commit >= 1.18.3 (development requirement)

## Additions

### GPU Support
[#415](https://github.com/helmholtz-analytics/heat/pull/415) GPU support was added for this release. To set the default device use `ht.use_device(dev)` where `dev` can be either
"gpu" or "cpu". Make sure to specify the device when creating DNDarrays if the desired device is different than the
default. If no device is specified then that device is assumed to be "cpu".

#### Basic Operations
- [#308](https://github.com/helmholtz-analytics/heat/pull/308) balance
- [#308](https://github.com/helmholtz-analytics/heat/pull/308) convert DNDarray to numpy NDarray
- [#412](https://github.com/helmholtz-analytics/heat/pull/412) diag and diagonal
- [#388](https://github.com/helmholtz-analytics/heat/pull/388) diff
- [#362](https://github.com/helmholtz-analytics/heat/pull/362) distributed random numbers
- [#327](https://github.com/helmholtz-analytics/heat/pull/327) exponents and logarithms
- [#423](https://github.com/helmholtz-analytics/heat/pull/423) Fortran memory layout
- [#330](https://github.com/helmholtz-analytics/heat/pull/330) load csv
- [#326](https://github.com/helmholtz-analytics/heat/pull/326) maximum
- [#324](https://github.com/helmholtz-analytics/heat/pull/324) minimum
- [#304](https://github.com/helmholtz-analytics/heat/pull/304) nonzero
- [#367](https://github.com/helmholtz-analytics/heat/pull/367) prod
- [#402](https://github.com/helmholtz-analytics/heat/pull/402) modf
- [#428](https://github.com/helmholtz-analytics/heat/pull/428) redistribute
- [#345](https://github.com/helmholtz-analytics/heat/pull/345) resplit out of place
- [#402](https://github.com/helmholtz-analytics/heat/pull/402) round
- [#312](https://github.com/helmholtz-analytics/heat/pull/312) sort
- [#423](https://github.com/helmholtz-analytics/heat/pull/423) strides
- [#304](https://github.com/helmholtz-analytics/heat/pull/304) where

#### Basic Multi-DNDarray Operations
- [#366](https://github.com/helmholtz-analytics/heat/pull/366) bit-wise AND, OR, and XOR
- [#319](https://github.com/helmholtz-analytics/heat/pull/319) concatenate
- [#387](https://github.com/helmholtz-analytics/heat/pull/387) hstack
- [#387](https://github.com/helmholtz-analytics/heat/pull/387) vstack

#### Developmental
- Code of conduct
- Contribution guidelines
    * pre-commit and black checks added to Pull Requests to ensure proper formatting
- Issue templates
- [#357](https://github.com/helmholtz-analytics/heat/pull/357) Logspace factory
- [#428](https://github.com/helmholtz-analytics/heat/pull/428) lshape map creation
- Pull Request Template
- Removal of the ml folder in favor of regression and clustering folders
- [#365](https://github.com/helmholtz-analytics/heat/pull/365) Test suite

#### Linear Algebra and Statistics
- [#352](https://github.com/helmholtz-analytics/heat/pull/352) average
- [#322](https://github.com/helmholtz-analytics/heat/pull/322) dot
- [#322](https://github.com/helmholtz-analytics/heat/pull/322) cov
- [#286](https://github.com/helmholtz-analytics/heat/pull/286) matmul
- [#350](https://github.com/helmholtz-analytics/heat/pull/350) mean for all numerical HeAT dtypes available

#### Regression, Clustering, and Misc.
- [#307](https://github.com/helmholtz-analytics/heat/pull/307) lasso regression example
- [#308](https://github.com/helmholtz-analytics/heat/pull/308) kmeans scikit feature completeness
- [#435](https://github.com/helmholtz-analytics/heat/pull/435) Parter matrix

# Bug Fixes

- KMeans bug fixes
    * Working in distributed mode
    * Fixed shape cluster centers for `init='kmeans++'`
- __local_op now returns proper gshape
- allgatherv fix -> elements now sorted in the correct order
- getitiem fixes and improvements
- unique now returns a distributed result if the input was distributed
- AllToAll on single process now functioning properly
- optional packages are truly optional for running the unit tests
- the output of mean and var (and std) now set the correct split axis for the returned DNDarray<|MERGE_RESOLUTION|>--- conflicted
+++ resolved
@@ -34,12 +34,9 @@
 
 ## Bug fixes
 - [#709](https://github.com/helmholtz-analytics/heat/pull/709) Set the encoding for README.md in setup.py explicitly.
-<<<<<<< HEAD
-- [#734](https://github.com/helmholtz-analytics/heat/pull/734) Fix division by zero error in __local_op with out != None on empty local arrays.
-=======
 - [#716](https://github.com/helmholtz-analytics/heat/pull/716) Bugfix: Finding clusters by spectral gap fails when multiple diffs identical
+- [#734](https://github.com/helmholtz-analytics/heat/pull/734) Fix division by zero error in `__local_op` with out != None on empty local arrays.
 - [#735](https://github.com/helmholtz-analytics/heat/pull/735) Set return type to bool in relational functions.
->>>>>>> ebaf73c5
 
 # v0.5.2
 
