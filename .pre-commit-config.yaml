--- conflicted
+++ resolved
@@ -10,11 +10,7 @@
     -   id: check-added-large-files
     -   id: check-toml
 -   repo: https://github.com/psf/black-pre-commit-mirror
-<<<<<<< HEAD
-    rev: 23.10.1
-=======
     rev: 23.12.1
->>>>>>> 5e300848
     hooks:
     -   id: black
 -   repo: https://github.com/PyCQA/flake8
