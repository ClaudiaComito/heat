## Contributing to Heat

Thank you for your interest in contributing to Heat, we really appreciate your time and effort!

 * If you want to report a bug, or propose a new feature, you can file an [Issue](https://github.com/helmholtz-analytics/heat/issues/new/choose).
 * You can also get in touch with us on [Mattermost](https://mattermost.hzdr.de/signup_user_complete/?id=3sixwk9okpbzpjyfrhen5jpqfo). You can sign up with your GitHub credentials. Once you log in, you can introduce yourself on the `Town Square` channel.
 * To set up your environment for Heat development, follow these [instructions](README.md#Hacking).
 * We strongly recommend getting in touch with the core developers, either here on GitHub (by filing and/or commenting on an Issue) or on [Mattermost](https://mattermost.hzdr.de/signup_user_complete/?id=3sixwk9okpbzpjyfrhen5jpqfo), before starting to work on a contribution. We are a small team and it's good to know who is currently working on what.
 * Our git workflow is described in a lot of detail [below](#developing-contributions).
 * **TL;DR for experts:** (Also check out [Quick Start](quick_start.md#new-contributors))
<<<<<<< HEAD
=======

>>>>>>> 089ab2fa
 1. `git add`, `pre-commit run --all-files` and `git commit` as needed;
 2. `git rebase -i main` to rebase and tidy up your commits;
 3. `git push` to publish to the remote repository.

*The following is based on the SciPy community's [Contributing to NumPy](https://numpy.org/doc/stable/dev/) guidelines.*

#### Getting the Source Code

* Go to [https://github.com/helmholtz-analytics/heat/](https://github.com/helmholtz-analytics/heat/) and click on the “fork” button to create your own copy of the project.

* Clone the repository to your computer by running:

```
git clone https://github.com/<YOUR-USERNAME>/heat.git
```

* Change your working directory to the cloned repository:

```
cd heat
```

* Add the original Heat repository as your upstream:

```
git remote add upstream https://github.com/helmholtz-analytics/heat.git
```

* Now, `git remote -v` will show two remote repositories named:
    * `upstream`, which refers to the main Heat repository
    * `origin`, which refers to your personal fork of Heat

#### Developing Contributions

* Pull the latest changes from upstream:

```
git checkout main
git pull upstream main
```

* Install Heat from the checked out sources with:

```
pip install .[hdf5,netcdf,dev]
```

* The extra `dev` dependency pulls in additional tools to support the enforcement
of coding conventions ([Black](https://github.com/psf/black)) and to support a
pre-commit hook to do the same. In order to fully use this framework, please
also install the pre-commit hook with

```
pre-commit install
````

<<<<<<< HEAD
* **NEW** As of Aug 2023, as soon as an issue is assigned, a branch is created and its name posted in a comment under the original issue. **Do adopt this branch** for your development, it is guaranteed to have the correct source branch - `release/...` for bug fixes, `main` for new features, docs updates etc.
=======
* **NEW** As of Aug 2023, as soon as an issue is assigned, a branch is created and its name is posted in a comment under the original issue. **Do adopt this branch** for your development, it is guaranteed to have the correct source branch - `release/...` for bug fixes, `main` for new features, docs updates, etc.
>>>>>>> 089ab2fa

* Commit locally as you progress:

```
git add
pre-commit run --all-files
git commit
```

Use a properly formatted commit message, write tests that fail before your change and pass afterward, run all the tests locally and in parallel for different process counts (`mpirun -np <PROCESSES>`). Be sure to document any changed behavior in docstrings, keeping to Heat's [docstring standard](https://github.com/helmholtz-analytics/heat/blob/main/doc/source/documentation_howto.rst).

#### Publishing your Contributions

* Before publishing your changes, you might want to rebase to the main branch and tidy up your list of commits, keeping only the most relevant ones and "fixing up" the others. This is done with interactive rebase or `git rebase -i`. Here's an excellent [tutorial](https://www.atlassian.com/git/tutorials/merging-vs-rebasing). This should only be done **before** pushing anything to the remote repository!

* Push your changes back to your fork on GitHub:

```
git push origin features/123-boolean-operators
```

* Enter your GitHub username and password (advanced users can remove this step by connecting to GitHub with SSH.

* Go to GitHub. The new branch will show up with a green Pull Request button. Make sure the title and message are clear, concise, and self-explanatory. Then click the button to submit it.

* If your commit introduces a new feature or changes functionality, **please explain your changes and the thinking behind them**. This greatly simplifies the review process. For bug fixes, documentation updates, etc., this is generally not necessary, though if you do not get any reaction, do feel free to ask for a review.

* Phrase the PR title as a changelog message and make sure the PR is properly tagged ('enhancement', 'bug', 'ci/cd', 'chore', 'documentation').

#### Review Process

* Reviewers (the other developers and interested community members) will write inline and/or general comments on your Pull Request (PR) to help you improve its implementation, documentation, and style. Every single developer working on the project has their code reviewed, and we’ve come to see it as a friendly conversation from which we all learn and the overall code quality benefits. Therefore, please don’t let the review discourage you from contributing: its only aim is to improve the quality of the project, not to criticize (we are, after all, very grateful for the time you’re donating!).

* To update your PR, make your changes on your local repository, commit, run tests, and push to your fork. As soon as those changes are pushed up (to the same branch as before) the PR will update automatically. If you have no idea how to fix the test failures, you may push your changes anyway and ask for help in a PR comment.

* Various continuous integration (CI) services are triggered after each PR update to build the code, run unit tests, measure code coverage, and check the coding style of your branch. The CI tests must pass before your PR can be merged. If CI fails, you can find out why by clicking on the “failed” icon (red cross) and inspecting the build and test log. To avoid overuse and waste of this resource, test your work locally before committing.

* There might also be a "failed" red cross, if the test coverage (i.e. the test code lines) is not high enough. There might be good reasons for this that should be properly described in the PR message. In most cases however, a sufficient test coverage should be achieved through adequate unit tests.

* A PR must be approved by at least one core team member before merging. Approval means the core team member has carefully reviewed the changes, and the PR is ready for merging.

* If the PR relates to any issues, you can add the text `#<ISSUE-NUMBER>` to insert a link to the original issue and/or another PR. Please do so for all relevant topics known to you.

#### Document Changes

* Make sure to reflect changes in the code in the functions docstring and possible description in the general documentation.

* If your change introduces a deprecation, make sure to discuss this first on GitHub and what the appropriate deprecation strategy is.

#### Divergence between upstream/main and your feature branch

If GitHub indicates that the branch of your PR can no longer be merged automatically, you have to incorporate changes that have been made since you started into your branch. Our recommended way to do this is to rebase on `main`.

## Guidelines

* All code should have tests (see test coverage below for more details).

* All code should be documented in accordance with Heat's [docstring standard](https://github.com/helmholtz-analytics/heat/blob/main/doc/source/documentation_howto.rst).

* No changes are ever merged without review and approval by a core team member. Feel free to ping us on the PR if you get no response to your pull request within a week.

## Stylistic Guidelines

* Set up your editor to follow [PEP 8](https://www.python.org/dev/peps/pep-0008/) (remove trailing white space, no tabs, etc.).

* Use the following import conventions:
    * `import heat as ht`
    * `import numpy as np`
    * Have Python standard library and third-party dependencies imported before Heat modules.

* Sort functions alphabetically in files (leading underscores are ignored).

* Expose only necessary functions to modules via the `__all__` variable.

## Test Coverage

* Pull requests (PRs) that modify code should either have new tests, or modify existing tests to fail before the PR and pass afterwards. You should run the tests before pushing a PR.

* Tests for a module should ideally cover all code in that module, i.e., statement coverage should be at 100%.

* To measure the test coverage, install [codecov](https://github.com/codecov/codecov-python) and then run:

```
mpirun -np <PROCESSES coverage run --source=heat --parallel-mode -m pytest heat/ && \
    coverage combine && \
    coverage report && \
    coverage xml'
```<|MERGE_RESOLUTION|>--- conflicted
+++ resolved
@@ -8,10 +8,7 @@
  * We strongly recommend getting in touch with the core developers, either here on GitHub (by filing and/or commenting on an Issue) or on [Mattermost](https://mattermost.hzdr.de/signup_user_complete/?id=3sixwk9okpbzpjyfrhen5jpqfo), before starting to work on a contribution. We are a small team and it's good to know who is currently working on what.
  * Our git workflow is described in a lot of detail [below](#developing-contributions).
  * **TL;DR for experts:** (Also check out [Quick Start](quick_start.md#new-contributors))
-<<<<<<< HEAD
-=======
 
->>>>>>> 089ab2fa
  1. `git add`, `pre-commit run --all-files` and `git commit` as needed;
  2. `git rebase -i main` to rebase and tidy up your commits;
  3. `git push` to publish to the remote repository.
@@ -68,11 +65,7 @@
 pre-commit install
 ````
 
-<<<<<<< HEAD
-* **NEW** As of Aug 2023, as soon as an issue is assigned, a branch is created and its name posted in a comment under the original issue. **Do adopt this branch** for your development, it is guaranteed to have the correct source branch - `release/...` for bug fixes, `main` for new features, docs updates etc.
-=======
 * **NEW** As of Aug 2023, as soon as an issue is assigned, a branch is created and its name is posted in a comment under the original issue. **Do adopt this branch** for your development, it is guaranteed to have the correct source branch - `release/...` for bug fixes, `main` for new features, docs updates, etc.
->>>>>>> 089ab2fa
 
 * Commit locally as you progress:
 
